--- conflicted
+++ resolved
@@ -8,11 +8,6 @@
 
 
 #DATATYPE
-<<<<<<< HEAD
--- @bvt:issue#3588
-=======
-
->>>>>>> f55b9d10
 create table t1(a tinyint, b SMALLINT, c bigint, d INT, e BIGINT, f FLOAT, g DOUBLE, h decimal(38,19), i DATE, k datetime, l TIMESTAMP, m char(255), n varchar(255));
 insert into t1 values(1, 1, 2, 43, 5, 35.5, 31.133, 14.314, "2012-03-10", "2012-03-12 10:03:12", "2022-03-12 13:03:12", "ab23c", "d5cf");
 insert into t1 values(71, 1, 2, 34, 5, 5.5, 341.13, 15.314, "2012-03-22", "2013-03-12 10:03:12", "2032-03-12 13:04:12", "abr23c", "3dcf");
