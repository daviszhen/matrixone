#SELECT
-- @bvt:issue#3329
select unix_timestamp(utc_timestamp());
-- @bvt:issue
#select unix_timestamp(current_timestamp());



create table t1 (ts timestamp);
#set time_zone='+00:00';
select unix_timestamp(utc_timestamp())-unix_timestamp(utc_timestamp());
insert into t1 (ts) values ('2003-03-30 02:30:00');
#set time_zone='+10:30';
select unix_timestamp(utc_timestamp())-unix_timestamp(utc_timestamp());
insert into t1 (ts) values ('2003-03-30 02:30:00');
#set time_zone='-10:00';
#select unix_timestamp(utc_timestamp())-unix_timestamp(current_timestamp());
insert into t1 (ts) values ('2003-03-30 02:30:00');
select * from t1;
drop table t1;


#SELECT,  算术运算，嵌套
-- @bvt:issue#3589
select utc_timestamp()-utc_timestamp(),weekday(utc_timestamp())-weekday(utc_timestamp()),unix_timestamp()-unix_timestamp(utc_timestamp());
-- @bvt:issue
#0.5 not supported
#select utc_timestamp()-curdate()*1000000-curtime();

#INSERT
#CREATE TABLE t1 (a TIMESTAMP);
#INSERT INTO t1 VALUES (utc_timestamp()), (utc_timestamp());
#SELECT 1 FROM t1 ORDER BY MAKETIME(1, 1, a);
#DROP TABLE t1;


CREATE TABLE t1 (a TIMESTAMP);
INSERT INTO t1 select (utc_timestamp());
INSERT INTO t1 select (utc_timestamp());
SELECT 1 FROM t1 ORDER BY 1;
DROP TABLE t1;


#INSERT
<<<<<<< HEAD

=======
>>>>>>> 6f90609a
DROP TABLE if exists t1;
#create table t1 (a int primary key, b int, c int, d timestamp default current_timestamp);
create table t1 (a int primary key, b int, c int, d timestamp);
insert into t1 select 1,1,1,utc_timestamp();
insert into t1 select 2,0,0,null;
select a,b,c,year(d) from t1;
DROP TABLE t1;
<<<<<<< HEAD


#比较运算,数据类型
-- @bvt:issue#3590
=======

#比较运算,数据类型
>>>>>>> 6f90609a
CREATE TABLE t1 (a TIMESTAMP);
INSERT INTO t1 select (utc_timestamp());
INSERT INTO t1 select (utc_timestamp());
INSERT INTO t1 select (utc_timestamp());
SELECT year(a) FROM t1 WHERE a > '2008-01-01';
DROP TABLE t1;

#算术运算，CREATE SELECT
#0.5 not supported
#create table t1 select utc_timestamp() - utc_timestamp(), curtime() - curtime(), sec_to_time(1) + 0, from_unixtime(1) + 0;
#select * from t1;
#drop table t1;<|MERGE_RESOLUTION|>--- conflicted
+++ resolved
@@ -42,10 +42,6 @@
 
 
 #INSERT
-<<<<<<< HEAD
-
-=======
->>>>>>> 6f90609a
 DROP TABLE if exists t1;
 #create table t1 (a int primary key, b int, c int, d timestamp default current_timestamp);
 create table t1 (a int primary key, b int, c int, d timestamp);
@@ -53,21 +49,17 @@
 insert into t1 select 2,0,0,null;
 select a,b,c,year(d) from t1;
 DROP TABLE t1;
-<<<<<<< HEAD
 
 
 #比较运算,数据类型
 -- @bvt:issue#3590
-=======
-
-#比较运算,数据类型
->>>>>>> 6f90609a
 CREATE TABLE t1 (a TIMESTAMP);
 INSERT INTO t1 select (utc_timestamp());
 INSERT INTO t1 select (utc_timestamp());
 INSERT INTO t1 select (utc_timestamp());
 SELECT year(a) FROM t1 WHERE a > '2008-01-01';
 DROP TABLE t1;
+-- @bvt:issue
 
 #算术运算，CREATE SELECT
 #0.5 not supported
