--- conflicted
+++ resolved
@@ -1064,11 +1064,7 @@
 1    1    1
 2    2    2
 alter table foreign01 modify col1 decimal;
-<<<<<<< HEAD
 Cannot change column 'col1': used in a foreign key constraint 'c1' of table 'db1.foreign02'
-=======
-Cannot change column 'col1': used in a foreign key constraint '' of table 'test.foreign02'
->>>>>>> 59394083
 alter table foreign02 modify col1 float after col3;
 Cannot change column 'col1': used in a foreign key constraint 'c1'
 show create table foreign01;
