set global enable_privilege_cache = off;
drop account if exists tenant_test;
create account tenant_test admin_name = 'root' identified by '111' open comment 'tenant_test';
create account tenant_test admin_name = 'root' identified by '111' open comment 'tenant_test';
internal error: the tenant tenant_test exists
create account if not exists tenant_test admin_name = 'root' identified by '111' open comment 'tenant_test';
create account tenant_test admin_name = 'root' open comment 'tenant_test';
SQL parser error: You have an error in your SQL syntax; check the manual that corresponds to your MatrixOne server version for the right syntax to use. syntax error at line 1 column 51 near " open comment 'tenant_test';";
show accounts;
account_name    admin_name    created    status    suspended_time    db_count    table_count    size    comment
<<<<<<< HEAD
sys    root    2024-01-22 01:29:04    open    null    7    88    0.0    system account
tenant_test    root    2024-01-22 01:29:25    open    null    5    57    0.0    tenant_test
=======
tenant_test    root    2024-02-27 12:12:51    open    null    5    56    0.0    tenant_test
sys    root    2024-02-27 12:01:43    open    null    8    92    0.0    system account
>>>>>>> 2a98a33d
drop account if exists tenant_test;
select account_id,relname,relkind from mo_catalog.mo_tables where reldatabase = 'mo_catalog' and relname not like '__mo_index_unique__%' order by relname;
account_id    relname    relkind
0    mo_account    r
0    mo_cache    v
0    mo_columns    r
0    mo_configurations    v
0    mo_database    r
<<<<<<< HEAD
0    mo_foreign_keys    r
0    mo_increment_columns
=======
0    mo_increment_columns    
>>>>>>> 2a98a33d
0    mo_indexes    r
0    mo_locks    v
0    mo_mysql_compatibility_mode    r
0    mo_pubs    r
0    mo_role    r
0    mo_role_grant    r
0    mo_role_privs    r
0    mo_sessions    v
0    mo_stages    r
0    mo_stored_procedure    r
0    mo_table_partitions    r
0    mo_tables    r
0    mo_transactions    v
0    mo_upgrade    r
0    mo_upgrade_tenant    r
0    mo_user    r
0    mo_user_defined_function    r
0    mo_user_grant    r
0    mo_variables    v
0    mo_version    r
set global enable_privilege_cache = on;<|MERGE_RESOLUTION|>--- conflicted
+++ resolved
@@ -8,13 +8,8 @@
 SQL parser error: You have an error in your SQL syntax; check the manual that corresponds to your MatrixOne server version for the right syntax to use. syntax error at line 1 column 51 near " open comment 'tenant_test';";
 show accounts;
 account_name    admin_name    created    status    suspended_time    db_count    table_count    size    comment
-<<<<<<< HEAD
-sys    root    2024-01-22 01:29:04    open    null    7    88    0.0    system account
-tenant_test    root    2024-01-22 01:29:25    open    null    5    57    0.0    tenant_test
-=======
-tenant_test    root    2024-02-27 12:12:51    open    null    5    56    0.0    tenant_test
-sys    root    2024-02-27 12:01:43    open    null    8    92    0.0    system account
->>>>>>> 2a98a33d
+tenant_test    root    2024-02-27 12:12:51    open    null    5    57    0.0    tenant_test
+sys    root    2024-02-27 12:01:43    open    null    8    93    0.0    system account
 drop account if exists tenant_test;
 select account_id,relname,relkind from mo_catalog.mo_tables where reldatabase = 'mo_catalog' and relname not like '__mo_index_unique__%' order by relname;
 account_id    relname    relkind
@@ -23,12 +18,8 @@
 0    mo_columns    r
 0    mo_configurations    v
 0    mo_database    r
-<<<<<<< HEAD
 0    mo_foreign_keys    r
 0    mo_increment_columns
-=======
-0    mo_increment_columns    
->>>>>>> 2a98a33d
 0    mo_indexes    r
 0    mo_locks    v
 0    mo_mysql_compatibility_mode    r
