--- conflicted
+++ resolved
@@ -28,25 +28,7 @@
 use mo_catalog;
 show columns from mo_tables;
 Field    Type    Null    Key    Default    Extra    Comment
-<<<<<<< HEAD
-viewdef    BLOB(0)    YES        null
-relpersistence    VARCHAR(5000)    YES        null
-creator    INT UNSIGNED(0)    YES        null
-partitioned    TINYINT(0)    YES        null
-partition_info    BLOB(0)    YES        null
-account_id    INT UNSIGNED(0)    YES        null
-reldatabase_id    BIGINT UNSIGNED(0)    YES        null
-relkind    VARCHAR(5000)    YES        null
-rel_comment    VARCHAR(5000)    YES        null
-relname    VARCHAR(5000)    YES        null
-rel_createsql    TEXT(0)    YES        null
-created_time    TIMESTAMP(0)    YES        null
-owner    INT UNSIGNED(0)    YES        null
-constraint    VARCHAR(5000)    YES        null
-reldatabase    VARCHAR(5000)    YES        null
 rel_id    BIGINT UNSIGNED(0)    YES    PRI    null
-=======
-rel_id    BIGINT UNSIGNED(0)    YES    PRI    null        
 relname    VARCHAR(5000)    YES        null        
 reldatabase    VARCHAR(5000)    YES        null        
 reldatabase_id    BIGINT UNSIGNED(0)    YES        null        
@@ -58,10 +40,10 @@
 creator    INT UNSIGNED(0)    YES        null        
 owner    INT UNSIGNED(0)    YES        null        
 account_id    INT UNSIGNED(0)    YES        null        
-partitioned    BLOB(0)    YES        null        
+partitioned    TINYINT(0)    YES        null
+partition_info    BLOB(0)    YES        null
 viewdef    BLOB(0)    YES        null        
-constraint    VARCHAR(5000)    YES        null        
->>>>>>> 72788ed4
+constraint    VARCHAR(5000)    YES        null
 select datname, dat_createsql from mo_database;
 datname    dat_createsql
 system    create database system;
