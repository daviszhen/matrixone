--- conflicted
+++ resolved
@@ -1,9 +1,5 @@
 SELECT bit_and(null), bit_or(null), bit_xor(null);
-<<<<<<< HEAD
-bit_and(null)	bit_or(null)	bit_xor(null)
-=======
 bit_and(null) bit_or(null) bit_xor(null)
->>>>>>> b207a776
 null	null	null
 CREATE TABLE t1 (a int, b int);
 INSERT INTO t1 VALUES (1,null);
