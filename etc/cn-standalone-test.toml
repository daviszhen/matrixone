--- conflicted
+++ resolved
@@ -12,14 +12,6 @@
     "2"
 ]
 
-<<<<<<< HEAD
-[clock]
-# Due to the poor performance of ci machines, which can cause timers that detect clock 
-# drift to be delayed in scheduling execution, the configuration is larger.
-max-clock-offset = "1h"
-
-=======
->>>>>>> 054b8559
 [[fileservice]]
 name = "LOCAL"
 backend = "MEM"
