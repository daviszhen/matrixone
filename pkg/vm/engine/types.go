--- conflicted
+++ resolved
@@ -778,22 +778,6 @@
 
 var _ Ranges = (*objectio.BlockInfoSlice)(nil)
 
-<<<<<<< HEAD
-type Hint int
-
-const (
-	Invalid Hint = iota
-	Checkpoint
-	Tail_wip
-	Tail_done
-)
-
-type ChangesHandle interface {
-	Next() (data *batch.Batch, tombstone *batch.Batch, hint Hint, err error)
-	Close() error
-}
-
-=======
 type ChangesHandle_Hint int
 
 const (
@@ -806,15 +790,9 @@
 	Next(ctx context.Context, mp *mpool.MPool) (data *batch.Batch, tombstone *batch.Batch, hint ChangesHandle_Hint, err error)
 	Close() error
 }
->>>>>>> a4509ea6
+
 type Relation interface {
 	Statistics
-
-	// CollectChanges Parameters:
-	// first parameter: from timestamp
-	// second parameter: to timestamp
-	// return value: ChangesHandle: a iterator to iterate the changes
-	CollectChanges(from, to types.TS) (ChangesHandle, error)
 
 	// Ranges Parameters:
 	// first parameter: Context
