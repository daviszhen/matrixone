--- conflicted
+++ resolved
@@ -146,11 +146,7 @@
 			ID:                uint32(columnIdx),
 			Name:              pkFieldName,
 			Ttype:             orderedcodec.VALUE_TYPE_UINT64,
-<<<<<<< HEAD
 			TypesType:         tuplecodec.TpeTypeToEngineType(orderedcodec.VALUE_TYPE_UINT64),
-=======
-			TypesType:  	   tuplecodec.TpeTypeToEngineType(orderedcodec.VALUE_TYPE_UINT64),
->>>>>>> 7d7c3105
 			Is_null:           false,
 			Default_value:     "",
 			Is_hidden:         true,
@@ -169,7 +165,7 @@
 			Direction: 0,
 			ID:        pkAttrDesc.ID,
 			Type:      orderedcodec.VALUE_TYPE_UINT64,
-			TypesType:  	   tuplecodec.TpeTypeToEngineType(orderedcodec.VALUE_TYPE_UINT64),
+			TypesType: tuplecodec.TpeTypeToEngineType(orderedcodec.VALUE_TYPE_UINT64),
 		}
 
 		pkDesc.Attributes = append(pkDesc.Attributes, indexDesc)
