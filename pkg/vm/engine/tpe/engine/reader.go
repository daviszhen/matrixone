--- conflicted
+++ resolved
@@ -113,12 +113,7 @@
 				ReadCnt:              0,
 				CountOfWithoutPrefix: 0,
 			}
-<<<<<<< HEAD
 			logutil.Infof("reader %d info --> shard %v readCtx %v",
-=======
-
-			logutil.Infof("reader %d info --> shard %v readCtx %v\n",
->>>>>>> 12685b88
 				tr.id,
 				tr.shardInfos,
 				tr.readCtx.ParallelReaderContext,
@@ -163,14 +158,10 @@
 						tr.shardInfos[tr.readCtx.ShardIndex],
 						tr.readCtx.ParallelReaderContext,
 					)
-<<<<<<< HEAD
-				tr.readCtx.ShardIndex++
-=======
 					logutil.Infof("reader %d info --> readCtx %v\n",
 						tr.id,
 						tr.readCtx.ParallelReaderContext,
 					)
->>>>>>> 12685b88
 				} else {
 					return nil, nil
 				}
