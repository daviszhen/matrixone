// Copyright 2021 Matrix Origin
//
// Licensed under the Apache License, Version 2.0 (the "License");
// you may not use this file except in compliance with the License.
// You may obtain a copy of the License at
//
//      http://www.apache.org/licenses/LICENSE-2.0
//
// Unless required by applicable law or agreed to in writing, software
// distributed under the License is distributed on an "AS IS" BASIS,
// WITHOUT WARRANTIES OR CONDITIONS OF ANY KIND, either express or implied.
// See the License for the specific language governing permissions and
// limitations under the License.

package engine

import (
	"bytes"
	"errors"
	"fmt"
	"sort"
	"strings"

	"github.com/matrixorigin/matrixone/pkg/container/batch"
	"github.com/matrixorigin/matrixone/pkg/container/nulls"
	"github.com/matrixorigin/matrixone/pkg/container/types"
	"github.com/matrixorigin/matrixone/pkg/container/vector"
	"github.com/matrixorigin/matrixone/pkg/logutil"
	"github.com/matrixorigin/matrixone/pkg/vm/engine"
	"github.com/matrixorigin/matrixone/pkg/vm/engine/tpe/descriptor"
	"github.com/matrixorigin/matrixone/pkg/vm/engine/tpe/tuplecodec"
)

var (
	errorMismatchRefcntWithAttributeCnt          = errors.New("mismatch refcnts and attribute cnt")
	errorSomeAttributeNamesAreNotInAttributeDesc = errors.New("some attriute names are not in attribute desc")
	errorInvalidParameters                       = errors.New("invalid parameters")
	errorDifferentReadAttributesInSameReader     = errors.New("different attributes in same reader")
	errorVectorIsInvalid                         = errors.New("vector is invalid")
)


func (tr *  TpeReader) NewFilter() engine.Filter {
	return nil
}

func (tr *TpeReader) NewSummarizer() engine.Summarizer {
	return nil
}

func (tr *TpeReader) NewSparseFilter() engine.SparseFilter {
	return nil
}


func (tr *TpeReader) Read(refCnts []uint64, attrs []string) (*batch.Batch, error) {
	if tr.isDumpReader {
		//read nothing
		return nil, nil
	}
	if len(refCnts) == 0 || len(attrs) == 0 {
		return nil, errorInvalidParameters
	}
	if len(refCnts) != len(attrs) {
		return nil, errorMismatchRefcntWithAttributeCnt
	}

	attrSet := make(map[string]uint32)
	for _, tableAttr := range tr.tableDesc.Attributes {
		attrSet[tableAttr.Name] = tableAttr.ID
	}

	//check if the attribute is in the relation
	var readAttrs []*descriptor.AttributeDesc
	for _, attr := range attrs {
		if attrID, exist := attrSet[attr]; exist {
			readAttrs = append(readAttrs, &tr.tableDesc.Attributes[attrID])
		} else {
			return nil, errorSomeAttributeNamesAreNotInAttributeDesc
		}
	}

	var bat *batch.Batch
	var err error

	if tr.readCtx == nil {
		tr.readCtx = &tuplecodec.ReadContext{
			DbDesc:              tr.dbDesc,
			TableDesc:           tr.tableDesc,
			IndexDesc:           &tr.tableDesc.Primary_index,
			ReadAttributesNames: attrs,
			ReadAttributeDescs:  readAttrs,
			ParallelReader:      tr.parallelReader,
			MultiNode:           tr.multiNode,
			ReadCount:           0,
			DumpData:			 tr.dumpData,
			Opt: 				 tr.opt,
		}
		if tr.readCtx.ParallelReader || tr.readCtx.MultiNode {
			tr.readCtx.ParallelReaderContext = tuplecodec.ParallelReaderContext{
				ID:                   tr.id,
				ShardIndex:           0,
				ShardStartKey:        tr.shardInfos[0].startKey,
				ShardEndKey:          tr.shardInfos[0].endKey,
				ShardNextScanKey:     tr.shardInfos[0].startKey,
				ShardScanEndKey:      nil,
				CompleteInShard:      tr.shardInfos[0].completeInShard,
				ReadCnt:              0,
				CountOfWithoutPrefix: 0,
			}
			logutil.Infof("reader %d info --> shard %v readCtx %v",
				tr.id,
				tr.shardInfos,
				tr.readCtx.ParallelReaderContext,
			)
		} else {
			tr.readCtx.SingleReaderContext = tuplecodec.SingleReaderContext{
				CompleteInAllShards:      false,
				PrefixForScanKey:         nil,
				LengthOfPrefixForScanKey: 0,
			}
		}
	} else {
		//check if these attrs are same as last attrs
		if len(tr.readCtx.ReadAttributesNames) != len(attrs) {
			return nil, errorDifferentReadAttributesInSameReader
		}

		for i := 0; i < len(attrs); i++ {
			if attrs[i] != tr.readCtx.ReadAttributesNames[i] {
				return nil, errorDifferentReadAttributesInSameReader
			}
		}

		if tr.readCtx.ParallelReader || tr.readCtx.MultiNode {
			logutil.Infof("reader %d info --> readCtx %v",
				tr.id,
				tr.readCtx.ParallelReaderContext,
			)
			//update new shard if needed
			if tr.readCtx.CompleteInShard {
				tr.shardInfos[tr.readCtx.ShardIndex].completeInShard = true
				shardIdx := tr.readCtx.ShardIndex
				shardIdx++
				id := tr.readCtx.ID
				if shardIdx < len(tr.shardInfos) {
					tr.readCtx.ParallelReaderContext.Reset()
					tr.readCtx.ParallelReaderContext.Set(id, shardIdx)
					tr.readCtx.ParallelReaderContext.SetShardInfo(tr.shardInfos[shardIdx].startKey,
						tr.shardInfos[shardIdx].endKey,
						tr.shardInfos[shardIdx].nextScanKey,
						nil)
					logutil.Infof("reader %d switch from %v to %v--> readCtx %v",
						tr.id,
						tr.shardInfos[tr.readCtx.ShardIndex-1],
						tr.shardInfos[tr.readCtx.ShardIndex],
						tr.readCtx.ParallelReaderContext,
					)
<<<<<<< HEAD
					logutil.Infof("reader %d info --> readCtx %v\n",
						tr.id,
						tr.readCtx.ParallelReaderContext)
=======
					tr.readCtx.ShardIndex++
>>>>>>> 001b11df
				} else {
					return nil, nil
				}
			}
		}
	}

	bat, err = tr.computeHandler.Read(tr.readCtx)
	if err != nil {
		return nil, err
	}
	//for test
	if tr.readCtx.ParallelReader && tr.multiNode && tr.printBatch {
		if err := printBatch(tr, bat, attrs); err != nil {
			return nil, err
		}
	}
	/*
		//for test
		if tr.readCtx.ParallelReader {
			cnt := 0
			if bat != nil {
				cnt = vector.Length(bat.Vecs[0])
			}

			logutil.Infof("reader %d readCount %d parallelContext %v ", tr.id, cnt, tr.readCtx.ParallelReaderContext)
		}
	*/

	//when bat is null,it means no data anymore.
	if bat != nil {
		//attach refCnts
		for i, ref := range refCnts {
			bat.Vecs[i].Ref = ref
		}
		for _, vec := range bat.Vecs {
			if !vec.Or {
				return nil, errorVectorIsInvalid
			}
			if vec.Typ.Oid == types.T_varchar || vec.Typ.Oid == types.T_char {
				if vec.Col == nil {
					return nil, errorVectorIsInvalid
				}
			} else {
				if vec.Data == nil {
					return nil, errorVectorIsInvalid
				}
			}
		}
	}
	return bat, err
}

func printBatch(tr *TpeReader, bat *batch.Batch, attrs []string) error {
	cnt := 0
	if bat != nil {
		cnt = vector.Length(bat.Vecs[0])

		var indexes []int = make([]int, len(bat.Vecs))
		for i := 0; i < len(bat.Vecs); i++ {
			indexes[i] = i
		}

		sort.Slice(indexes, func(i, j int) bool {
			ai := indexes[i]
			bi := indexes[j]
			a := attrs[ai]
			b := attrs[bi]
			return strings.Compare(a, b) < 0
		})

		logutil.Infof("store id %d reader %d readCount %d parallelContext %v ", tr.storeID, tr.id, cnt, tr.readCtx.ParallelReaderContext)
		row := make([]interface{}, len(bat.Vecs))

		var names []string
		for _, index := range indexes {
			names = append(names, attrs[index])
		}
		logutil.Infof("attrs %v", attrs)
		logutil.Infof("attrs_names %v", names)
		for rowIndex := 0; rowIndex < cnt; rowIndex++ {
			buf := &bytes.Buffer{}
			buf.WriteString(fmt.Sprintf("batchrow rowIndex %d ]", rowIndex))
			for i := 0; i < len(bat.Vecs); i++ {
				k := indexes[i]
				vec := bat.Vecs[k]
				switch vec.Typ.Oid { //get col
				case types.T_int8:
					if !nulls.Any(vec.Nsp) { //all data in this column are not null
						vs := vec.Col.([]int8)
						row[i] = vs[rowIndex]
					} else {
						if nulls.Contains(vec.Nsp, uint64(rowIndex)) { //is null
							row[i] = nil
						} else {
							vs := vec.Col.([]int8)
							row[i] = vs[rowIndex]
						}
					}
				case types.T_uint8:
					if !nulls.Any(vec.Nsp) { //all data in this column are not null
						vs := vec.Col.([]uint8)
						row[i] = vs[rowIndex]
					} else {
						if nulls.Contains(vec.Nsp, uint64(rowIndex)) { //is null
							row[i] = nil
						} else {
							vs := vec.Col.([]uint8)
							row[i] = vs[rowIndex]
						}
					}
				case types.T_int16:
					if !nulls.Any(vec.Nsp) { //all data in this column are not null
						vs := vec.Col.([]int16)
						row[i] = vs[rowIndex]
					} else {
						if nulls.Contains(vec.Nsp, uint64(rowIndex)) { //is null
							row[i] = nil
						} else {
							vs := vec.Col.([]int16)
							row[i] = vs[rowIndex]
						}
					}
				case types.T_uint16:
					if !nulls.Any(vec.Nsp) { //all data in this column are not null
						vs := vec.Col.([]uint16)
						row[i] = vs[rowIndex]
					} else {
						if nulls.Contains(vec.Nsp, uint64(rowIndex)) { //is null
							row[i] = nil
						} else {
							vs := vec.Col.([]uint16)
							row[i] = vs[rowIndex]
						}
					}
				case types.T_int32:
					if !nulls.Any(vec.Nsp) { //all data in this column are not null
						vs := vec.Col.([]int32)
						row[i] = vs[rowIndex]
					} else {
						if nulls.Contains(vec.Nsp, uint64(rowIndex)) { //is null
							row[i] = nil
						} else {
							vs := vec.Col.([]int32)
							row[i] = vs[rowIndex]
						}
					}
				case types.T_uint32:
					if !nulls.Any(vec.Nsp) { //all data in this column are not null
						vs := vec.Col.([]uint32)
						row[i] = vs[rowIndex]
					} else {
						if nulls.Contains(vec.Nsp, uint64(rowIndex)) { //is null
							row[i] = nil
						} else {
							vs := vec.Col.([]uint32)
							row[i] = vs[rowIndex]
						}
					}
				case types.T_int64:
					if !nulls.Any(vec.Nsp) { //all data in this column are not null
						vs := vec.Col.([]int64)
						row[i] = vs[rowIndex]
					} else {
						if nulls.Contains(vec.Nsp, uint64(rowIndex)) { //is null
							row[i] = nil
						} else {
							vs := vec.Col.([]int64)
							row[i] = vs[rowIndex]
						}
					}
				case types.T_uint64:
					if !nulls.Any(vec.Nsp) { //all data in this column are not null
						vs := vec.Col.([]uint64)
						row[i] = vs[rowIndex]
					} else {
						if nulls.Contains(vec.Nsp, uint64(rowIndex)) { //is null
							row[i] = nil
						} else {
							vs := vec.Col.([]uint64)
							row[i] = vs[rowIndex]
						}
					}
				case types.T_float32:
					if !nulls.Any(vec.Nsp) { //all data in this column are not null
						vs := vec.Col.([]float32)
						row[i] = vs[rowIndex]
					} else {
						if nulls.Contains(vec.Nsp, uint64(rowIndex)) { //is null
							row[i] = nil
						} else {
							vs := vec.Col.([]float32)
							row[i] = vs[rowIndex]
						}
					}
				case types.T_float64:
					if !nulls.Any(vec.Nsp) { //all data in this column are not null
						vs := vec.Col.([]float64)
						row[i] = vs[rowIndex]
					} else {
						if nulls.Contains(vec.Nsp, uint64(rowIndex)) { //is null
							row[i] = nil
						} else {
							vs := vec.Col.([]float64)
							row[i] = vs[rowIndex]
						}
					}
				case types.T_char:
					if !nulls.Any(vec.Nsp) { //all data in this column are not null
						vs := vec.Col.(*types.Bytes)
						row[i] = string(vs.Get(int64(rowIndex)))
					} else {
						if nulls.Contains(vec.Nsp, uint64(rowIndex)) { //is null
							row[i] = nil
						} else {
							vs := vec.Col.(*types.Bytes)
							row[i] = string(vs.Get(int64(rowIndex)))
						}
					}
				case types.T_varchar:
					if !nulls.Any(vec.Nsp) { //all data in this column are not null
						vs := vec.Col.(*types.Bytes)
						row[i] = string(vs.Get(int64(rowIndex)))
					} else {
						if nulls.Contains(vec.Nsp, uint64(rowIndex)) { //is null
							row[i] = nil
						} else {
							vs := vec.Col.(*types.Bytes)
							row[i] = string(vs.Get(int64(rowIndex)))
						}
					}
				case types.T_date:
					if !nulls.Any(vec.Nsp) { //all data in this column are not null
						vs := vec.Col.([]types.Date)
						row[i] = vs[rowIndex]
					} else {
						if nulls.Contains(vec.Nsp, uint64(rowIndex)) { //is null
							row[i] = nil
						} else {
							vs := vec.Col.([]types.Date)
							row[i] = vs[rowIndex]
						}
					}
				case types.T_datetime:
					if !nulls.Any(vec.Nsp) { //all data in this column are not null
						vs := vec.Col.([]types.Datetime)
						row[i] = vs[rowIndex]
					} else {
						if nulls.Contains(vec.Nsp, uint64(rowIndex)) { //is null
							row[i] = nil
						} else {
							vs := vec.Col.([]types.Datetime)
							row[i] = vs[rowIndex]
						}
					}
				default:
					logutil.Errorf("reader.Read : unsupported type %d \n", vec.Typ.Oid)
					return fmt.Errorf("reader.Read : unsupported type %d \n", vec.Typ.Oid)
				}
				buf.WriteString(fmt.Sprintf("colname %v typ %v value %v ", attrs[k], vec.Typ, row[i]))
			}
			logutil.Infof("%s", buf.String())
		}
	}
	return nil
}<|MERGE_RESOLUTION|>--- conflicted
+++ resolved
@@ -156,13 +156,9 @@
 						tr.shardInfos[tr.readCtx.ShardIndex],
 						tr.readCtx.ParallelReaderContext,
 					)
-<<<<<<< HEAD
 					logutil.Infof("reader %d info --> readCtx %v\n",
 						tr.id,
 						tr.readCtx.ParallelReaderContext)
-=======
-					tr.readCtx.ShardIndex++
->>>>>>> 001b11df
 				} else {
 					return nil, nil
 				}
