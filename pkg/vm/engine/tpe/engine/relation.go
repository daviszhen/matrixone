--- conflicted
+++ resolved
@@ -17,11 +17,7 @@
 import (
 	"encoding/json"
 	"errors"
-<<<<<<< HEAD
 	"github.com/matrixorigin/matrixone/pkg/sql/colexec/extend"
-
-=======
->>>>>>> 12685b88
 	"github.com/matrixorigin/matrixone/pkg/container/batch"
 	"github.com/matrixorigin/matrixone/pkg/logutil"
 	"github.com/matrixorigin/matrixone/pkg/vm/engine"
@@ -37,10 +33,6 @@
 )
 
 func (trel *TpeRelation) Rows() int64 {
-
-	defer func() {
-
-	}()
 	rows := int64(0)
 	//read global shards
 	for _, info := range trel.shards.GetShardInfos() {
@@ -51,10 +43,6 @@
 }
 
 func (trel *TpeRelation) Size(s string) int64 {
-
-	defer func() {
-
-	}()
 	size := int64(0)
 	//read global shards
 	for _, info := range trel.shards.GetShardInfos() {
@@ -72,18 +60,10 @@
 }
 
 func (trel *TpeRelation) ID() string {
-
-	defer func() {
-
-	}()
 	return trel.desc.Name
 }
 
 func (trel *TpeRelation) Nodes() engine.Nodes {
-
-	defer func() {
-
-	}()
 	for i, node := range trel.nodes {
 		cs :=& tuplecodec.CubeShards{}
 		err := json.Unmarshal(node.Data, cs)
@@ -97,25 +77,9 @@
 	return trel.nodes
 }
 
-<<<<<<< HEAD
 func (trel *TpeRelation) GetPriKeyOrHideKey() ([]engine.Attribute, bool) {
 	var attrs []engine.Attribute
 	hasPriKey := false
-=======
-func (trel *TpeRelation) CreateIndex(epoch uint64, defs []engine.TableDef) error {
-	panic("implement me")
-}
-
-func (trel *TpeRelation) DropIndex(epoch uint64, name string) error {
-	panic("implement me")
-}
-
-func (trel *TpeRelation) GetHideColDef() *engine.Attribute {
-
-	defer func() {
-
-	}()
->>>>>>> 12685b88
 	for _, attr := range trel.desc.Attributes {
 		if attr.Is_hidden {
 			attrs = append(attrs, engine.Attribute{
@@ -145,10 +109,6 @@
 }
 
 func (trel *TpeRelation) TableDefs() []engine.TableDef {
-
-	defer func() {
-
-	}()
 	var defs []engine.TableDef
 	var pkNames []string
 	for _, attr := range trel.desc.Attributes {
@@ -181,10 +141,6 @@
 }
 
 func (trel *TpeRelation) Write(_ uint64, batch *batch.Batch) error {
-
-	defer func() {
-
-	}()
 	//attribute set
 	attrSet := make(map[string]uint32)
 	for _, attr := range trel.desc.Attributes {
@@ -262,11 +218,7 @@
 	panic("implement me")
 }
 
-<<<<<<< HEAD
 func (trel *TpeRelation) parallelReader(cnt int,payload []byte) []engine.Reader {
-=======
-func (trel *TpeRelation) parallelReader(cnt int, payload []byte) []engine.Reader {
->>>>>>> 12685b88
 	tcnt := cnt
 	if cnt <= 0 {
 		tcnt = 1
@@ -281,14 +233,12 @@
 		logutil.Errorf("unmarshal cube shard failed.err %v", err)
 		return nil
 	}
-<<<<<<< HEAD
-=======
 
 	for i, shard := range shardsThisNodeWillRead.Shards {
 		logutil.Infof("+++parallelReader shardIndex %d shardID %d startKey %v  endKey %v\n",
 			i,shard.GetID(),shard.GetStart(),shard.GetEnd())
 	}
->>>>>>> 12685b88
+
 	shardInfos := shardsThisNodeWillRead.Shards
 	shardInfosCount := len(shardInfos)
 
@@ -336,7 +286,7 @@
 			tpeReaders[i] = &TpeReader{isDumpReader: true, id: i}
 		}
 
-			logutil.Infof("readCtx store id %d reader %d shard startIndex %d shardCountPerReader %d shardCount %d endIndex %d isDumpReader %v\n",
+		logutil.Infof("readCtx store id %d reader %d shard startIndex %d shardCountPerReader %d shardCount %d endIndex %d isDumpReader %v\n",
 			trel.storeID, i, startIndex, shardCountPerReader, shardInfosCount, endIndex, tpeReaders[i].isDumpReader)
 		startIndex += shardCountPerReader
 	}
@@ -353,20 +303,10 @@
 }
 
 func (trel *TpeRelation) NewReader(cnt int, _ extend.Extend, payload []byte) []engine.Reader {
-<<<<<<< HEAD
-	logutil.Infof("newreader cnt %d", cnt)
-	if trel.computeHandler.ParallelReader() || trel.computeHandler.MultiNode() {
-		return trel.parallelReader(cnt,payload)
-=======
-
-	defer func() {
-
-	}()
 	logutil.Infof("newreader cnt %d storeID %d\n", cnt,trel.storeID)
 	logutil.Infof("storeID %d payload len %d \n",trel.storeID,len(payload))
 	if trel.computeHandler.ParallelReader() || trel.computeHandler.MultiNode() {
 		return trel.parallelReader(cnt, payload)
->>>>>>> 12685b88
 	}
 	var readers []engine.Reader = make([]engine.Reader, cnt)
 	tr := &TpeReader{
