// Copyright 2021 Matrix Origin
//
// Licensed under the Apache License, Version 2.0 (the "License");
// you may not use this file except in compliance with the License.
// You may obtain a copy of the License at
//
//      http://www.apache.org/licenses/LICENSE-2.0
//
// Unless required by applicable law or agreed to in writing, software
// distributed under the License is distributed on an "AS IS" BASIS,
// WITHOUT WARRANTIES OR CONDITIONS OF ANY KIND, either express or implied.
// See the License for the specific language governing permissions and
// limitations under the License.

package tuplecodec

import (
	"fmt"
	"github.com/lni/goutils/random"
	"github.com/matrixorigin/matrixone/pkg/container/batch"
	"github.com/matrixorigin/matrixone/pkg/container/nulls"
	"github.com/matrixorigin/matrixone/pkg/container/types"
	"github.com/matrixorigin/matrixone/pkg/container/vector"
	"github.com/matrixorigin/matrixone/pkg/logutil"
	"github.com/matrixorigin/matrixone/pkg/vm/engine"
	"github.com/matrixorigin/matrixone/pkg/vm/engine/tpe/descriptor"
	"github.com/matrixorigin/matrixone/pkg/vm/engine/tpe/orderedcodec"
	"math/rand"
	"strconv"
)

func makeAttributes(ts ...types.T)([]string, []*engine.AttributeDef){
	var names []string
	var attrs []*engine.AttributeDef
	var name string

	gen_attr := func(name string,t types.T) *engine.AttributeDef {
		return &engine.AttributeDef{Attr: engine.Attribute{
			Name:    name,
			Alg:     0,
			Type:    types.Type{
				Oid:       t,
				Size:      0,
				Width:     0,
				Precision: 0,
			},
			Default: engine.DefaultExpr{},
		}}
	}

	for _, t := range ts {
		switch t {
		case types.T_int8:
			name = "T_int8"
		case types.T_int16:
			name = "T_int16"
		case types.T_int32:
			name = "T_int32"
		case types.T_int64:
			name = "T_int64"
		case types.T_uint8:
			name = "T_uint8"
		case types.T_uint16:
			name = "T_uint16"
		case types.T_uint32:
			name = "T_uint32"
		case types.T_uint64:
			name = "T_uint64"
		case types.T_float32:
			name = "T_float32"
		case types.T_float64:
			name = "T_float64"
		case types.T_char, types.T_varchar:
			name = "T_char_varchar"
		case types.T_date:
			name = "T_date"
		case types.T_datetime:
			name = "T_datetime"
		default:
			panic("unsupported vector type")
		}

		names = append(names,name)
		attrs = append(attrs,gen_attr(name,t))
	}
	return names, attrs
}

//makeBatch allocates a batch for test
func makeBatch(batchSize int,attrName []string,cols []*engine.AttributeDef) *batch.Batch {
	batchData := batch.New(true, attrName)

	batchData.Zs = make([]int64,batchSize)
	for i := 0; i < batchSize; i++ {
		batchData.Zs[i] = 1
	}
	//alloc space for vector
	for i := 0; i < len(attrName); i++ {
		vec := vector.New(cols[i].Attr.Type)
		switch vec.Typ.Oid {
		case types.T_int8:
			vec.Col = make([]int8, batchSize)
		case types.T_int16:
			vec.Col = make([]int16, batchSize)
		case types.T_int32:
			vec.Col = make([]int32, batchSize)
		case types.T_int64:
			vec.Col = make([]int64, batchSize)
		case types.T_uint8:
			vec.Col = make([]uint8, batchSize)
		case types.T_uint16:
			vec.Col = make([]uint16, batchSize)
		case types.T_uint32:
			vec.Col = make([]uint32, batchSize)
		case types.T_uint64:
			vec.Col = make([]uint64, batchSize)
		case types.T_float32:
			vec.Col = make([]float32, batchSize)
		case types.T_float64:
			vec.Col = make([]float64, batchSize)
		case types.T_char, types.T_varchar:
			vBytes := &types.Bytes{
				Offsets: make([]uint32, batchSize),
				Lengths: make([]uint32, batchSize),
				Data:    nil,
			}
			vec.Col = vBytes
		case types.T_date:
			vec.Col = make([]types.Date, batchSize)
		case types.T_datetime:
			vec.Col = make([]types.Datetime, batchSize)
		default:
			panic("unsupported vector type")
		}
		batchData.Vecs[i] = vec
	}

	return batchData
}

func randomLines(rowCnt int, attrName []string, cols []*engine.AttributeDef) [][]string{
	var lines [][]string

	for i := 0; i < rowCnt; i++ {
		var line []string
		for j := 0; j < len(attrName); j++ {
			var field string
			var d interface{}
			switch cols[j].Attr.Type.Oid {
			case types.T_int8:
				d = rand.Int31n((1 << 7 -1))
			case types.T_int16:
				d = rand.Int31n((1 << 15 -1))
			case types.T_int32:
				d = rand.Int31()
			case types.T_int64:
				d = rand.Int63()
			case types.T_uint8:
				d = rand.Int31n((1 << 8 -1))
			case types.T_uint16:
				d = rand.Int31n((1 << 16 -1))
			case types.T_uint32:
				d = rand.Int31()
			case types.T_uint64:
				d = rand.Int63()
			case types.T_float32:
				d = rand.Float32()
			case types.T_float64:
				d = rand.Float64()
			case types.T_char, types.T_varchar:
				d = random.String(10)
			case types.T_date:
				d = "2022-02-23"
			case types.T_datetime:
				d = "2022-02-23 00:00:00"
			default:
				panic("unsupported type")
			}
			field = fmt.Sprintf("%v",d)
			line = append(line,field)
		}
		lines = append(lines,line)
	}

	return lines
}

func fillBatch(lines [][]string,batchData *batch.Batch) {
	for i, line := range lines {
		rowIdx := i
		for j, field := range line {
			colIdx := j

			isNullOrEmpty := len(field) == 0 || field == "\\N"

			//put it into batch
			vec := batchData.Vecs[colIdx]
			//vecAttr := batchData.Attrs[colIdx]

			switch vec.Typ.Oid {
			case types.T_int8:
				cols := vec.Col.([]int8)
				if isNullOrEmpty {
					nulls.Add(vec.Nsp, uint64(rowIdx))
				} else {
					d, err := strconv.ParseInt(field, 10, 8)
					if err != nil {
						logutil.Errorf("parse field[%v] err:%v", field, err)
						d = 0
					}
					cols[rowIdx] = int8(d)
				}
			case types.T_int16:
				cols := vec.Col.([]int16)
				if isNullOrEmpty {
					nulls.Add(vec.Nsp, uint64(rowIdx))
				} else {
					d, err := strconv.ParseInt(field, 10, 16)
					if err != nil {
						logutil.Errorf("parse field[%v] err:%v", field, err)
						d = 0
					}
					cols[rowIdx] = int16(d)
				}
			case types.T_int32:
				cols := vec.Col.([]int32)
				if isNullOrEmpty {
					nulls.Add(vec.Nsp, uint64(rowIdx))
				} else {
					d, err := strconv.ParseInt(field, 10, 32)
					if err != nil {
						logutil.Errorf("parse field[%v] err:%v", field, err)
						d = 0
					}
					cols[rowIdx] = int32(d)
				}
			case types.T_int64:
				cols := vec.Col.([]int64)
				if isNullOrEmpty {
					nulls.Add(vec.Nsp, uint64(rowIdx))
				} else {
					d, err := strconv.ParseInt(field, 10, 64)
					if err != nil {
						logutil.Errorf("parse field[%v] err:%v", field, err)
						d = 0
					}
					cols[rowIdx] = d
				}
			case types.T_uint8:
				cols := vec.Col.([]uint8)
				if isNullOrEmpty {
					nulls.Add(vec.Nsp, uint64(rowIdx))
				} else {
					d, err := strconv.ParseUint(field, 10, 8)
					if err != nil {
						logutil.Errorf("parse field[%v] err:%v", field, err)
						d = 0
					}
					cols[rowIdx] = uint8(d)
				}
			case types.T_uint16:
				cols := vec.Col.([]uint16)
				if isNullOrEmpty {
					nulls.Add(vec.Nsp, uint64(rowIdx))
				} else {
					d, err := strconv.ParseUint(field, 10, 16)
					if err != nil {
						logutil.Errorf("parse field[%v] err:%v", field, err)
						d = 0
					}
					cols[rowIdx] = uint16(d)
				}
			case types.T_uint32:
				cols := vec.Col.([]uint32)
				if isNullOrEmpty {
					nulls.Add(vec.Nsp, uint64(rowIdx))
				} else {
					d, err := strconv.ParseUint(field, 10, 32)
					if err != nil {
						logutil.Errorf("parse field[%v] err:%v", field, err)
						d = 0
					}
					cols[rowIdx] = uint32(d)
				}
			case types.T_uint64:
				cols := vec.Col.([]uint64)
				if isNullOrEmpty {
					nulls.Add(vec.Nsp, uint64(rowIdx))
				} else {
					d, err := strconv.ParseUint(field, 10, 64)
					if err != nil {
						logutil.Errorf("parse field[%v] err:%v", field, err)
						d = 0
					}
					cols[rowIdx] = uint64(d)
				}
			case types.T_float32:
				cols := vec.Col.([]float32)
				if isNullOrEmpty {
					nulls.Add(vec.Nsp, uint64(rowIdx))
				} else {
					d, err := strconv.ParseFloat(field, 32)
					if err != nil {
						logutil.Errorf("parse field[%v] err:%v", field, err)
						d = 0
					}
					cols[rowIdx] = float32(d)
				}
			case types.T_float64:
				cols := vec.Col.([]float64)
				if isNullOrEmpty {
					nulls.Add(vec.Nsp, uint64(rowIdx))
				} else {
					fs := field
					d, err := strconv.ParseFloat(fs, 64)
					if err != nil {
						logutil.Errorf("parse field[%v] err:%v", field, err)
						d = 0
					}
					cols[rowIdx] = d
				}
			case types.T_char, types.T_varchar:
				vBytes := vec.Col.(*types.Bytes)
				if isNullOrEmpty {
					nulls.Add(vec.Nsp, uint64(rowIdx))
					vBytes.Offsets[rowIdx] = uint32(len(vBytes.Data))
					vBytes.Lengths[rowIdx] = uint32(len(field))
				} else {
					vBytes.Offsets[rowIdx] = uint32(len(vBytes.Data))
					vBytes.Data = append(vBytes.Data, field...)
					vBytes.Lengths[rowIdx] = uint32(len(field))
				}
			case types.T_date:
				cols := vec.Col.([]types.Date)
				if isNullOrEmpty {
					nulls.Add(vec.Nsp, uint64(rowIdx))
				} else {
					fs := field
					d, err := types.ParseDate(fs)
					if err != nil {
						logutil.Errorf("parse field[%v] err:%v", field, err)
						d = 0
					}
					cols[rowIdx] = d
				}
			case types.T_datetime:
				cols := vec.Col.([]types.Datetime)
				if isNullOrEmpty {
					nulls.Add(vec.Nsp, uint64(rowIdx))
				} else {
					fs := field
					d, err := types.ParseDatetime(fs)
					if err != nil {
						logutil.Errorf("parse field[%v] err:%v", field, err)
						d = 0
					}
					cols[rowIdx] = d
				}
			default:
				panic("unsupported oid")
			}
		}
	}
}

func TruncateBatch(bat *batch.Batch,batchSize, needLen int) {
	if needLen >= batchSize {
		return
	}
	for _, vec := range bat.Vecs {
		//remove nulls.NUlls
		for j := uint64(needLen); j < uint64(batchSize); j++ {
			nulls.Del(vec.Nsp, j)
		}
		//remove row
		switch vec.Typ.Oid {
		case types.T_int8:
			cols := vec.Col.([]int8)
			vec.Col = cols[:needLen]
		case types.T_int16:
			cols := vec.Col.([]int16)
			vec.Col = cols[:needLen]
		case types.T_int32:
			cols := vec.Col.([]int32)
			vec.Col = cols[:needLen]
		case types.T_int64:
			cols := vec.Col.([]int64)
			vec.Col = cols[:needLen]
		case types.T_uint8:
			cols := vec.Col.([]uint8)
			vec.Col = cols[:needLen]
		case types.T_uint16:
			cols := vec.Col.([]uint16)
			vec.Col = cols[:needLen]
		case types.T_uint32:
			cols := vec.Col.([]uint32)
			vec.Col = cols[:needLen]
		case types.T_uint64:
			cols := vec.Col.([]uint64)
			vec.Col = cols[:needLen]
		case types.T_float32:
			cols := vec.Col.([]float32)
			vec.Col = cols[:needLen]
		case types.T_float64:
			cols := vec.Col.([]float64)
			vec.Col = cols[:needLen]
		case types.T_char, types.T_varchar: //bytes is different
			vBytes := vec.Col.(*types.Bytes)
			if len(vBytes.Offsets) > needLen {
				vec.Col = vBytes.Window(0, needLen)
			}
		case types.T_date:
			cols := vec.Col.([]types.Date)
			vec.Col = cols[:needLen]
		case types.T_datetime:
			cols := vec.Col.([]types.Datetime)
			vec.Col = cols[:needLen]
		}
	}
}

func ConvertAttributeDescIntoTypesType(attrs []*descriptor.AttributeDesc)([]string,[]*engine.AttributeDef) {
	var names []string
	var defs []*engine.AttributeDef
	for _, attr := range attrs {
		names = append(names,attr.Name)
		//make type
		defs = append(defs,&engine.AttributeDef{Attr:engine.Attribute{
			Name:    attr.Name,
			Alg:     0,
			Type:    TpeTypeToEngineType(attr.Ttype),
			Default: engine.DefaultExpr{},
		}})
	}
	return names,defs
}

func TpeTypeToEngineType(Ttype orderedcodec.ValueType) types.Type {
	t := types.Type{}
	switch Ttype {
	case orderedcodec.VALUE_TYPE_UINT64      :  t.Oid = types.T_uint64
	case orderedcodec.VALUE_TYPE_BYTES      :   t.Oid = types.T_char
	case orderedcodec.VALUE_TYPE_STRING      :  t.Oid = types.T_char
	case orderedcodec.VALUE_TYPE_INT8      :    t.Oid = types.T_int8
	case orderedcodec.VALUE_TYPE_INT16      :   t.Oid = types.T_int16
	case orderedcodec.VALUE_TYPE_INT32      :   t.Oid = types.T_int32
	case orderedcodec.VALUE_TYPE_INT64      :   t.Oid = types.T_int64
	case orderedcodec.VALUE_TYPE_UINT8      :   t.Oid = types.T_uint8
	case orderedcodec.VALUE_TYPE_UINT16      :  t.Oid = types.T_uint16
	case orderedcodec.VALUE_TYPE_UINT32      :  t.Oid = types.T_uint32
	case orderedcodec.VALUE_TYPE_FLOAT32      : t.Oid = types.T_float32
	case orderedcodec.VALUE_TYPE_FLOAT64      : t.Oid = types.T_float64
	case orderedcodec.VALUE_TYPE_DATE      :    t.Oid = types.T_date
	case orderedcodec.VALUE_TYPE_DATETIME      :t.Oid = types.T_datetime
<<<<<<< HEAD
	}
	t.Oid.ToType()
	return t
=======
	default:
		panic("unsupported tpe type")
	}
	t.Oid.ToType()
	return t
}

func EngineTypeToTpeType(t * types.Type) orderedcodec.ValueType {
	var vt orderedcodec.ValueType
	switch t.Oid {
	case types.T_uint64   : vt =  orderedcodec.VALUE_TYPE_UINT64
	case types.T_char     : vt =  orderedcodec.VALUE_TYPE_BYTES
	case types.T_varchar  : vt =  orderedcodec.VALUE_TYPE_STRING
	case types.T_int8     : vt =  orderedcodec.VALUE_TYPE_INT8
	case types.T_int16    : vt =  orderedcodec.VALUE_TYPE_INT16
	case types.T_int32    : vt =  orderedcodec.VALUE_TYPE_INT32
	case types.T_int64    : vt =  orderedcodec.VALUE_TYPE_INT64
	case types.T_uint8    : vt =  orderedcodec.VALUE_TYPE_UINT8
	case types.T_uint16   : vt =  orderedcodec.VALUE_TYPE_UINT16
	case types.T_uint32   : vt =  orderedcodec.VALUE_TYPE_UINT32
	case types.T_float32  : vt =  orderedcodec.VALUE_TYPE_FLOAT32
	case types.T_float64  : vt =  orderedcodec.VALUE_TYPE_FLOAT64
	case types.T_date     : vt =  orderedcodec.VALUE_TYPE_DATE
	case types.T_datetime : vt =  orderedcodec.VALUE_TYPE_DATETIME
	default:
		panic("unsupported types.Type")
	}
	return vt
>>>>>>> f929fc2b
}<|MERGE_RESOLUTION|>--- conflicted
+++ resolved
@@ -452,11 +452,6 @@
 	case orderedcodec.VALUE_TYPE_FLOAT64      : t.Oid = types.T_float64
 	case orderedcodec.VALUE_TYPE_DATE      :    t.Oid = types.T_date
 	case orderedcodec.VALUE_TYPE_DATETIME      :t.Oid = types.T_datetime
-<<<<<<< HEAD
-	}
-	t.Oid.ToType()
-	return t
-=======
 	default:
 		panic("unsupported tpe type")
 	}
@@ -485,5 +480,4 @@
 		panic("unsupported types.Type")
 	}
 	return vt
->>>>>>> f929fc2b
 }