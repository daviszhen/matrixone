--- conflicted
+++ resolved
@@ -48,20 +48,6 @@
 	indexHandler index.IndexHandler
 }
 
-<<<<<<< HEAD
-func (chi *ComputationHandlerImpl) Read(attrs []string) (*batch.Batch, error) {
-	panic("implement me")
-}
-
-func (chi *ComputationHandlerImpl) Write(bat *batch.Batch) error {
-	panic("implement me")
-}
-
-func NewComputationHandlerImpl(dh descriptor.DescriptorHandler,
-		kv KVHandler,
-		tch *TupleCodecHandler,
-		serial ValueSerializer) *ComputationHandlerImpl {
-=======
 func (chi *ComputationHandlerImpl) Read(dbDesc *descriptor.DatabaseDesc, tableDesc *descriptor.RelationDesc, indexDesc *descriptor.IndexDesc, attrs []*descriptor.AttributeDesc, prefix []byte, prefixLen int) (*batch.Batch, []byte, int, error) {
 	var bat *batch.Batch
 	var err error
@@ -81,7 +67,6 @@
 }
 
 func NewComputationHandlerImpl(dh descriptor.DescriptorHandler, kv KVHandler, tch *TupleCodecHandler, serial ValueSerializer, ih index.IndexHandler) *ComputationHandlerImpl {
->>>>>>> f929fc2b
 	return &ComputationHandlerImpl{
 		dh: dh,
 		kv: kv,
