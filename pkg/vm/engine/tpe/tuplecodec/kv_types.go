--- conflicted
+++ resolved
@@ -92,8 +92,6 @@
 	Shards []metapb.Shard `json:"shards"`
 }
 
-<<<<<<< HEAD
-=======
 func (cs CubeShards) String() string {
 	s := fmt.Sprintf("shardCont %d \n",len(cs.Shards))
 	for i, shard := range cs.Shards {
@@ -106,7 +104,6 @@
 	return s
 }
 
->>>>>>> 12685b88
 type ShardNode struct {
 	//the address of the store of the leader replica of the shard
 	Addr string
