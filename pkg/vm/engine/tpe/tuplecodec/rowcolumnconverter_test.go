// Copyright 2021 Matrix Origin
//
// Licensed under the Apache License, Version 2.0 (the "License");
// you may not use this file except in compliance with the License.
// You may obtain a copy of the License at
//
//      http://www.apache.org/licenses/LICENSE-2.0
//
// Unless required by applicable law or agreed to in writing, software
// distributed under the License is distributed on an "AS IS" BASIS,
// WITHOUT WARRANTIES OR CONDITIONS OF ANY KIND, either express or implied.
// See the License for the specific language governing permissions and
// limitations under the License.

package tuplecodec

import (
	"fmt"
	"math"
	"reflect"
	"testing"

	"github.com/matrixorigin/matrixone/pkg/container/types"
	"github.com/matrixorigin/matrixone/pkg/vm/engine/tpe/descriptor"
	"github.com/matrixorigin/matrixone/pkg/vm/engine/tpe/orderedcodec"
	"github.com/smartystreets/goconvey/convey"
)

func TestBatchAdapter_ForEach(t *testing.T) {
	convey.Convey("for each", t, func() {
		names, attrs := MakeAttributes(
			types.T_int8,
			types.T_int16,
			types.T_int32,
			types.T_int64,
			types.T_uint8,
			types.T_uint16,
			types.T_uint32,
			types.T_uint64,
			types.T_float32,
			types.T_float64,
			types.T_char, types.T_varchar,
			types.T_date,
			types.T_datetime)

		cnt := 10

		bat := MakeBatch(cnt, names, attrs)

		lines := randomLines(cnt, names, attrs)

		fillBatch(lines, bat)

		ba := NewBatchAdapter(bat)

		rowIdx := 0
		callback := func(callbackCtx interface{}, tuple Tuple) error {
			colcnt, _ := tuple.GetAttributeCount()
			for i := uint32(0); i < colcnt; i++ {
				v, _ := tuple.GetValue(i)
				tv := fmt.Sprintf("%v", v)
				typ, _, err := tuple.GetAttribute(i)
				if err != nil {
					return err
				}
				if typ.Oid == types.T_char ||
					typ.Oid == types.T_varchar {
					s := v.([]uint8)
					tv = string(s)
				}
				field := lines[rowIdx][i]
				if tv != field {
					return fmt.Errorf("wrong value")
				}
			}
			rowIdx++
			return nil
		}
		err := ba.ForEachTuple(nil, callback)
<<<<<<< HEAD
		convey.So(err, convey.ShouldBeNil)
=======
		convey.So(err,convey.ShouldNotBeNil)
>>>>>>> f6dd5ff0
	})
}

func TestRowColumnConverterImpl_FillBatchFromDecodedIndexKey(t *testing.T) {
	convey.Convey("fill batch", t, func() {
		type args struct {
			typ    types.T
			valueT orderedcodec.ValueType
			value  interface{}
		}

		dateValue, _ := types.ParseDate("2022-02-23")
		datetimeValue, _ := types.ParseDatetime("2022-02-23 00:00:00")

		kases := []args{
			{types.T_int8, orderedcodec.VALUE_TYPE_INT8, int8(math.MaxInt8)},
			{types.T_int16, orderedcodec.VALUE_TYPE_INT16, int16(math.MaxInt16)},
			{types.T_int32, orderedcodec.VALUE_TYPE_INT32, int32(math.MaxInt32)},
			{types.T_int64, orderedcodec.VALUE_TYPE_INT64, int64(math.MaxInt64)},
			{types.T_uint8, orderedcodec.VALUE_TYPE_UINT8, uint8(math.MaxUint8)},
			{types.T_uint16, orderedcodec.VALUE_TYPE_UINT16, uint16(math.MaxUint16)},
			{types.T_uint32, orderedcodec.VALUE_TYPE_UINT32, uint32(math.MaxUint32)},
			{types.T_uint64, orderedcodec.VALUE_TYPE_UINT64, uint64(math.MaxUint64)},
			{types.T_float32, orderedcodec.VALUE_TYPE_FLOAT32, float32(math.MaxFloat32)},
			{types.T_float64, orderedcodec.VALUE_TYPE_FLOAT64, float64(math.MaxFloat64)},
			{types.T_char, orderedcodec.VALUE_TYPE_BYTES, []byte("abc")},
			{types.T_varchar, orderedcodec.VALUE_TYPE_BYTES, []byte("abc")},
			{types.T_date, orderedcodec.VALUE_TYPE_DATE, dateValue},
			{types.T_datetime, orderedcodec.VALUE_TYPE_DATETIME, datetimeValue},
		}

		var typs []types.T
		for _, kase := range kases {
			typs = append(typs, kase.typ)
		}
		names, attrs := MakeAttributes(typs...)

		cnt := 10

		bat := MakeBatch(cnt, names, attrs)

		var iattrs []descriptor.IndexDesc_Attribute
		var dis []*orderedcodec.DecodedItem
		am := &AttributeMap{}
		for i, kase := range kases {
			iattrs = append(iattrs, descriptor.IndexDesc_Attribute{
				Name:      names[i],
				Direction: 0,
				ID:        uint32(i),
				Type:      kase.valueT,
			})

			am.Append(i, i, i)

			dis = append(dis, &orderedcodec.DecodedItem{
				Value:                    kase.value,
				ValueType:                kase.valueT,
				SectionType:              0,
				OffsetInUndecodedKey:     0,
				BytesCountInUndecodedKey: 0,
			})
		}
		indexDesc := &descriptor.IndexDesc{Attributes: iattrs}
		am.BuildPositionInDecodedItemArray()
		rcc := &RowColumnConverterImpl{}
		for i := 0; i < cnt; i++ {
			err := rcc.FillBatchFromDecodedIndexKey(indexDesc,
				0,
				dis,
				am,
				bat,
				i,
			)
			convey.So(err, convey.ShouldBeNil)
		}

		callbackForCheck := func(callbackCtx interface{}, tuple Tuple) error {
			colcnt, _ := tuple.GetAttributeCount()
			for i := uint32(0); i < colcnt; i++ {
				v, _ := tuple.GetValue(i)
				typ, _, _ := tuple.GetAttribute(i)
				convey.So(typ.Oid, convey.ShouldEqual, kases[i].typ)
				convey.So(reflect.DeepEqual(v, kases[i].value), convey.ShouldBeTrue)
			}
			return nil
		}

		ba := NewBatchAdapter(bat)
<<<<<<< HEAD
		err := ba.ForEachTuple(nil, callbackForCheck)
		convey.So(err, convey.ShouldBeNil)
=======
		err := ba.ForEachTuple(nil,callbackForCheck)
		convey.So(err,convey.ShouldNotBeNil)
>>>>>>> f6dd5ff0

		bat2 := MakeBatch(cnt, names, attrs)
		for i := 0; i < cnt; i++ {
			err = rcc.FillBatchFromDecodedIndexValue(indexDesc,
				0,
				dis,
				am,
				bat2,
				i,
			)
			convey.So(err, convey.ShouldBeNil)
		}

		ba2 := NewBatchAdapter(bat2)
<<<<<<< HEAD
		err = ba2.ForEachTuple(nil, callbackForCheck)
		convey.So(err, convey.ShouldBeNil)
=======
		err = ba2.ForEachTuple(nil,callbackForCheck)
		convey.So(err,convey.ShouldNotBeNil)
>>>>>>> f6dd5ff0

		bat3 := MakeBatch(cnt, names, attrs)
		for i := 0; i < cnt; i++ {
			am2 := &AttributeMap{
				attributeID:              am.attributeID[:4],
				attributePositionInValue: am.attributePositionInValue[:4],
				attributeOutputPosition:  am.attributePositionInValue[:4],
			}
			am2.BuildPositionInDecodedItemArray()
			am3 := &AttributeMap{
				attributeID:              am.attributeID[4:],
				attributePositionInValue: am.attributePositionInValue[4:],
				attributeOutputPosition:  am.attributePositionInValue[4:],
			}
			am3.BuildPositionInDecodedItemArray()
			err = rcc.FillBatchFromDecodedIndexKeyValue(indexDesc,
				0,
				dis,
				dis,
				am2,
				am3,
				bat3,
				i,
			)
			convey.So(err, convey.ShouldBeNil)

			am4 := &AttributeMap{
				attributeID:              am.attributeID[:5],
				attributePositionInValue: am.attributePositionInValue[:5],
				attributeOutputPosition:  am.attributePositionInValue[:5],
			}
			am4.BuildPositionInDecodedItemArray()
			am5 := &AttributeMap{
				attributeID:              am.attributeID[4:],
				attributePositionInValue: am.attributePositionInValue[4:],
				attributeOutputPosition:  am.attributePositionInValue[4:],
			}
			am5.BuildPositionInDecodedItemArray()
			err = rcc.FillBatchFromDecodedIndexKeyValue(indexDesc,
				0,
				dis,
				dis,
				am4,
				am5,
				bat3,
				i,
			)
			convey.So(err, convey.ShouldBeError)
		}

		ba3 := NewBatchAdapter(bat3)
<<<<<<< HEAD
		err = ba3.ForEachTuple(nil, callbackForCheck)
		convey.So(err, convey.ShouldBeNil)
=======
		err = ba3.ForEachTuple(nil,callbackForCheck)
		convey.So(err,convey.ShouldNotBeNil)
>>>>>>> f6dd5ff0
	})
}<|MERGE_RESOLUTION|>--- conflicted
+++ resolved
@@ -77,11 +77,7 @@
 			return nil
 		}
 		err := ba.ForEachTuple(nil, callback)
-<<<<<<< HEAD
-		convey.So(err, convey.ShouldBeNil)
-=======
-		convey.So(err,convey.ShouldNotBeNil)
->>>>>>> f6dd5ff0
+		convey.So(err, convey.ShouldNotBeNil)
 	})
 }
 
@@ -170,13 +166,8 @@
 		}
 
 		ba := NewBatchAdapter(bat)
-<<<<<<< HEAD
 		err := ba.ForEachTuple(nil, callbackForCheck)
-		convey.So(err, convey.ShouldBeNil)
-=======
-		err := ba.ForEachTuple(nil,callbackForCheck)
-		convey.So(err,convey.ShouldNotBeNil)
->>>>>>> f6dd5ff0
+		convey.So(err, convey.ShouldNotBeNil)
 
 		bat2 := MakeBatch(cnt, names, attrs)
 		for i := 0; i < cnt; i++ {
@@ -191,13 +182,8 @@
 		}
 
 		ba2 := NewBatchAdapter(bat2)
-<<<<<<< HEAD
 		err = ba2.ForEachTuple(nil, callbackForCheck)
-		convey.So(err, convey.ShouldBeNil)
-=======
-		err = ba2.ForEachTuple(nil,callbackForCheck)
-		convey.So(err,convey.ShouldNotBeNil)
->>>>>>> f6dd5ff0
+		convey.So(err, convey.ShouldNotBeNil)
 
 		bat3 := MakeBatch(cnt, names, attrs)
 		for i := 0; i < cnt; i++ {
@@ -249,12 +235,7 @@
 		}
 
 		ba3 := NewBatchAdapter(bat3)
-<<<<<<< HEAD
 		err = ba3.ForEachTuple(nil, callbackForCheck)
-		convey.So(err, convey.ShouldBeNil)
-=======
-		err = ba3.ForEachTuple(nil,callbackForCheck)
-		convey.So(err,convey.ShouldNotBeNil)
->>>>>>> f6dd5ff0
+		convey.So(err, convey.ShouldNotBeNil)
 	})
 }