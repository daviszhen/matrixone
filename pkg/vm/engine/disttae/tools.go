// Copyright 2022 Matrix Origin
//
// Licensed under the Apache License, Version 2.0 (the "License");
// you may not use this file except in compliance with the License.
// You may obtain a copy of the License at
//
//      http://www.apache.org/licenses/LICENSE-2.0
//
// Unless required by applicable law or agreed to in writing, software
// distributed under the License is distributed on an "AS IS" BASIS,
// WITHOUT WARRANTIES OR CONDITIONS OF ANY KIND, either express or implied.
// See the License for the specific language governing permissions and
// limitations under the License.

package disttae

import (
	"context"
	"fmt"
	"time"

	"github.com/matrixorigin/matrixone/pkg/catalog"
	"github.com/matrixorigin/matrixone/pkg/common/moerr"
	"github.com/matrixorigin/matrixone/pkg/common/mpool"
	"github.com/matrixorigin/matrixone/pkg/container/batch"
	"github.com/matrixorigin/matrixone/pkg/container/types"
	"github.com/matrixorigin/matrixone/pkg/container/vector"
	"github.com/matrixorigin/matrixone/pkg/defines"
	"github.com/matrixorigin/matrixone/pkg/fileservice"
	"github.com/matrixorigin/matrixone/pkg/logutil"
	"github.com/matrixorigin/matrixone/pkg/objectio"
	"github.com/matrixorigin/matrixone/pkg/pb/api"
	"github.com/matrixorigin/matrixone/pkg/pb/metadata"
	"github.com/matrixorigin/matrixone/pkg/pb/plan"
	"github.com/matrixorigin/matrixone/pkg/pb/timestamp"
	"github.com/matrixorigin/matrixone/pkg/pb/txn"
	"github.com/matrixorigin/matrixone/pkg/vm/engine"
	"github.com/matrixorigin/matrixone/pkg/vm/process"
)

func genCreateDatabaseTuple(sql string, accountId, userId, roleId uint32,
	name string, databaseId uint64, typ string, m *mpool.MPool) (*batch.Batch, error) {
	bat := batch.NewWithSize(len(catalog.MoDatabaseSchema))
	bat.Attrs = append(bat.Attrs, catalog.MoDatabaseSchema...)
	bat.SetRowCount(1)

	var err error
	defer func() {
		if err != nil {
			bat.Clean(m)
		}
	}()

	{
		idx := catalog.MO_DATABASE_DAT_ID_IDX
		bat.Vecs[idx] = vector.NewVec(catalog.MoDatabaseTypes[idx]) // dat_id
		if err = vector.AppendFixed(bat.Vecs[idx], databaseId, false, m); err != nil {
			return nil, err
		}
		idx = catalog.MO_DATABASE_DAT_NAME_IDX
		bat.Vecs[idx] = vector.NewVec(catalog.MoDatabaseTypes[idx]) // datname
		if err = vector.AppendBytes(bat.Vecs[idx], []byte(name), false, m); err != nil {
			return nil, err
		}
		idx = catalog.MO_DATABASE_DAT_CATALOG_NAME_IDX
		bat.Vecs[idx] = vector.NewVec(catalog.MoDatabaseTypes[idx]) // dat_catalog_name
		if err = vector.AppendBytes(bat.Vecs[idx], []byte(catalog.MO_CATALOG), false, m); err != nil {
			return nil, err
		}
		idx = catalog.MO_DATABASE_CREATESQL_IDX
		bat.Vecs[idx] = vector.NewVec(catalog.MoDatabaseTypes[idx])                     // dat_createsql
		if err = vector.AppendBytes(bat.Vecs[idx], []byte(sql), false, m); err != nil { // TODO
			return nil, err
		}
		idx = catalog.MO_DATABASE_OWNER_IDX
		bat.Vecs[idx] = vector.NewVec(catalog.MoDatabaseTypes[idx]) // owner
		if err = vector.AppendFixed(bat.Vecs[idx], roleId, false, m); err != nil {
			return nil, err
		}
		idx = catalog.MO_DATABASE_CREATOR_IDX
		bat.Vecs[idx] = vector.NewVec(catalog.MoDatabaseTypes[idx]) // creator
		if err = vector.AppendFixed(bat.Vecs[idx], userId, false, m); err != nil {
			return nil, err
		}
		idx = catalog.MO_DATABASE_CREATED_TIME_IDX
		bat.Vecs[idx] = vector.NewVec(catalog.MoDatabaseTypes[idx]) // created_time
		if err = vector.AppendFixed(bat.Vecs[idx], types.Timestamp(time.Now().UnixMicro()+types.GetUnixEpochSecs()), false, m); err != nil {
			return nil, err
		}
		idx = catalog.MO_DATABASE_ACCOUNT_ID_IDX
		bat.Vecs[idx] = vector.NewVec(catalog.MoDatabaseTypes[idx]) // account_id
		if err = vector.AppendFixed(bat.Vecs[idx], accountId, false, m); err != nil {
			return nil, err
		}
		idx = catalog.MO_DATABASE_DAT_TYPE_IDX
		bat.Vecs[idx] = vector.NewVec(catalog.MoDatabaseTypes[idx])                     // dat_type
		if err = vector.AppendBytes(bat.Vecs[idx], []byte(typ), false, m); err != nil { // TODO
			return nil, err
		}
	}
	return bat, nil
}

func genDropDatabaseTuple(id uint64, name string, m *mpool.MPool) (*batch.Batch, error) {
	bat := batch.NewWithSize(2)
	bat.Attrs = append(bat.Attrs, catalog.MoDatabaseSchema[:2]...)
	bat.SetRowCount(1)

	var err error
	defer func() {
		if err != nil {
			bat.Clean(m)
		}
	}()

	{
		idx := catalog.MO_DATABASE_DAT_ID_IDX
		bat.Vecs[idx] = vector.NewVec(catalog.MoDatabaseTypes[idx]) // dat_id
		if err = vector.AppendFixed(bat.Vecs[idx], id, false, m); err != nil {
			return nil, err
		}
		idx = catalog.MO_DATABASE_DAT_NAME_IDX
		bat.Vecs[idx] = vector.NewVec(catalog.MoDatabaseTypes[idx]) // datname
		if err = vector.AppendBytes(bat.Vecs[idx], []byte(name), false, m); err != nil {
			return nil, err
		}
	}
	return bat, nil
}

func genTableConstraintTuple(tblId, dbId uint64, tblName, dbName string, constraint []byte,
	m *mpool.MPool) (*batch.Batch, error) {
	bat := batch.NewWithSize(5)
	bat.Attrs = append(bat.Attrs, catalog.MoTablesSchema[:4]...)
	bat.Attrs = append(bat.Attrs, catalog.SystemRelAttr_Constraint)
	bat.SetRowCount(1)

	var err error
	defer func() {
		if err != nil {
			bat.Clean(m)
		}
	}()

	{
		idx := catalog.MO_TABLES_REL_ID_IDX
		bat.Vecs[idx] = vector.NewVec(catalog.MoTablesTypes[idx]) // rel_id
		if err = vector.AppendFixed(bat.Vecs[idx], tblId, false, m); err != nil {
			return nil, err
		}
		idx = catalog.MO_TABLES_REL_NAME_IDX
		bat.Vecs[idx] = vector.NewVec(catalog.MoTablesTypes[idx]) // relname
		if err = vector.AppendBytes(bat.Vecs[idx], []byte(tblName), false, m); err != nil {
			return nil, err
		}
		idx = catalog.MO_TABLES_RELDATABASE_IDX
		bat.Vecs[idx] = vector.NewVec(catalog.MoTablesTypes[idx]) // reldatabase
		if err = vector.AppendBytes(bat.Vecs[idx], []byte(dbName), false, m); err != nil {
			return nil, err
		}
		idx = catalog.MO_TABLES_RELDATABASE_ID_IDX
		bat.Vecs[idx] = vector.NewVec(catalog.MoTablesTypes[idx]) // reldatabase_id
		if err = vector.AppendFixed(bat.Vecs[idx], dbId, false, m); err != nil {
			return nil, err
		}
		idx = catalog.MO_TABLES_UPDATE_CONSTRAINT
		bat.Vecs[idx] = vector.NewVec(catalog.MoTablesTypes[catalog.MO_TABLES_CONSTRAINT_IDX]) // constraint
		if err = vector.AppendBytes(bat.Vecs[idx], constraint, false, m); err != nil {
			return nil, err
		}
	}
	return bat, nil
}

func genTableAlterTuple(constraint [][]byte, m *mpool.MPool) (*batch.Batch, error) {
	bat := batch.NewWithSize(1)
	bat.Attrs = append(bat.Attrs, catalog.SystemRelAttr_Constraint)
	bat.SetRowCount(1)

	var err error
	defer func() {
		if err != nil {
			bat.Clean(m)
		}
	}()

	idx := catalog.MO_TABLES_ALTER_TABLE
	bat.Vecs[idx] = vector.NewVec(catalog.MoTablesTypes[catalog.MO_TABLES_CONSTRAINT_IDX]) // constraint
	for i := 0; i < len(constraint); i++ {
		if err = vector.AppendBytes(bat.Vecs[idx], constraint[i], false, m); err != nil {
			return nil, err
		}
	}
	return bat, nil
}

// genCreateTableTuple yields a batch for insertion into mo_tables.
// rowid: rowid of the row.
// needRowid: true -- there is a rowid vector in position 0 of the batch.
func genCreateTableTuple(tbl *txnTable, sql string, accountId, userId, roleId uint32, name string,
	tableId uint64, databaseId uint64, databaseName string, rowid types.Rowid, needRowid bool, m *mpool.MPool) (*batch.Batch, error) {
	_ = sql //TODO delete this param if not required
	bat := batch.NewWithSize(len(catalog.MoTablesSchema))
	bat.Attrs = append(bat.Attrs, catalog.MoTablesSchema...)
	bat.SetRowCount(1)

	var err error
	defer func() {
		if err != nil {
			bat.Clean(m)
		}
	}()

	{
		idx := catalog.MO_TABLES_REL_ID_IDX
		bat.Vecs[idx] = vector.NewVec(catalog.MoTablesTypes[idx]) // rel_id
		if err = vector.AppendFixed(bat.Vecs[idx], tableId, false, m); err != nil {
			return nil, err
		}
		idx = catalog.MO_TABLES_REL_NAME_IDX
		bat.Vecs[idx] = vector.NewVec(catalog.MoTablesTypes[idx]) // relname
		if err = vector.AppendBytes(bat.Vecs[idx], []byte(name), false, m); err != nil {
			return nil, err
		}
		idx = catalog.MO_TABLES_RELDATABASE_IDX
		bat.Vecs[idx] = vector.NewVec(catalog.MoTablesTypes[idx]) // reldatabase
		if err = vector.AppendBytes(bat.Vecs[idx], []byte(databaseName), false, m); err != nil {
			return nil, err
		}
		idx = catalog.MO_TABLES_RELDATABASE_ID_IDX
		bat.Vecs[idx] = vector.NewVec(catalog.MoTablesTypes[idx]) // reldatabase_id
		if err = vector.AppendFixed(bat.Vecs[idx], databaseId, false, m); err != nil {
			return nil, err
		}
		idx = catalog.MO_TABLES_RELPERSISTENCE_IDX
		bat.Vecs[idx] = vector.NewVec(catalog.MoTablesTypes[idx]) // relpersistence
		if err = vector.AppendBytes(bat.Vecs[idx], []byte(""), false, m); err != nil {
			return nil, err
		}
		idx = catalog.MO_TABLES_RELKIND_IDX
		bat.Vecs[idx] = vector.NewVec(catalog.MoTablesTypes[idx]) // relkind
		if err = vector.AppendBytes(bat.Vecs[idx], []byte(tbl.relKind), false, m); err != nil {
			return nil, err
		}
		idx = catalog.MO_TABLES_REL_COMMENT_IDX
		bat.Vecs[idx] = vector.NewVec(catalog.MoTablesTypes[idx]) // rel_comment
		if err = vector.AppendBytes(bat.Vecs[idx], []byte(tbl.comment), false, m); err != nil {
			return nil, err
		}
		idx = catalog.MO_TABLES_REL_CREATESQL_IDX
		bat.Vecs[idx] = vector.NewVec(catalog.MoTablesTypes[idx]) // rel_createsql
		if err = vector.AppendBytes(bat.Vecs[idx], []byte(tbl.createSql), false, m); err != nil {
			return nil, err
		}
		idx = catalog.MO_TABLES_CREATED_TIME_IDX
		bat.Vecs[idx] = vector.NewVec(catalog.MoTablesTypes[idx]) // created_time
		if err = vector.AppendFixed(bat.Vecs[idx], types.Timestamp(time.Now().Unix()), false, m); err != nil {
			return nil, err
		}
		idx = catalog.MO_TABLES_CREATOR_IDX
		bat.Vecs[idx] = vector.NewVec(catalog.MoTablesTypes[idx]) // creator
		if err = vector.AppendFixed(bat.Vecs[idx], userId, false, m); err != nil {
			return nil, err
		}
		idx = catalog.MO_TABLES_OWNER_IDX
		bat.Vecs[idx] = vector.NewVec(catalog.MoTablesTypes[idx]) // owner
		if err = vector.AppendFixed(bat.Vecs[idx], roleId, false, m); err != nil {
			return nil, err
		}
		idx = catalog.MO_TABLES_ACCOUNT_ID_IDX
		bat.Vecs[idx] = vector.NewVec(catalog.MoTablesTypes[idx]) // account_id
		if err = vector.AppendFixed(bat.Vecs[idx], accountId, false, m); err != nil {
			return nil, err
		}
		idx = catalog.MO_TABLES_PARTITIONED_IDX
		bat.Vecs[idx] = vector.NewVec(catalog.MoTablesTypes[idx]) // partitioned
		if err = vector.AppendFixed(bat.Vecs[idx], tbl.partitioned, false, m); err != nil {
			return nil, err
		}
		idx = catalog.MO_TABLES_PARTITION_INFO_IDX
		bat.Vecs[idx] = vector.NewVec(catalog.MoTablesTypes[idx]) // partition_info
		if err = vector.AppendBytes(bat.Vecs[idx], []byte(tbl.partition), false, m); err != nil {
			return nil, err
		}
		idx = catalog.MO_TABLES_VIEWDEF_IDX
		bat.Vecs[idx] = vector.NewVec(catalog.MoTablesTypes[idx]) // viewdef
		if err := vector.AppendBytes(bat.Vecs[idx], []byte(tbl.viewdef), false, m); err != nil {
			return nil, err
		}
		idx = catalog.MO_TABLES_CONSTRAINT_IDX
		bat.Vecs[idx] = vector.NewVec(catalog.MoTablesTypes[idx]) // constraint
		if err = vector.AppendBytes(bat.Vecs[idx], tbl.constraint, false, m); err != nil {
			return nil, err
		}
		idx = catalog.MO_TABLES_VERSION_IDX
		bat.Vecs[idx] = vector.NewVec(catalog.MoTablesTypes[idx]) // schema_version
		if err = vector.AppendFixed(bat.Vecs[idx], uint32(0), false, m); err != nil {
			return nil, err
		}
		idx = catalog.MO_TABLES_CATALOG_VERSION_IDX
		bat.Vecs[idx] = vector.NewVec(catalog.MoTablesTypes[idx]) // catalog version
		if err = vector.AppendFixed(bat.Vecs[idx], catalog.CatalogVersion_Curr, false, m); err != nil {
			return nil, err
		}
	}
	if needRowid {
		//add the rowid vector as the first one in the batch
		vec := vector.NewVec(types.T_Rowid.ToType())
		if err = vector.AppendFixed(vec, rowid, false, m); err != nil {
			return nil, err
		}
		bat.Vecs = append([]*vector.Vector{vec}, bat.Vecs...)
		bat.Attrs = append([]string{catalog.Row_ID}, bat.Attrs...)
	}
	return bat, nil
}

// genCreateColumnTuple yields a batch for insertion into mo_columns.
// rowid: rowid of the row.
// needRowid: true -- there is a rowid vector in position 0 of the batch.
func genCreateColumnTuple(col column, rowid types.Rowid, needRowid bool, m *mpool.MPool) (*batch.Batch, error) {
	bat := batch.NewWithSize(len(catalog.MoColumnsSchema))
	bat.Attrs = append(bat.Attrs, catalog.MoColumnsSchema...)
	bat.SetRowCount(1)

	var err error
	defer func() {
		if err != nil {
			bat.Clean(m)
		}
	}()

	{
		idx := catalog.MO_COLUMNS_ATT_UNIQ_NAME_IDX
		bat.Vecs[idx] = vector.NewVec(catalog.MoColumnsTypes[idx]) // att_uniq_name
		if err = vector.AppendBytes(bat.Vecs[idx], []byte(genColumnPrimaryKey(col.tableId, col.name)),
			false, m); err != nil {
			return nil, err
		}
		idx = catalog.MO_COLUMNS_ACCOUNT_ID_IDX
		bat.Vecs[idx] = vector.NewVec(catalog.MoColumnsTypes[idx]) // account_id
		if err = vector.AppendFixed(bat.Vecs[idx], col.accountId, false, m); err != nil {
			return nil, err
		}
		idx = catalog.MO_COLUMNS_ATT_DATABASE_ID_IDX
		bat.Vecs[idx] = vector.NewVec(catalog.MoColumnsTypes[idx]) // att_database_id
		if err = vector.AppendFixed(bat.Vecs[idx], col.databaseId, false, m); err != nil {
			return nil, err
		}
		idx = catalog.MO_COLUMNS_ATT_DATABASE_IDX
		bat.Vecs[idx] = vector.NewVec(catalog.MoColumnsTypes[idx]) // att_database
		if err = vector.AppendBytes(bat.Vecs[idx], []byte(col.databaseName), false, m); err != nil {
			return nil, err
		}
		idx = catalog.MO_COLUMNS_ATT_RELNAME_ID_IDX
		bat.Vecs[idx] = vector.NewVec(catalog.MoColumnsTypes[idx]) // att_relname_id
		if err = vector.AppendFixed(bat.Vecs[idx], col.tableId, false, m); err != nil {
			return nil, err
		}
		idx = catalog.MO_COLUMNS_ATT_RELNAME_IDX
		bat.Vecs[idx] = vector.NewVec(catalog.MoColumnsTypes[idx]) // att_relname
		if err = vector.AppendBytes(bat.Vecs[idx], []byte(col.tableName), false, m); err != nil {
			return nil, err
		}
		idx = catalog.MO_COLUMNS_ATTNAME_IDX
		bat.Vecs[idx] = vector.NewVec(catalog.MoColumnsTypes[idx]) // attname
		if err = vector.AppendBytes(bat.Vecs[idx], []byte(col.name), false, m); err != nil {
			return nil, err
		}
		idx = catalog.MO_COLUMNS_ATTTYP_IDX
		bat.Vecs[idx] = vector.NewVec(catalog.MoColumnsTypes[idx]) // atttyp
		if err = vector.AppendBytes(bat.Vecs[idx], col.typ, false, m); err != nil {
			return nil, err
		}
		idx = catalog.MO_COLUMNS_ATTNUM_IDX
		bat.Vecs[idx] = vector.NewVec(catalog.MoColumnsTypes[idx]) // attnum
		if err = vector.AppendFixed(bat.Vecs[idx], col.num, false, m); err != nil {
			return nil, err
		}
		idx = catalog.MO_COLUMNS_ATT_LENGTH_IDX
		bat.Vecs[idx] = vector.NewVec(catalog.MoColumnsTypes[idx]) // att_length
		if err = vector.AppendFixed(bat.Vecs[idx], col.typLen, false, m); err != nil {
			return nil, err
		}
		idx = catalog.MO_COLUMNS_ATTNOTNULL_IDX
		bat.Vecs[idx] = vector.NewVec(catalog.MoColumnsTypes[idx]) // attnotnul
		if err = vector.AppendFixed(bat.Vecs[idx], col.notNull, false, m); err != nil {
			return nil, err
		}
		idx = catalog.MO_COLUMNS_ATTHASDEF_IDX
		bat.Vecs[idx] = vector.NewVec(catalog.MoColumnsTypes[idx]) // atthasdef
		if err = vector.AppendFixed(bat.Vecs[idx], col.hasDef, false, m); err != nil {
			return nil, err
		}
		idx = catalog.MO_COLUMNS_ATT_DEFAULT_IDX
		bat.Vecs[idx] = vector.NewVec(catalog.MoColumnsTypes[idx]) // att_default
		if err = vector.AppendBytes(bat.Vecs[idx], col.defaultExpr, false, m); err != nil {
			return nil, err
		}
		idx = catalog.MO_COLUMNS_ATTISDROPPED_IDX
		bat.Vecs[idx] = vector.NewVec(catalog.MoColumnsTypes[idx]) // attisdropped
		if err = vector.AppendFixed(bat.Vecs[idx], int8(0), false, m); err != nil {
			return nil, err
		}
		idx = catalog.MO_COLUMNS_ATT_CONSTRAINT_TYPE_IDX
		bat.Vecs[idx] = vector.NewVec(catalog.MoColumnsTypes[idx]) // att_constraint_type
		if err = vector.AppendBytes(bat.Vecs[idx], []byte(col.constraintType), false, m); err != nil {
			return nil, err
		}
		idx = catalog.MO_COLUMNS_ATT_IS_UNSIGNED_IDX
		bat.Vecs[idx] = vector.NewVec(catalog.MoColumnsTypes[idx]) // att_is_unsigned
		if err = vector.AppendFixed(bat.Vecs[idx], int8(0), false, m); err != nil {
			return nil, err
		}
		idx = catalog.MO_COLUMNS_ATT_IS_AUTO_INCREMENT_IDX
		bat.Vecs[idx] = vector.NewVec(catalog.MoColumnsTypes[idx]) // att_is_auto_increment
		if err = vector.AppendFixed(bat.Vecs[idx], col.isAutoIncrement, false, m); err != nil {
			return nil, err
		}
		idx = catalog.MO_COLUMNS_ATT_COMMENT_IDX
		bat.Vecs[idx] = vector.NewVec(catalog.MoColumnsTypes[idx]) // att_comment
		if err = vector.AppendBytes(bat.Vecs[idx], []byte(col.comment), false, m); err != nil {
			return nil, err
		}
		idx = catalog.MO_COLUMNS_ATT_IS_HIDDEN_IDX
		bat.Vecs[idx] = vector.NewVec(catalog.MoColumnsTypes[idx]) // att_is_hidden
		if err = vector.AppendFixed(bat.Vecs[idx], col.isHidden, false, m); err != nil {
			return nil, err
		}
		idx = catalog.MO_COLUMNS_ATT_HAS_UPDATE_IDX
		bat.Vecs[idx] = vector.NewVec(catalog.MoColumnsTypes[idx]) // att_has_update
		if err = vector.AppendFixed(bat.Vecs[idx], col.hasUpdate, false, m); err != nil {
			return nil, err
		}
		idx = catalog.MO_COLUMNS_ATT_UPDATE_IDX
		bat.Vecs[idx] = vector.NewVec(catalog.MoColumnsTypes[idx]) // att_update
		if err = vector.AppendBytes(bat.Vecs[idx], col.updateExpr, false, m); err != nil {
			return nil, err
		}
		idx = catalog.MO_COLUMNS_ATT_IS_CLUSTERBY
		bat.Vecs[idx] = vector.NewVec(catalog.MoColumnsTypes[idx]) // att_constraint_type
		if err = vector.AppendFixed(bat.Vecs[idx], col.isClusterBy, false, m); err != nil {
			return nil, err
		}
		idx = catalog.MO_COLUMNS_ATT_SEQNUM_IDX
		bat.Vecs[idx] = vector.NewVec(catalog.MoColumnsTypes[idx]) // att_seqnum
		if err = vector.AppendFixed(bat.Vecs[idx], col.seqnum, false, m); err != nil {
			return nil, err
		}
		idx = catalog.MO_COLUMNS_ATT_ENUM_IDX
		bat.Vecs[idx] = vector.NewVec(catalog.MoColumnsTypes[idx]) // att_enum
		if err = vector.AppendBytes(bat.Vecs[idx], []byte(col.enumValues), false, m); err != nil {
			return nil, err
		}
	}
	if needRowid {
		//add the rowid vector as the first one in the batch
		vec := vector.NewVec(types.T_Rowid.ToType())
		if err = vector.AppendFixed(vec, rowid, false, m); err != nil {
			return nil, err
		}
		bat.Vecs = append([]*vector.Vector{vec}, bat.Vecs...)
		bat.Attrs = append([]string{catalog.Row_ID}, bat.Attrs...)
	}
	return bat, nil
}

// genDropColumnTuple generates the batch for deletion on mo_columns.
// the batch has rowid vector.
func genDropColumnTuple(rowid types.Rowid, m *mpool.MPool) (*batch.Batch, error) {
	bat := batch.NewWithSize(1)
	bat.Attrs = []string{catalog.Row_ID}
	bat.SetRowCount(1)

	var err error
	defer func() {
		if err != nil {
			bat.Clean(m)
		}
	}()

	//add the rowid vector as the first one in the batch
	vec := vector.NewVec(types.T_Rowid.ToType())
	if err = vector.AppendFixed(vec, rowid, false, m); err != nil {
		return nil, err
	}
	bat.Vecs[0] = vec
	return bat, nil
}

// genDropTableTuple generates the batch for deletion on mo_tables.
// the batch has rowid vector.
func genDropTableTuple(rowid types.Rowid, id, databaseId uint64, name, databaseName string,
	m *mpool.MPool) (*batch.Batch, error) {
	bat := batch.NewWithSize(4)
	bat.Attrs = append(bat.Attrs, catalog.MoTablesSchema[:4]...)
	bat.SetRowCount(1)

	var err error
	defer func() {
		if err != nil {
			bat.Clean(m)
		}
	}()

	{
		idx := catalog.MO_TABLES_REL_ID_IDX
		bat.Vecs[idx] = vector.NewVec(catalog.MoTablesTypes[idx]) // rel_id
		if err = vector.AppendFixed(bat.Vecs[idx], id, false, m); err != nil {
			return nil, err
		}
		idx = catalog.MO_TABLES_REL_NAME_IDX
		bat.Vecs[idx] = vector.NewVec(catalog.MoTablesTypes[idx]) // relname
		if err = vector.AppendBytes(bat.Vecs[idx], []byte(name), false, m); err != nil {
			return nil, err
		}
		idx = catalog.MO_TABLES_RELDATABASE_IDX
		bat.Vecs[idx] = vector.NewVec(catalog.MoTablesTypes[idx]) // reldatabase
		if err = vector.AppendBytes(bat.Vecs[idx], []byte(databaseName), false, m); err != nil {
			return nil, err
		}
		idx = catalog.MO_TABLES_RELDATABASE_ID_IDX
		bat.Vecs[idx] = vector.NewVec(catalog.MoTablesTypes[idx]) // reldatabase_id
		if err = vector.AppendFixed(bat.Vecs[idx], databaseId, false, m); err != nil {
			return nil, err
		}
	}
	//add the rowid vector as the first one in the batch
	vec := vector.NewVec(types.T_Rowid.ToType())
	if err = vector.AppendFixed(vec, rowid, false, m); err != nil {
		return nil, err
	}
	bat.Vecs = append([]*vector.Vector{vec}, bat.Vecs...)
	bat.Attrs = append([]string{catalog.Row_ID}, bat.Attrs...)
	return bat, nil
}

// genTruncateTableTuple generates the batch for the trunacte.
// it needs deletion on mo_tables. the batch has rowid vector.
func genTruncateTableTuple(rowid types.Rowid, id, databaseId uint64, name, databaseName string,
	m *mpool.MPool) (*batch.Batch, error) {
	bat := batch.NewWithSize(4)
	bat.Attrs = append(bat.Attrs, catalog.MoTablesSchema[:4]...)
	bat.SetRowCount(1)

	var err error
	defer func() {
		if err != nil {
			bat.Clean(m)
		}
	}()

	{
		idx := catalog.MO_TABLES_REL_ID_IDX
		bat.Vecs[idx] = vector.NewVec(catalog.MoTablesTypes[idx]) // rel_id
		if err = vector.AppendFixed(bat.Vecs[idx], id, false, m); err != nil {
			return nil, err
		}
		idx = catalog.MO_TABLES_REL_NAME_IDX
		bat.Vecs[idx] = vector.NewVec(catalog.MoTablesTypes[idx]) // relname
		if err = vector.AppendBytes(bat.Vecs[idx], []byte(name), false, m); err != nil {
			return nil, err
		}
		idx = catalog.MO_TABLES_RELDATABASE_IDX
		bat.Vecs[idx] = vector.NewVec(catalog.MoTablesTypes[idx]) // reldatabase
		if err = vector.AppendBytes(bat.Vecs[idx], []byte(databaseName), false, m); err != nil {
			return nil, err
		}
		idx = catalog.MO_TABLES_RELDATABASE_ID_IDX
		bat.Vecs[idx] = vector.NewVec(catalog.MoTablesTypes[idx]) // reldatabase_id
		if err = vector.AppendFixed(bat.Vecs[idx], databaseId, false, m); err != nil {
			return nil, err
		}
	}
	//add the rowid vector as the first one in the batch
	vec := vector.NewVec(types.T_Rowid.ToType())
	if err = vector.AppendFixed(vec, rowid, false, m); err != nil {
		return nil, err
	}
	bat.Vecs = append([]*vector.Vector{vec}, bat.Vecs...)
	bat.Attrs = append([]string{catalog.Row_ID}, bat.Attrs...)
	return bat, nil
}

/*
func genDropColumnsTuple(name string) *batch.Batch {
	return &batch.Batch{}
}
*/

// genDatabaseIdExpr generate an expression to find database info
// by database name and accountId
/*
func genDatabaseIdExpr(ctx context.Context, accountId uint32, name string) *plan.Expr {
	var left, right *plan.Expr

	{
		var args []*plan.Expr

		args = append(args, newColumnExpr(MO_DATABASE_ID_NAME_IDX, types.T_varchar,
			catalog.MoDatabaseSchema[catalog.MO_DATABASE_DAT_NAME_IDX]))
		args = append(args, newStringConstVal(name))
		left = plantool.MakeExpr(ctx, "=", args)
	}
	{
		var args []*plan.Expr

		args = append(args, newColumnExpr(MO_DATABASE_ID_ACCOUNT_IDX, types.T_uint32,
			catalog.MoDatabaseSchema[catalog.MO_DATABASE_ACCOUNT_ID_IDX]))
		args = append(args, newIntConstVal(accountId))
		right = plantool.MakeExpr(ctx, "=", args)
	}
	return plantool.MakeExpr(ctx, "and", []*plan.Expr{left, right})
}
*/

/*
// genDatabaseIdExpr generate an expression to find database list
// by accountId
func genDatabaseListExpr(ctx context.Context, accountId uint32) *plan.Expr {
	var args []*plan.Expr

	args = append(args, newColumnExpr(MO_DATABASE_LIST_ACCOUNT_IDX, types.T_uint32,
		catalog.MoDatabaseSchema[catalog.MO_DATABASE_ACCOUNT_ID_IDX]))
	args = append(args, newIntConstVal(accountId))
	return plantool.MakeExpr(ctx, "=", args)
}

// genTableInfoExpr generate an expression to find table info
// by database id and table name and accountId
func genTableInfoExpr(ctx context.Context, accountId uint32, databaseId uint64, name string) *plan.Expr {
	var left, right *plan.Expr

	{
		var args []*plan.Expr

		args = append(args, newColumnExpr(catalog.MO_TABLES_REL_NAME_IDX, types.T_varchar,
			catalog.MoTablesSchema[catalog.MO_TABLES_REL_NAME_IDX]))
		args = append(args, newStringConstVal(name))
		left = plantool.MakeExpr(ctx, "=", args)
	}
	{
		var args []*plan.Expr

		args = append(args, newColumnExpr(catalog.MO_TABLES_RELDATABASE_ID_IDX, types.T_uint64,
			catalog.MoTablesSchema[catalog.MO_TABLES_RELDATABASE_ID_IDX]))
		args = append(args, newIntConstVal(databaseId))
		right = plantool.MakeExpr(ctx, "=", args)
		left = plantool.MakeExpr(ctx, "and", []*plan.Expr{left, right})
	}
	{
		var args []*plan.Expr

		args = append(args, newColumnExpr(catalog.MO_TABLES_ACCOUNT_ID_IDX, types.T_uint32,
			catalog.MoTablesSchema[catalog.MO_TABLES_ACCOUNT_ID_IDX]))
		args = append(args, newIntConstVal(accountId))
		right = plantool.MakeExpr(ctx, "=", args)
	}
	return plantool.MakeExpr(ctx, "and", []*plan.Expr{left, right})
}

// genTableIdExpr generate an expression to find table info
// by database id and table name and accountId
func genTableIdExpr(ctx context.Context, accountId uint32, databaseId uint64, name string) *plan.Expr {
	var left, right *plan.Expr

	{
		var args []*plan.Expr

		args = append(args, newColumnExpr(MO_TABLE_ID_NAME_IDX, types.T_varchar,
			catalog.MoTablesSchema[catalog.MO_TABLES_REL_NAME_IDX]))
		args = append(args, newStringConstVal(name))
		left = plantool.MakeExpr(ctx, "=", args)
	}
	{
		var args []*plan.Expr

		args = append(args, newColumnExpr(MO_TABLE_ID_DATABASE_ID_IDX, types.T_uint64,
			catalog.MoTablesSchema[catalog.MO_TABLES_RELDATABASE_ID_IDX]))
		args = append(args, newIntConstVal(databaseId))
		right = plantool.MakeExpr(ctx, "=", args)
		left = plantool.MakeExpr(ctx, "and", []*plan.Expr{left, right})
	}
	{
		var args []*plan.Expr

		args = append(args, newColumnExpr(MO_TABLE_ID_ACCOUNT_IDX, types.T_uint32,
			catalog.MoTablesSchema[catalog.MO_TABLES_ACCOUNT_ID_IDX]))
		args = append(args, newIntConstVal(accountId))
		right = plantool.MakeExpr(ctx, "=", args)
	}
	return plantool.MakeExpr(ctx, "and", []*plan.Expr{left, right})
}

// genTableListExpr generate an expression to find table list
// by database id and accountId
func genTableListExpr(ctx context.Context, accountId uint32, databaseId uint64) *plan.Expr {
	var left, right *plan.Expr

	{
		var args []*plan.Expr

		args = append(args, newColumnExpr(MO_TABLE_LIST_DATABASE_ID_IDX, types.T_uint64,
			catalog.MoTablesSchema[catalog.MO_TABLES_RELDATABASE_ID_IDX]))
		args = append(args, newIntConstVal(databaseId))
		left = plantool.MakeExpr(ctx, "=", args)
	}
	{
		var args []*plan.Expr

		args = append(args, newColumnExpr(MO_TABLE_LIST_ACCOUNT_IDX, types.T_uint32,
			catalog.MoTablesSchema[catalog.MO_TABLES_ACCOUNT_ID_IDX]))
		args = append(args, newIntConstVal(accountId))
		right = plantool.MakeExpr(ctx, "=", args)
	}
	return plantool.MakeExpr(ctx, "and", []*plan.Expr{left, right})
}

// genColumnInfoExpr generate an expression to find column info list
// by database id and table id and accountId
func genColumnInfoExpr(ctx context.Context, accountId uint32, databaseId, tableId uint64) *plan.Expr {
	var left, right *plan.Expr

	{
		var args []*plan.Expr

		args = append(args, newColumnExpr(catalog.MO_COLUMNS_ATT_DATABASE_ID_IDX, types.T_uint64,
			catalog.MoColumnsSchema[catalog.MO_COLUMNS_ATT_DATABASE_ID_IDX]))
		args = append(args, newIntConstVal(databaseId))
		left = plantool.MakeExpr(ctx, "=", args)
	}
	{
		var args []*plan.Expr

		args = append(args, newColumnExpr(catalog.MO_COLUMNS_ATT_RELNAME_ID_IDX, types.T_uint64,
			catalog.MoTablesSchema[catalog.MO_COLUMNS_ATT_RELNAME_ID_IDX]))
		args = append(args, newIntConstVal(tableId))
		right = plantool.MakeExpr(ctx, "=", args)
		left = plantool.MakeExpr(ctx, "and", []*plan.Expr{left, right})
	}
	{
		var args []*plan.Expr

		args = append(args, newColumnExpr(catalog.MO_COLUMNS_ACCOUNT_ID_IDX, types.T_uint32,
			catalog.MoTablesSchema[catalog.MO_COLUMNS_ACCOUNT_ID_IDX]))
		args = append(args, newIntConstVal(accountId))
		right = plantool.MakeExpr(ctx, "=", args)
	}
	return plantool.MakeExpr(ctx, "and", []*plan.Expr{left, right})
}

// genInsertExpr used to generate an expression to partition table data
func genInsertExpr(ctx context.Context, defs []engine.TableDef, dnNum int) *plan.Expr {
	var args []*plan.Expr

	i := 0
	for _, def := range defs {
		if attr, ok := def.(*engine.AttributeDef); ok {
			if attr.Attr.Primary {
				args = append(args, newColumnExpr(i, attr.Attr.Type.Oid, attr.Attr.Name))
			}
			i++
		}
	}
	if len(args) == 0 {
		return nil
	}
	return plantool.MakeExpr(ctx, "hash_value", args)
}
*/

/*
func newIntConstVal(v any) *plan.Expr {
	var val int64

	switch x := v.(type) {
	case int32:
		val = int64(x)
	case int64:
		val = int64(x)
	case uint32:
		val = int64(x)
	case uint64:
		val = int64(x)
	}
	return plantool.MakePlan2Int64ConstExprWithType(val)
}

func newStringConstVal(v string) *plan.Expr {
	return &plan.Expr{
		Typ: types.NewProtoType(types.T_varchar),
		Expr: &plan.Expr_C{
			C: &plan.Const{
				Value: &plan.Literal_Sval{Sval: v},
			},
		},
	}
}
*/

func newColumnExpr(pos int, typ *plan.Type, name string) *plan.Expr {
	return &plan.Expr{
		Typ: typ,
		Expr: &plan.Expr_Col{
			Col: &plan.ColRef{
				Name:   name,
				ColPos: int32(pos),
			},
		},
	}
}

func genWriteReqs(ctx context.Context, writes []Entry, tid string) ([]txn.TxnRequest, error) {
	mq := make(map[string]DNStore)
	mp := make(map[string][]*api.Entry)
	v := ctx.Value(defines.PkCheckByTN{})
	for _, e := range writes {
		//SKIP update/delete on mo_columns
		//The TN does not counsume the update/delete on mo_columns.
		//there are update/delete entries on mo_columns just after one on mo_tables.
		//case 1: (DELETE,MO_TABLES),(UPDATE/DELETE,MO_COLUMNS),(UPDATE/DELETE,MO_COLUMNS),...
		//there is none update/delete entries on mo_columns just after one on mo_tables.
		//case 2: (DELETE,MO_TABLES),...
		if (e.typ == DELETE || e.typ == UPDATE) &&
			e.databaseId == catalog.MO_DATABASE_ID &&
			e.tableId == catalog.MO_COLUMNS_ID {
			continue
		}
		if e.bat == nil || e.bat.IsEmpty() {
			continue
		}
		if e.tableId == catalog.MO_TABLES_ID && e.typ == INSERT {
			logutil.Infof("precommit: create table: %s-%v", tid, vector.MustStrCol(e.bat.GetVector(1+catalog.MO_TABLES_REL_NAME_IDX)))
		}
		if v != nil {
			e.pkChkByTN = v.(int8)
		}
		pe, err := toPBEntry(e)
		if err != nil {
			return nil, err
		}
		mp[e.tnStore.ServiceID] = append(mp[e.tnStore.ServiceID], pe)
		if _, ok := mq[e.tnStore.ServiceID]; !ok {
			mq[e.tnStore.ServiceID] = e.tnStore
		}
	}
	reqs := make([]txn.TxnRequest, 0, len(mp))
	for k := range mp {
		payload, err := types.Encode(&api.PrecommitWriteCmd{EntryList: mp[k]})
		if err != nil {
			return nil, err
		}
		tn := mq[k]
		for _, info := range tn.Shards {
			reqs = append(reqs, txn.TxnRequest{
				CNRequest: &txn.CNOpRequest{
					OpCode:  uint32(api.OpCode_OpPreCommit),
					Payload: payload,
					Target: metadata.TNShard{
						TNShardRecord: metadata.TNShardRecord{
							ShardID: info.ShardID,
						},
						ReplicaID: info.ReplicaID,
						Address:   tn.TxnServiceAddress,
					},
				},
				Options: &txn.TxnRequestOptions{
					RetryCodes: []int32{
						// tn shard not found
						int32(moerr.ErrTNShardNotFound),
					},
					RetryInterval: int64(time.Second),
				},
			})
		}
	}
	return reqs, nil
}

func toPBEntry(e Entry) (*api.Entry, error) {
	var ebat *batch.Batch

	if e.typ == INSERT {
		ebat = batch.NewWithSize(0)
		if e.bat.Attrs[0] == catalog.BlockMeta_MetaLoc {
			ebat.Vecs = e.bat.Vecs
			ebat.Attrs = e.bat.Attrs
		} else {
			//e.bat.Vecs[0] is rowid vector
			ebat.Vecs = e.bat.Vecs[1:]
			ebat.Attrs = e.bat.Attrs[1:]
		}
	} else {
		ebat = e.bat
	}
	typ := api.Entry_Insert
	if e.typ == DELETE {
		typ = api.Entry_Delete
		if e.tableId != catalog.MO_TABLES_ID &&
			e.tableId != catalog.MO_DATABASE_ID {
			ebat = batch.NewWithSize(0)
			//ebat.Vecs = e.bat.Vecs[:1]
			//ebat.Attrs = e.bat.Attrs[:1]
			if e.fileName == "" {
				if len(e.bat.Vecs) != 2 {
					panic(fmt.Sprintf("e.bat should contain 2 vectors, "+
						"one is rowid vector, the other is pk vector,"+
						"database name = %s, table name = %s", e.databaseName, e.tableName))
				}
				ebat.Vecs = e.bat.Vecs[:2]
				ebat.Attrs = e.bat.Attrs[:2]
			} else {
				ebat.Vecs = e.bat.Vecs[:1]
				ebat.Attrs = e.bat.Attrs[:1]
			}

		}
	} else if e.typ == UPDATE {
		typ = api.Entry_Update
	} else if e.typ == ALTER {
		typ = api.Entry_Alter
	}
	bat, err := toPBBatch(ebat)
	if err != nil {
		return nil, err
	}
	return &api.Entry{
		Bat:          bat,
		EntryType:    typ,
		TableId:      e.tableId,
		DatabaseId:   e.databaseId,
		TableName:    e.tableName,
		DatabaseName: e.databaseName,
		FileName:     e.fileName,
		PkCheckByTn:  int32(e.pkChkByTN),
	}, nil
}

func toPBBatch(bat *batch.Batch) (*api.Batch, error) {
	rbat := new(api.Batch)
	rbat.Attrs = bat.Attrs
	for _, vec := range bat.Vecs {
		pbVector, err := vector.VectorToProtoVector(vec)
		if err != nil {
			return nil, err
		}
		rbat.Vecs = append(rbat.Vecs, pbVector)
	}
	return rbat, nil
}

func getTableComment(defs []engine.TableDef) string {
	for _, def := range defs {
		if cdef, ok := def.(*engine.CommentDef); ok {
			return cdef.Comment
		}
	}
	return ""
}

/*
func genTableDefOfComment(comment string) engine.TableDef {
	return &engine.CommentDef{
		Comment: comment,
	}
}

func getColumnsFromRows(rows [][]any) []column {
	cols := make([]column, len(rows))
	for i, row := range rows {
		cols[i].name = string(row[catalog.MO_COLUMNS_ATTNAME_IDX].([]byte))
		cols[i].comment = string(row[catalog.MO_COLUMNS_ATT_COMMENT_IDX].([]byte))
		cols[i].isHidden = row[catalog.MO_COLUMNS_ATT_IS_HIDDEN_IDX].(int8)
		cols[i].isAutoIncrement = row[catalog.MO_COLUMNS_ATT_IS_AUTO_INCREMENT_IDX].(int8)
		cols[i].constraintType = string(row[catalog.MO_COLUMNS_ATT_CONSTRAINT_TYPE_IDX].([]byte))
		cols[i].typ = row[catalog.MO_COLUMNS_ATTTYP_IDX].([]byte)
		cols[i].hasDef = row[catalog.MO_COLUMNS_ATTHASDEF_IDX].(int8)
		cols[i].defaultExpr = row[catalog.MO_COLUMNS_ATT_DEFAULT_IDX].([]byte)
		cols[i].hasUpdate = row[catalog.MO_COLUMNS_ATT_HAS_UPDATE_IDX].(int8)
		cols[i].updateExpr = row[catalog.MO_COLUMNS_ATT_UPDATE_IDX].([]byte)
		cols[i].num = row[catalog.MO_COLUMNS_ATTNUM_IDX].(int32)
		cols[i].isClusterBy = row[catalog.MO_COLUMNS_ATT_IS_CLUSTERBY].(int8)
	}
	sort.Sort(Columns(cols))
	return cols
}

func genTableDefOfColumn(col column) engine.TableDef {
	var attr engine.Attribute

	attr.ID = uint64(col.num)
	attr.Name = col.name
	attr.Alg = compress.Lz4
	attr.Comment = col.comment
	attr.IsHidden = col.isHidden == 1
	attr.AutoIncrement = col.isAutoIncrement == 1
	if err := types.Decode(col.typ, &attr.Type); err != nil {
		panic(err)
	}
	if col.hasDef == 1 {
		attr.Default = new(plan.Default)
		if err := types.Decode(col.defaultExpr, attr.Default); err != nil {
			panic(err)
		}
	}
	if col.hasUpdate == 1 {
		attr.OnUpdate = new(plan.OnUpdate)
		if err := types.Decode(col.updateExpr, attr.OnUpdate); err != nil {
			panic(err)
		}
	}
	if col.constraintType == catalog.SystemColPKConstraint {
		attr.Primary = true
	}
	if col.isClusterBy == 1 {
		attr.ClusterBy = true
	}
	return &engine.AttributeDef{Attr: attr}
}
*/

func genColumns(accountId uint32, tableName, databaseName string,
	tableId, databaseId uint64, defs []engine.TableDef) ([]column, error) {
	{ // XXX Why not store PrimaryIndexDef and
		// then use PrimaryIndexDef for all primary key constraints.
		mp := make(map[string]int)
		for i, def := range defs {
			if attr, ok := def.(*engine.AttributeDef); ok {
				mp[attr.Attr.Name] = i
			}
		}
		for _, def := range defs {
			if constraintDef, ok := def.(*engine.ConstraintDef); ok {
				for _, ct := range constraintDef.Cts {
					if pkdef, ok2 := ct.(*engine.PrimaryKeyDef); ok2 {
						pos := mp[pkdef.Pkey.PkeyColName]
						attr, _ := defs[pos].(*engine.AttributeDef)
						attr.Attr.Primary = true
					}
				}
			}

			if clusterByDef, ok := def.(*engine.ClusterByDef); ok {
				attr, _ := defs[mp[clusterByDef.Name]].(*engine.AttributeDef)
				attr.Attr.ClusterBy = true
			}
		}
	}
	var num int32 = 1
	cols := make([]column, 0, len(defs))
	for _, def := range defs {
		attrDef, ok := def.(*engine.AttributeDef)
		if !ok {
			continue
		}
		typ, err := types.Encode(&attrDef.Attr.Type)
		if err != nil {
			return nil, err
		}
		col := column{
			typ:          typ,
			typLen:       int32(len(typ)),
			accountId:    accountId,
			tableId:      tableId,
			databaseId:   databaseId,
			name:         attrDef.Attr.Name,
			tableName:    tableName,
			databaseName: databaseName,
			num:          num,
			comment:      attrDef.Attr.Comment,
			seqnum:       uint16(num - 1),
			enumValues:   attrDef.Attr.EnumVlaues,
		}
		attrDef.Attr.ID = uint64(num)
		attrDef.Attr.Seqnum = uint16(num - 1)
		col.hasDef = 0
		if attrDef.Attr.Default != nil {
			defaultExpr, err := types.Encode(attrDef.Attr.Default)
			if err != nil {
				return nil, err
			}
			if len(defaultExpr) > 0 {
				col.hasDef = 1
				col.defaultExpr = defaultExpr
			}
		}
		if attrDef.Attr.OnUpdate != nil {
			expr, err := types.Encode(attrDef.Attr.OnUpdate)
			if err != nil {
				return nil, err
			}
			if len(expr) > 0 {
				col.hasUpdate = 1
				col.updateExpr = expr
			}
		}
		if attrDef.Attr.IsHidden {
			col.isHidden = 1
		}
		if attrDef.Attr.AutoIncrement {
			col.isAutoIncrement = 1
		}
		if attrDef.Attr.Primary {
			col.constraintType = catalog.SystemColPKConstraint
		} else {
			col.constraintType = catalog.SystemColNoConstraint
		}
		if attrDef.Attr.ClusterBy {
			col.isClusterBy = 1
		}

		cols = append(cols, col)
		num++
	}
	return cols, nil
}

func getSql(ctx context.Context) string {
	if v := ctx.Value(defines.SqlKey{}); v != nil {
		return v.(string)
	}
	return ""
}
func getTyp(ctx context.Context) string {
	if v := ctx.Value(defines.DatTypKey{}); v != nil {
		return v.(string)
	}
	return ""
}

func getAccessInfo(ctx context.Context) (uint32, uint32, uint32, error) {
	var accountId, userId, roleId uint32
	var err error

	accountId, err = defines.GetAccountId(ctx)
	if err != nil {
		return 0, 0, 0, err
	}
	userId = defines.GetUserId(ctx)
	roleId = defines.GetRoleId(ctx)
	return accountId, userId, roleId, nil
}

/*
func partitionBatch(bat *batch.Batch, expr *plan.Expr, proc *process.Process, dnNum int) ([]*batch.Batch, error) {
	pvec, err := colexec.EvalExpr(bat, proc, expr)
	if err != nil {
		return nil, err
	}
	defer pvec.Free(proc.Mp())
	bats := make([]*batch.Batch, dnNum)
	for i := range bats {
		bats[i] = batch.New(true, bat.Attrs)
		for j := range bats[i].Vecs {
			bats[i].SetVector(int32(j), vector.NewVec(*bat.GetVector(int32(j)).GetType()))
		}
	}
	vs := vector.MustFixedCol[int64](pvec)
	for i := range bat.Vecs {
		vec := bat.GetVector(int32(i))
		for j, v := range vs {
			idx := uint64(v) % uint64(dnNum)
			if err := bats[idx].GetVector(int32(i)).UnionOne(vec, int64(j), proc.Mp()); err != nil {
				for _, bat := range bats {
					bat.Clean(proc.Mp())
				}
				return nil, err
			}
		}
	}
	for i := range bats {
		bats[i].SetZs(bats[i].GetVector(0).Length(), proc.Mp())
	}
	return bats, nil
}
*/

// func partitionDeleteBatch(tbl *txnTable, bat *batch.Batch) ([]*batch.Batch, error) {
// 	txn := tbl.db.txn
// 	parts := tbl.getParts()
// 	bats := make([]*batch.Batch, len(parts))
// 	for i := range bats {
// 		bats[i] = batch.New(true, bat.Attrs)
// 		for j := range bats[i].Vecs {
// 			bats[i].SetVector(int32(j), vector.NewVec(*bat.GetVector(int32(j)).GetType()))
// 		}
// 	}
// 	vec := bat.GetVector(0)
// 	vs := vector.MustFixedCol[types.Rowid](vec)
// 	for i, v := range vs {
// 		for j, part := range parts {
// 			var blks []BlockMeta

// 			if tbl.meta != nil {
// 				blks = tbl.meta.blocks[j]
// 			}
// 			if inPartition(v, part, txn.meta.SnapshotTS, blks) {
// 				if err := bats[j].GetVector(0).UnionOne(vec, int64(i), txn.proc.Mp()); err != nil {
// 					for _, bat := range bats {
// 						bat.Clean(txn.proc.Mp())
// 					}
// 					return nil, err
// 				}
// 				break
// 			}
// 		}
// 	}
// 	for i := range bats {
// 		bats[i].SetZs(bats[i].GetVector(0).RowCount(), txn.proc.Mp())
// 	}
// 	return bats, nil
// }

<<<<<<< HEAD
func genDatabaseKey(ctx context.Context, name string) (databaseKey, error) {
	accountId, err := defines.GetAccountId(ctx)
	if err != nil {
		return databaseKey{}, err
	}
	return databaseKey{
		name:      name,
		accountId: accountId,
	}, nil
}

func genTableKey(ctx context.Context, name string, databaseId uint64) (tableKey, error) {
	accountId, err := defines.GetAccountId(ctx)
	if err != nil {
		return tableKey{}, err
	}
	return tableKey{
		name:       name,
		databaseId: databaseId,
		accountId: accountId,
	}, nil
=======
func genDatabaseKey(id uint32, name string) databaseKey {
	return databaseKey{
		name:      name,
		accountId: id,
	}
}

func genTableKey(id uint32, name string, databaseId uint64) tableKey {
	return tableKey{
		name:       name,
		databaseId: databaseId,
		accountId:  id,
	}
>>>>>>> b2259380
}

func genMetaTableName(id uint64) string {
	return fmt.Sprintf("_%v_meta", id)
}

func genInsertBatch(bat *batch.Batch, m *mpool.MPool) (*api.Batch, error) {
	var attrs []string
	vecs := make([]*vector.Vector, 0, 2)

	{
		vec := vector.NewVec(types.T_Rowid.ToType())
		for i := 0; i < bat.RowCount(); i++ {
			val := types.RandomRowid()
			if err := vector.AppendFixed(vec, val, false, m); err != nil {
				vec.Free(m)
				return nil, err
			}
		}
		vecs = append(vecs, vec)
		attrs = append(attrs, "rowid")
	}
	{
		var val types.TS

		vec := vector.NewVec(types.T_TS.ToType())
		for i := 0; i < bat.RowCount(); i++ {
			if err := vector.AppendFixed(vec, val, false, m); err != nil {
				vecs[0].Free(m)
				vec.Free(m)
				return nil, err
			}
		}
		vecs = append(vecs, vec)
		attrs = append(attrs, "timestamp")
	}
	bat.Vecs = append(vecs, bat.Vecs...)
	bat.Attrs = append(attrs, bat.Attrs...)
	return batch.BatchToProtoBatch(bat)
}

func genColumnPrimaryKey(tableId uint64, name string) string {
	return fmt.Sprintf("%v-%v", tableId, name)
}

// func inPartition(v types.Rowid, part *PartitionState,
// 	ts timestamp.Timestamp, blocks []BlockMeta) bool {
// 	if part.RowExists(v, types.TimestampToTS(ts)) {
// 		return true
// 	}
// 	if len(blocks) == 0 {
// 		return false
// 	}
// 	blkId := v.GetBlockid()
// 	for _, blk := range blocks {
// 		if blk.Info.BlockID == blkId {
// 			return true
// 		}
// 	}
// 	return false
// }

func transferIval[T int32 | int64](v T, oid types.T) (bool, bool, any) {
	switch oid {
	case types.T_int8:
		return true, false, int8(v)
	case types.T_int16:
		return true, false, int16(v)
	case types.T_int32:
		return true, false, int32(v)
	case types.T_int64:
		return true, false, int64(v)
	case types.T_uint8:
		return true, false, uint8(v)
	case types.T_uint16:
		return true, false, uint16(v)
	case types.T_uint32:
		return true, false, uint32(v)
	case types.T_uint64:
		return true, false, uint64(v)
	case types.T_float32:
		return true, false, float32(v)
	case types.T_float64:
		return true, false, float64(v)
	default:
		return false, false, nil
	}
}

func transferUval[T uint32 | uint64](v T, oid types.T) (bool, bool, any) {
	switch oid {
	case types.T_int8:
		return true, false, int8(v)
	case types.T_int16:
		return true, false, int16(v)
	case types.T_int32:
		return true, false, int32(v)
	case types.T_int64:
		return true, false, int64(v)
	case types.T_uint8:
		return true, false, uint8(v)
	case types.T_uint16:
		return true, false, uint16(v)
	case types.T_uint32:
		return true, false, uint32(v)
	case types.T_uint64:
		return true, false, uint64(v)
	case types.T_float32:
		return true, false, float32(v)
	case types.T_float64:
		return true, false, float64(v)
	default:
		return false, false, nil
	}
}

func transferFval(v float32, oid types.T) (bool, bool, any) {
	switch oid {
	case types.T_float32:
		return true, false, float32(v)
	case types.T_float64:
		return true, false, float64(v)
	default:
		return false, false, nil
	}
}

func transferDval(v float64, oid types.T) (bool, bool, any) {
	switch oid {
	case types.T_float32:
		return true, false, float32(v)
	case types.T_float64:
		return true, false, float64(v)
	default:
		return false, false, nil
	}
}

func transferSval(v string, oid types.T) (bool, bool, any) {
	switch oid {
	case types.T_json:
		return true, false, []byte(v)
	case types.T_char, types.T_varchar:
		return true, false, []byte(v)
	case types.T_text, types.T_blob:
		return true, false, []byte(v)
	case types.T_binary, types.T_varbinary:
		return true, false, []byte(v)
	case types.T_uuid:
		var uv types.Uuid
		copy(uv[:], []byte(v)[:])
		return true, false, uv
		//TODO: should we add T_array for this code?
	default:
		return false, false, nil
	}
}

func transferBval(v bool, oid types.T) (bool, bool, any) {
	switch oid {
	case types.T_bool:
		return true, false, v
	default:
		return false, false, nil
	}
}

func transferDateval(v int32, oid types.T) (bool, bool, any) {
	switch oid {
	case types.T_date:
		return true, false, types.Date(v)
	default:
		return false, false, nil
	}
}

func transferTimeval(v int64, oid types.T) (bool, bool, any) {
	switch oid {
	case types.T_time:
		return true, false, types.Time(v)
	default:
		return false, false, nil
	}
}

func transferDatetimeval(v int64, oid types.T) (bool, bool, any) {
	switch oid {
	case types.T_datetime:
		return true, false, types.Datetime(v)
	default:
		return false, false, nil
	}
}

func transferTimestampval(v int64, oid types.T) (bool, bool, any) {
	switch oid {
	case types.T_timestamp:
		return true, false, types.Timestamp(v)
	default:
		return false, false, nil
	}
}

func transferDecimal64val(v int64, oid types.T) (bool, bool, any) {
	switch oid {
	case types.T_decimal64:
		return true, false, types.Decimal64(v)
	default:
		return false, false, nil
	}
}

func transferDecimal128val(a, b int64, oid types.T) (bool, bool, any) {
	switch oid {
	case types.T_decimal128:
		return true, false, types.Decimal128{B0_63: uint64(a), B64_127: uint64(b)}
	default:
		return false, false, nil
	}
}

func groupBlocksToObjects(blkInfos []*objectio.BlockInfo, dop int) ([][]*objectio.BlockInfo, []int) {
	var infos [][]*objectio.BlockInfo
	objMap := make(map[string]int)
	lenObjs := 0
	for _, blkInfo := range blkInfos {
		//block := catalog.DecodeBlockInfo(blkInfos[i])
		objName := blkInfo.MetaLocation().Name().String()
		if idx, ok := objMap[objName]; ok {
			infos[idx] = append(infos[idx], blkInfo)
		} else {
			objMap[objName] = lenObjs
			lenObjs++
			infos = append(infos, []*objectio.BlockInfo{blkInfo})
		}
	}
	steps := make([]int, len(infos))
	currentBlocks := 0
	for i := range infos {
		steps[i] = (currentBlocks-PREFETCH_THRESHOLD)/dop - PREFETCH_ROUNDS
		if steps[i] < 0 {
			steps[i] = 0
		}
		currentBlocks += len(infos[i])
	}
	return infos, steps
}

func newBlockReaders(ctx context.Context, fs fileservice.FileService, tblDef *plan.TableDef,
	primarySeqnum int, ts timestamp.Timestamp, num int, expr *plan.Expr,
	proc *process.Process) []*blockReader {
	rds := make([]*blockReader, num)
	for i := 0; i < num; i++ {
		rds[i] = newBlockReader(
			ctx, tblDef, ts, nil, expr, fs, proc,
		)
	}
	return rds
}

func distributeBlocksToBlockReaders(rds []*blockReader, numOfReaders int, numOfBlocks int, infos [][]*objectio.BlockInfo, steps []int) []*blockReader {
	readerIndex := 0
	for i := range infos {
		//distribute objects and steps for prefetch
		rds[readerIndex].steps = append(rds[readerIndex].steps, steps[i])
		rds[readerIndex].infos = append(rds[readerIndex].infos, infos[i])
		for j := range infos[i] {
			//distribute block
			rds[readerIndex].blks = append(rds[readerIndex].blks, infos[i][j])
			readerIndex++
			readerIndex = readerIndex % numOfReaders
		}
	}
	scanType := NORMAL
	if numOfBlocks < SMALLSCAN_THRESHOLD {
		scanType = SMALL
	} else if (numOfReaders * LARGESCAN_THRESHOLD) <= numOfBlocks {
		scanType = LARGE
	}
	for i := range rds {
		rds[i].scanType = scanType
	}
	return rds
}<|MERGE_RESOLUTION|>--- conflicted
+++ resolved
@@ -1211,29 +1211,6 @@
 // 	return bats, nil
 // }
 
-<<<<<<< HEAD
-func genDatabaseKey(ctx context.Context, name string) (databaseKey, error) {
-	accountId, err := defines.GetAccountId(ctx)
-	if err != nil {
-		return databaseKey{}, err
-	}
-	return databaseKey{
-		name:      name,
-		accountId: accountId,
-	}, nil
-}
-
-func genTableKey(ctx context.Context, name string, databaseId uint64) (tableKey, error) {
-	accountId, err := defines.GetAccountId(ctx)
-	if err != nil {
-		return tableKey{}, err
-	}
-	return tableKey{
-		name:       name,
-		databaseId: databaseId,
-		accountId: accountId,
-	}, nil
-=======
 func genDatabaseKey(id uint32, name string) databaseKey {
 	return databaseKey{
 		name:      name,
@@ -1245,9 +1222,8 @@
 	return tableKey{
 		name:       name,
 		databaseId: databaseId,
-		accountId:  id,
-	}
->>>>>>> b2259380
+		accountId: id,
+	}
 }
 
 func genMetaTableName(id uint64) string {
