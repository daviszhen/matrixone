// Copyright 2022 Matrix Origin
//
// Licensed under the Apache License, Version 2.0 (the "License");
// you may not use this file except in compliance with the License.
// You may obtain a copy of the License at
//
//	http://www.apache.org/licenses/LICENSE-2.0
//
// Unless required by applicable law or agreed to in writing, software
// distributed under the License is distributed on an "AS IS" BASIS,
// WITHOUT WARRANTIES OR CONDITIONS OF ANY KIND, either express or implied.
// See the License for the specific language governing permissions and
// limitations under the License.

package disttae

import (
	"bytes"
	"context"
	"fmt"
	"reflect"

	"go.uber.org/zap"

	"github.com/matrixorigin/matrixone/pkg/catalog"
	"github.com/matrixorigin/matrixone/pkg/clusterservice"
	"github.com/matrixorigin/matrixone/pkg/common/moerr"
	"github.com/matrixorigin/matrixone/pkg/common/mpool"
	moruntime "github.com/matrixorigin/matrixone/pkg/common/runtime"
	"github.com/matrixorigin/matrixone/pkg/container/batch"
	"github.com/matrixorigin/matrixone/pkg/container/types"
	"github.com/matrixorigin/matrixone/pkg/container/vector"
	"github.com/matrixorigin/matrixone/pkg/fileservice"
	"github.com/matrixorigin/matrixone/pkg/logutil"
	"github.com/matrixorigin/matrixone/pkg/objectio"
	"github.com/matrixorigin/matrixone/pkg/pb/metadata"
	"github.com/matrixorigin/matrixone/pkg/pb/timestamp"
	"github.com/matrixorigin/matrixone/pkg/pb/txn"
	"github.com/matrixorigin/matrixone/pkg/txn/client"
	"github.com/matrixorigin/matrixone/pkg/util/executor"
	"github.com/matrixorigin/matrixone/pkg/vm/engine"
	"github.com/matrixorigin/matrixone/pkg/vm/engine/disttae/cache"
	"github.com/matrixorigin/matrixone/pkg/vm/engine/disttae/logtailreplay"
<<<<<<< HEAD
	"github.com/matrixorigin/matrixone/pkg/vm/engine/tae/blockio"
	"github.com/matrixorigin/matrixone/pkg/vm/engine/tae/options"
	"github.com/matrixorigin/matrixone/pkg/vm/process"
=======
	"go.uber.org/zap"
>>>>>>> 8dce26a8
)

func LinearSearchOffsetByValFactory(pk *vector.Vector) func(*vector.Vector) []int64 {
	mp := make(map[any]bool)
	switch pk.GetType().Oid {
	case types.T_bool:
		vs := vector.MustFixedColNoTypeCheck[bool](pk)
		for _, v := range vs {
			mp[v] = true
		}
	case types.T_bit:
		vs := vector.MustFixedColNoTypeCheck[uint64](pk)
		for _, v := range vs {
			mp[v] = true
		}
	case types.T_int8:
		vs := vector.MustFixedColNoTypeCheck[int8](pk)
		for _, v := range vs {
			mp[v] = true
		}
	case types.T_int16:
		vs := vector.MustFixedColNoTypeCheck[int16](pk)
		for _, v := range vs {
			mp[v] = true
		}
	case types.T_int32:
		vs := vector.MustFixedColNoTypeCheck[int32](pk)
		for _, v := range vs {
			mp[v] = true
		}
	case types.T_int64:
		vs := vector.MustFixedColNoTypeCheck[int64](pk)
		for _, v := range vs {
			mp[v] = true
		}
	case types.T_uint8:
		vs := vector.MustFixedColNoTypeCheck[uint8](pk)
		for _, v := range vs {
			mp[v] = true
		}
	case types.T_uint16:
		vs := vector.MustFixedColNoTypeCheck[uint16](pk)
		for _, v := range vs {
			mp[v] = true
		}
	case types.T_uint32:
		vs := vector.MustFixedColNoTypeCheck[uint32](pk)
		for _, v := range vs {
			mp[v] = true
		}
	case types.T_uint64:
		vs := vector.MustFixedColNoTypeCheck[uint64](pk)
		for _, v := range vs {
			mp[v] = true
		}
	case types.T_decimal64:
		vs := vector.MustFixedColNoTypeCheck[types.Decimal64](pk)
		for _, v := range vs {
			mp[v] = true
		}
	case types.T_decimal128:
		vs := vector.MustFixedColNoTypeCheck[types.Decimal128](pk)
		for _, v := range vs {
			mp[v] = true
		}
	case types.T_uuid:
		vs := vector.MustFixedColNoTypeCheck[types.Uuid](pk)
		for _, v := range vs {
			mp[v] = true
		}
	case types.T_float32:
		vs := vector.MustFixedColNoTypeCheck[float32](pk)
		for _, v := range vs {
			mp[v] = true
		}
	case types.T_float64:
		vs := vector.MustFixedColNoTypeCheck[float64](pk)
		for _, v := range vs {
			mp[v] = true
		}
	case types.T_date:
		vs := vector.MustFixedColNoTypeCheck[types.Date](pk)
		for _, v := range vs {
			mp[v] = true
		}
	case types.T_timestamp:
		vs := vector.MustFixedColNoTypeCheck[types.Timestamp](pk)
		for _, v := range vs {
			mp[v] = true
		}
	case types.T_time:
		vs := vector.MustFixedColNoTypeCheck[types.Time](pk)
		for _, v := range vs {
			mp[v] = true
		}
	case types.T_datetime:
		vs := vector.MustFixedColNoTypeCheck[types.Datetime](pk)
		for _, v := range vs {
			mp[v] = true
		}
	case types.T_enum:
		vs := vector.MustFixedColNoTypeCheck[types.Enum](pk)
		for _, v := range vs {
			mp[v] = true
		}
	case types.T_TS:
		vs := vector.MustFixedColNoTypeCheck[types.TS](pk)
		for _, v := range vs {
			mp[v] = true
		}
	case types.T_Rowid:
		vs := vector.MustFixedColNoTypeCheck[types.Rowid](pk)
		for _, v := range vs {
			mp[v] = true
		}
	case types.T_Blockid:
		vs := vector.MustFixedColNoTypeCheck[types.Blockid](pk)
		for _, v := range vs {
			mp[v] = true
		}
	case types.T_char, types.T_varchar, types.T_json,
		types.T_binary, types.T_varbinary, types.T_blob, types.T_text, types.T_datalink:
		if pk.IsConst() {
			for i := 0; i < pk.Length(); i++ {
				v := pk.UnsafeGetStringAt(i)
				mp[v] = true
			}
		} else {
			vs := vector.MustFixedColNoTypeCheck[types.Varlena](pk)
			area := pk.GetArea()
			for i := 0; i < len(vs); i++ {
				v := vs[i].UnsafeGetString(area)
				mp[v] = true
			}
		}
	case types.T_array_float32:
		for i := 0; i < pk.Length(); i++ {
			v := types.ArrayToString[float32](vector.GetArrayAt[float32](pk, i))
			mp[v] = true
		}
	case types.T_array_float64:
		for i := 0; i < pk.Length(); i++ {
			v := types.ArrayToString[float64](vector.GetArrayAt[float64](pk, i))
			mp[v] = true
		}
	default:
		panic(moerr.NewInternalErrorNoCtxf("%s not supported", pk.GetType().String()))
	}

	return func(vec *vector.Vector) []int64 {
		var sels []int64
		switch vec.GetType().Oid {
		case types.T_bool:
			vs := vector.MustFixedColNoTypeCheck[bool](vec)
			for i, v := range vs {
				if mp[v] {
					sels = append(sels, int64(i))
				}
			}
		case types.T_bit:
			vs := vector.MustFixedColNoTypeCheck[uint64](vec)
			for i, v := range vs {
				if mp[v] {
					sels = append(sels, int64(i))
				}
			}
		case types.T_int8:
			vs := vector.MustFixedColNoTypeCheck[int8](vec)
			for i, v := range vs {
				if mp[v] {
					sels = append(sels, int64(i))
				}
			}
		case types.T_int16:
			vs := vector.MustFixedColNoTypeCheck[int16](vec)
			for i, v := range vs {
				if mp[v] {
					sels = append(sels, int64(i))
				}
			}
		case types.T_int32:
			vs := vector.MustFixedColNoTypeCheck[int32](vec)
			for i, v := range vs {
				if mp[v] {
					sels = append(sels, int64(i))
				}
			}
		case types.T_int64:
			vs := vector.MustFixedColNoTypeCheck[int64](vec)
			for i, v := range vs {
				if mp[v] {
					sels = append(sels, int64(i))
				}
			}
		case types.T_uint8:
			vs := vector.MustFixedColNoTypeCheck[uint8](vec)
			for i, v := range vs {
				if mp[v] {
					sels = append(sels, int64(i))
				}
			}
		case types.T_uint16:
			vs := vector.MustFixedColNoTypeCheck[uint16](vec)
			for i, v := range vs {
				if mp[v] {
					sels = append(sels, int64(i))
				}
			}
		case types.T_uint32:
			vs := vector.MustFixedColNoTypeCheck[uint32](vec)
			for i, v := range vs {
				if mp[v] {
					sels = append(sels, int64(i))
				}
			}
		case types.T_uint64:
			vs := vector.MustFixedColNoTypeCheck[uint64](vec)
			for i, v := range vs {
				if mp[v] {
					sels = append(sels, int64(i))
				}
			}
		case types.T_decimal64:
			vs := vector.MustFixedColNoTypeCheck[types.Decimal64](vec)
			for i, v := range vs {
				if mp[v] {
					sels = append(sels, int64(i))
				}
			}
		case types.T_decimal128:
			vs := vector.MustFixedColNoTypeCheck[types.Decimal128](vec)
			for i, v := range vs {
				if mp[v] {
					sels = append(sels, int64(i))
				}
			}
		case types.T_uuid:
			vs := vector.MustFixedColNoTypeCheck[types.Uuid](vec)
			for i, v := range vs {
				if mp[v] {
					sels = append(sels, int64(i))
				}
			}
		case types.T_float32:
			vs := vector.MustFixedColNoTypeCheck[float32](vec)
			for i, v := range vs {
				if mp[v] {
					sels = append(sels, int64(i))
				}
			}
		case types.T_float64:
			vs := vector.MustFixedColNoTypeCheck[float64](vec)
			for i, v := range vs {
				if mp[v] {
					sels = append(sels, int64(i))
				}
			}
		case types.T_date:
			vs := vector.MustFixedColNoTypeCheck[types.Date](vec)
			for i, v := range vs {
				if mp[v] {
					sels = append(sels, int64(i))
				}
			}
		case types.T_timestamp:
			vs := vector.MustFixedColNoTypeCheck[types.Timestamp](vec)
			for i, v := range vs {
				if mp[v] {
					sels = append(sels, int64(i))
				}
			}
		case types.T_time:
			vs := vector.MustFixedColNoTypeCheck[types.Time](vec)
			for i, v := range vs {
				if mp[v] {
					sels = append(sels, int64(i))
				}
			}
		case types.T_datetime:
			vs := vector.MustFixedColNoTypeCheck[types.Datetime](vec)
			for i, v := range vs {
				if mp[v] {
					sels = append(sels, int64(i))
				}
			}
		case types.T_enum:
			vs := vector.MustFixedColNoTypeCheck[types.Enum](vec)
			for i, v := range vs {
				if mp[v] {
					sels = append(sels, int64(i))
				}
			}
		case types.T_TS:
			vs := vector.MustFixedColNoTypeCheck[types.TS](vec)
			for i, v := range vs {
				if mp[v] {
					sels = append(sels, int64(i))
				}
			}
		case types.T_Rowid:
			vs := vector.MustFixedColNoTypeCheck[types.Rowid](vec)
			for i, v := range vs {
				if mp[v] {
					sels = append(sels, int64(i))
				}
			}
		case types.T_Blockid:
			vs := vector.MustFixedColNoTypeCheck[types.Blockid](vec)
			for i, v := range vs {
				if mp[v] {
					sels = append(sels, int64(i))
				}
			}
		case types.T_char, types.T_varchar, types.T_json,
			types.T_binary, types.T_varbinary, types.T_blob, types.T_text, types.T_datalink:
			if pk.IsConst() {
				for i := 0; i < pk.Length(); i++ {
					v := pk.UnsafeGetStringAt(i)
					if mp[v] {
						sels = append(sels, int64(i))
					}
				}
			} else {
				vs := vector.MustFixedColNoTypeCheck[types.Varlena](pk)
				area := pk.GetArea()
				for i := 0; i < len(vs); i++ {
					v := vs[i].UnsafeGetString(area)
					if mp[v] {
						sels = append(sels, int64(i))
					}
				}
			}
		case types.T_array_float32:
			for i := 0; i < vec.Length(); i++ {
				v := types.ArrayToString[float32](vector.GetArrayAt[float32](vec, i))
				if mp[v] {
					sels = append(sels, int64(i))
				}
			}
		case types.T_array_float64:
			for i := 0; i < vec.Length(); i++ {
				v := types.ArrayToString[float64](vector.GetArrayAt[float64](vec, i))
				if mp[v] {
					sels = append(sels, int64(i))
				}
			}
		default:
			panic(moerr.NewInternalErrorNoCtxf("%s not supported", vec.GetType().String()))
		}
		return sels
	}
}

func getNonSortedPKSearchFuncByPKVec(
	vec *vector.Vector,
) objectio.ReadFilterSearchFuncType {

	searchPKFunc := LinearSearchOffsetByValFactory(vec)

	if searchPKFunc != nil {
		return func(vecs []*vector.Vector) []int64 {
			return searchPKFunc(vecs[0])
		}
	}
	return nil
}

// ListTnService gets all tn service in the cluster
func ListTnService(
	service string,
	appendFn func(service *metadata.TNService),
) {
	mc := clusterservice.GetMOCluster(service)
	mc.GetTNService(clusterservice.NewSelector(), func(tn metadata.TNService) bool {
		if appendFn != nil {
			appendFn(&tn)
		}
		return true
	})
}

func ForeachBlkInObjStatsList(
	next bool,
	dataMeta objectio.ObjectDataMeta,
	onBlock func(blk objectio.BlockInfo, blkMeta objectio.BlockObject) bool,
	objects ...objectio.ObjectStats,
) {
	stop := false
	objCnt := len(objects)

	for idx := 0; idx < objCnt && !stop; idx++ {
		iter := NewStatsBlkIter(&objects[idx], dataMeta)
		pos := uint32(0)
		for iter.Next() {
			blk := iter.Entry()
			var meta objectio.BlockObject
			if !dataMeta.IsEmpty() {
				meta = dataMeta.GetBlockMeta(pos)
			}
			pos++
			if !onBlock(blk, meta) {
				stop = true
				break
			}
		}

		if stop && next {
			stop = false
		}
	}
}

type StatsBlkIter struct {
	name       objectio.ObjectName
	extent     objectio.Extent
	blkCnt     uint16
	totalRows  uint32
	cur        int
	accRows    uint32
	curBlkRows uint32
	meta       objectio.ObjectDataMeta
}

func NewStatsBlkIter(stats *objectio.ObjectStats, meta objectio.ObjectDataMeta) *StatsBlkIter {
	return &StatsBlkIter{
		name:       stats.ObjectName(),
		blkCnt:     uint16(stats.BlkCnt()),
		extent:     stats.Extent(),
		cur:        -1,
		accRows:    0,
		totalRows:  stats.Rows(),
		curBlkRows: objectio.BlockMaxRows,
		meta:       meta,
	}
}

func (i *StatsBlkIter) Next() bool {
	if i.cur >= 0 {
		i.accRows += i.curBlkRows
	}
	i.cur++
	return i.cur < int(i.blkCnt)
}

func (i *StatsBlkIter) Entry() objectio.BlockInfo {
	if i.cur == -1 {
		i.cur = 0
	}

	// assume that all blks have BlockMaxRows, except the last one
	if i.meta.IsEmpty() {
		if i.cur == int(i.blkCnt-1) {
			i.curBlkRows = i.totalRows - i.accRows
		}
	} else {
		i.curBlkRows = i.meta.GetBlockMeta(uint32(i.cur)).GetRows()
	}

	loc := objectio.BuildLocation(i.name, i.extent, i.curBlkRows, uint16(i.cur))
	blk := objectio.BlockInfo{
		BlockID: *objectio.BuildObjectBlockid(i.name, uint16(i.cur)),
		MetaLoc: objectio.ObjectLocation(loc),
	}
	return blk
}

func ForeachCommittedObjects(
	createObjs map[objectio.ObjectNameShort]struct{},
	delObjs map[objectio.ObjectNameShort]struct{},
	p *logtailreplay.PartitionState,
	onObj func(info logtailreplay.ObjectInfo) error) (err error) {
	for obj := range createObjs {
		if objInfo, ok := p.GetObject(obj); ok {
			if err = onObj(objInfo); err != nil {
				return
			}
		}
	}
	for obj := range delObjs {
		if objInfo, ok := p.GetObject(obj); ok {
			if err = onObj(objInfo); err != nil {
				return
			}
		}
	}
	return nil

}

func ForeachTombstoneObject(
	ts types.TS,
	onTombstone func(tombstone logtailreplay.ObjectEntry) (next bool, err error),
	pState *logtailreplay.PartitionState,
) error {
	iter, err := pState.NewObjectsIter(ts, true, true)
	if err != nil {
		return err
	}
	defer iter.Close()

	for iter.Next() {
		obj := iter.Entry()
		if next, err := onTombstone(obj); !next || err != nil {
			return err
		}
	}

	return nil
}

func ForeachSnapshotObjects(
	ts timestamp.Timestamp,
	onObject func(obj logtailreplay.ObjectInfo, isCommitted bool) error,
	tableSnapshot *logtailreplay.PartitionState,
	extraCommitted []objectio.ObjectStats,
	uncommitted ...objectio.ObjectStats,
) (err error) {
	// process all uncommitted objects first
	for _, obj := range uncommitted {
		info := logtailreplay.ObjectInfo{
			ObjectStats: obj,
		}
		if err = onObject(info, false); err != nil {
			return
		}
	}
	// process all uncommitted objects first
	for _, obj := range extraCommitted {
		info := logtailreplay.ObjectInfo{
			ObjectStats: obj,
		}
		if err = onObject(info, true); err != nil {
			return
		}
	}

	// process all committed objects
	if tableSnapshot == nil {
		return
	}

	iter, err := tableSnapshot.NewObjectsIter(types.TimestampToTS(ts), true, false)
	if err != nil {
		return
	}
	defer iter.Close()
	for iter.Next() {
		obj := iter.Entry()
		if err = onObject(obj.ObjectInfo, true); err != nil {
			return
		}
	}
	return
}

func ConstructObjStatsByLoadObjMeta(
	ctx context.Context,
	metaLoc objectio.Location,
	fs fileservice.FileService,
) (stats objectio.ObjectStats, dataMeta objectio.ObjectDataMeta, err error) {

	// 1. load object meta
	var meta objectio.ObjectMeta
	if meta, err = objectio.FastLoadObjectMeta(ctx, &metaLoc, false, fs); err != nil {
		logutil.Error("fast load object meta failed when split object stats. ", zap.Error(err))
		return
	}
	dataMeta = meta.MustDataMeta()

	// 2. construct an object stats
	objectio.SetObjectStatsObjectName(&stats, metaLoc.Name())
	objectio.SetObjectStatsExtent(&stats, metaLoc.Extent())
	objectio.SetObjectStatsBlkCnt(&stats, dataMeta.BlockCount())

	sortKeyIdx := dataMeta.BlockHeader().SortKey()
	objectio.SetObjectStatsSortKeyZoneMap(&stats, dataMeta.MustGetColumn(sortKeyIdx).ZoneMap())

	totalRows := uint32(0)
	for idx := uint32(0); idx < dataMeta.BlockCount(); idx++ {
		totalRows += dataMeta.GetBlockMeta(idx).GetRows()
	}

	objectio.SetObjectStatsRowCnt(&stats, totalRows)

	return
}

// txnIsValid
// if the workspace is nil or txnOp is aborted, it returns error
func txnIsValid(txnOp client.TxnOperator) (*Transaction, error) {
	if txnOp == nil {
		return nil, moerr.NewInternalErrorNoCtx("txnOp is nil")
	}
	ws := txnOp.GetWorkspace()
	if ws == nil {
		return nil, moerr.NewInternalErrorNoCtx("txn workspace is nil")
	}
	var wsTxn *Transaction
	var ok bool
	if wsTxn, ok = ws.(*Transaction); ok {
		if wsTxn == nil {
			return nil, moerr.NewTxnClosedNoCtx(txnOp.Txn().ID)
		}
	}
	//if it is not the Transaction instance, only check the txnOp
	if txnOp.Status() == txn.TxnStatus_Aborted {
		return nil, moerr.NewTxnClosedNoCtx(txnOp.Txn().ID)
	}
	return wsTxn, nil
}

func CheckTxnIsValid(txnOp client.TxnOperator) (err error) {
	_, err = txnIsValid(txnOp)
	return err
}

// concurrentTask is the task that runs in the concurrent executor.
type concurrentTask func() error

// ConcurrentExecutor is an interface that runs tasks concurrently.
type ConcurrentExecutor interface {
	// AppendTask append the concurrent task to the exuecutor.
	AppendTask(concurrentTask)
	// Run starts receive task to execute.
	Run(context.Context)
	// GetConcurrency returns the concurrency of this executor.
	GetConcurrency() int
}

type concurrentExecutor struct {
	// concurrency is the concurrency to run the tasks at the same time.
	concurrency int
	// task contains all the tasks needed to run.
	tasks chan concurrentTask
}

func newConcurrentExecutor(concurrency int) ConcurrentExecutor {
	return &concurrentExecutor{
		concurrency: concurrency,
		tasks:       make(chan concurrentTask, 2048),
	}
}

// AppendTask implements the ConcurrentExecutor interface.
func (e *concurrentExecutor) AppendTask(t concurrentTask) {
	e.tasks <- t
}

// Run implements the ConcurrentExecutor interface.
func (e *concurrentExecutor) Run(ctx context.Context) {
	for i := 0; i < e.concurrency; i++ {
		go func() {
			for {
				select {
				case <-ctx.Done():
					return

				case t := <-e.tasks:
					if err := t(); err != nil {
						logutil.Errorf("failed to execute task: %v", err)
					}
				}
			}
		}()
	}
}

// GetConcurrency implements the ConcurrentExecutor interface.
func (e *concurrentExecutor) GetConcurrency() int {
	return e.concurrency
}

// removeIf removes the elements that pred is true.
func removeIf[T any](data []T, pred func(t T) bool) []T {
	if len(data) == 0 {
		return data
	}
	res := 0
	for i := 0; i < len(data); i++ {
		if !pred(data[i]) {
			if res != i {
				data[res] = data[i]
			}
			res++
		}
	}
	return data[:res]
}

func stringifySlice(req any, f func(any) string) string {
	buf := &bytes.Buffer{}
	v := reflect.ValueOf(req)
	buf.WriteRune('[')
	if v.Kind() == reflect.Slice {
		for i := 0; i < v.Len(); i++ {
			if i > 0 {
				buf.WriteRune(',')
			}
			buf.WriteString(f(v.Index(i).Interface()))
		}
	}
	buf.WriteRune(']')
	buf.WriteString(fmt.Sprintf("[%d]", v.Len()))
	return buf.String()
}

func stringifyMap(req any, f func(any, any) string) string {
	buf := &bytes.Buffer{}
	v := reflect.ValueOf(req)
	buf.WriteRune('{')
	if v.Kind() == reflect.Map {
		keys := v.MapKeys()
		for i, key := range keys {
			if i > 0 {
				buf.WriteRune(',')
			}
			buf.WriteString(f(key.Interface(), v.MapIndex(key).Interface()))
		}
	}
	buf.WriteRune('}')
	buf.WriteString(fmt.Sprintf("[%d]", v.Len()))
	return buf.String()
}

func execReadSql(ctx context.Context, op client.TxnOperator, sql string, disableLog bool) (executor.Result, error) {
	// copy from compile.go runSqlWithResult
	service := op.GetWorkspace().(*Transaction).proc.GetService()
	v, ok := moruntime.ServiceRuntime(service).GetGlobalVariables(moruntime.InternalSQLExecutor)
	if !ok {
		panic(fmt.Sprintf("missing sql executor in service %q", service))
	}
	exec := v.(executor.SQLExecutor)
	proc := op.GetWorkspace().(*Transaction).proc
	opts := executor.Options{}.
		WithDisableIncrStatement().
		WithTxn(op).
		WithTimeZone(proc.GetSessionInfo().TimeZone)
	if disableLog {
		opts = opts.WithStatementOption(executor.StatementOption{}.WithDisableLog())
	}
	return exec.Exec(ctx, sql, opts)
}

func fillTsVecForSysTableQueryBatch(bat *batch.Batch, ts types.TS, m *mpool.MPool) error {
	tsvec := vector.NewVec(types.T_TS.ToType())
	for i := 0; i < bat.RowCount(); i++ {
		if err := vector.AppendFixed(tsvec, ts, false, m); err != nil {
			tsvec.Free(m)
			return err
		}
	}
	bat.Vecs = append([]*vector.Vector{bat.Vecs[0] /*rowid*/, tsvec}, bat.Vecs[1:]...)
	return nil
}

func isColumnsBatchPerfectlySplitted(bs []*batch.Batch) bool {
	tidIdx := cache.MO_OFF + catalog.MO_COLUMNS_ATT_RELNAME_ID_IDX
	if len(bs) == 1 {
		return true
	}
	prevTableId := vector.GetFixedAtNoTypeCheck[uint64](bs[0].Vecs[tidIdx], bs[0].RowCount()-1)
	for _, b := range bs[1:] {
		firstId := vector.GetFixedAtNoTypeCheck[uint64](b.Vecs[tidIdx], 0)
		if firstId == prevTableId {
			return false
		}
		prevTableId = vector.GetFixedAtNoTypeCheck[uint64](b.Vecs[tidIdx], b.RowCount()-1)
	}
	return true
}

func needSkipThisTable(kind, db, table string) bool {
	if kind != catalog.SystemOrdinaryRel {
		return true
	}
	if strings.HasPrefix(table, catalog.PrefixIndexTableName) {
		return true
	}
	return isBannedDatabase(db)
}

func needSkipThisDatabase(kind, db string) bool {
	if kind != "" {
		return true
	}
	return isBannedDatabase(db)
}

func isBannedDatabase(db string) bool {
	//TODO:
	return false
}

var _ engine.ChangesHandle = new(testChangesHandle)

const (
	batchCnt = 2
	rowCnt   = 3
)

type testChangesHandle struct {
	dbName, tblName string
	dbId, tblId     uint64
	data            []*batch.Batch
	mp              *mpool.MPool
	packer          *types.Packer
	called          int
	toTs            types.TS
}

func newTestChangesHandle(
	dbName, tblName string,
	dbId, tblId uint64,
	toTs types.TS,
	mp *mpool.MPool,
	packer *types.Packer,
) *testChangesHandle {
	ret := &testChangesHandle{
		dbName:  dbName,
		tblName: tblName,
		dbId:    dbId,
		tblId:   tblId,
		mp:      mp,
		packer:  packer,
		toTs:    toTs,
	}
	/*
		assume tables looks like:
			test.t*
		same schema :
			create table t1(a int,b int, primary key(a,b))
	*/

	if dbName == "test" && strings.HasPrefix(tblName, "t") {
		ret.makeData()
	}
	return ret
}

func (changes *testChangesHandle) makeData() {
	changes.packer.Reset()
	defer func() {
		changes.packer.Reset()
	}()
	//no checkpoint
	//insert:
	//ts,a,b,cpk
	//delete:
	//ts cpk
	for i := 0; i < batchCnt; i++ {
		bat := allocTestBatch(
			[]string{
				"ts",
				"a",
				"b",
				"cpk",
			},
			[]types.Type{
				types.T_TS.ToType(),
				types.T_int32.ToType(),
				types.T_int32.ToType(),
				types.T_varchar.ToType(),
			},
			0,
			changes.mp,
		)
		bat.SetRowCount(rowCnt)
		for j := 0; j < rowCnt; j++ {
			//ts
			_ = vector.AppendFixed(bat.Vecs[0], changes.toTs, false, changes.mp)
			//a
			_ = vector.AppendFixed(bat.Vecs[1], int32(j), false, changes.mp)
			//b
			_ = vector.AppendFixed(bat.Vecs[2], int32(j), false, changes.mp)
			//cpk
			changes.packer.Reset()
			changes.packer.EncodeInt32(int32(j))
			changes.packer.EncodeInt32(int32(j))
			_ = vector.AppendBytes(bat.Vecs[3], changes.packer.Bytes(), false, changes.mp)
		}

		changes.data = append(changes.data, bat)
	}
}

func (changes *testChangesHandle) Next(ctx context.Context, mp *mpool.MPool) (data *batch.Batch, tombstone *batch.Batch, hint engine.ChangesHandle_Hint, err error) {
	if changes.called < batchCnt {
		data = changes.data[changes.called]
		changes.called++
		return data, tombstone, engine.ChangesHandle_Tail_done, nil
	}
	return nil, nil, engine.ChangesHandle_Tail_wip, err
}

func (changes *testChangesHandle) Close() error {
	return nil
}

func allocTestBatch(
	attrName []string,
	tt []types.Type,
	batchSize int,
	mp *mpool.MPool,
) *batch.Batch {
	batchData := batch.New(true, attrName)

	//alloc space for vector
	for i := 0; i < len(attrName); i++ {
		vec := vector.NewVec(tt[i])
		if err := vec.PreExtend(batchSize, mp); err != nil {
			panic(err)
		}
		vec.SetLength(batchSize)
		batchData.Vecs[i] = vec
	}

	batchData.SetRowCount(batchSize)
	return batchData
}<|MERGE_RESOLUTION|>--- conflicted
+++ resolved
@@ -19,6 +19,7 @@
 	"context"
 	"fmt"
 	"reflect"
+	"strings"
 
 	"go.uber.org/zap"
 
@@ -41,13 +42,6 @@
 	"github.com/matrixorigin/matrixone/pkg/vm/engine"
 	"github.com/matrixorigin/matrixone/pkg/vm/engine/disttae/cache"
 	"github.com/matrixorigin/matrixone/pkg/vm/engine/disttae/logtailreplay"
-<<<<<<< HEAD
-	"github.com/matrixorigin/matrixone/pkg/vm/engine/tae/blockio"
-	"github.com/matrixorigin/matrixone/pkg/vm/engine/tae/options"
-	"github.com/matrixorigin/matrixone/pkg/vm/process"
-=======
-	"go.uber.org/zap"
->>>>>>> 8dce26a8
 )
 
 func LinearSearchOffsetByValFactory(pk *vector.Vector) func(*vector.Vector) []int64 {
@@ -817,28 +811,6 @@
 		prevTableId = vector.GetFixedAtNoTypeCheck[uint64](b.Vecs[tidIdx], b.RowCount()-1)
 	}
 	return true
-}
-
-func needSkipThisTable(kind, db, table string) bool {
-	if kind != catalog.SystemOrdinaryRel {
-		return true
-	}
-	if strings.HasPrefix(table, catalog.PrefixIndexTableName) {
-		return true
-	}
-	return isBannedDatabase(db)
-}
-
-func needSkipThisDatabase(kind, db string) bool {
-	if kind != "" {
-		return true
-	}
-	return isBannedDatabase(db)
-}
-
-func isBannedDatabase(db string) bool {
-	//TODO:
-	return false
 }
 
 var _ engine.ChangesHandle = new(testChangesHandle)
