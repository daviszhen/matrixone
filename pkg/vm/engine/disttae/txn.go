// Copyright 2022 Matrix Origin
//
// Licensed under the Apache License, Version 2.0 (the "License");
// you may not use this file except in compliance with the License.
// You may obtain a copy of the License at
//
//      http://www.apache.org/licenses/LICENSE-2.0
//
// Unless required by applicable law or agreed to in writing, software
// distributed under the License is distributed on an "AS IS" BASIS,
// WITHOUT WARRANTIES OR CONDITIONS OF ANY KIND, either express or implied.
// See the License for the specific language governing permissions and
// limitations under the License.

package disttae

import (
	"context"
	"math"
	"strings"
	"time"
	"unsafe"

	"github.com/matrixorigin/matrixone/pkg/catalog"
	"github.com/matrixorigin/matrixone/pkg/container/batch"
	"github.com/matrixorigin/matrixone/pkg/container/types"
	"github.com/matrixorigin/matrixone/pkg/container/vector"
	"github.com/matrixorigin/matrixone/pkg/objectio"
	"github.com/matrixorigin/matrixone/pkg/pb/plan"
	"github.com/matrixorigin/matrixone/pkg/sql/colexec"
	plan2 "github.com/matrixorigin/matrixone/pkg/sql/plan"
	"github.com/matrixorigin/matrixone/pkg/util/errutil"
	"github.com/matrixorigin/matrixone/pkg/vm/engine"
	"github.com/matrixorigin/matrixone/pkg/vm/engine/tae/blockio"
	"github.com/matrixorigin/matrixone/pkg/vm/process"
)

func (txn *Transaction) getBlockInfos(
	ctx context.Context,
	tbl *txnTable,
) (blocks [][]catalog.BlockInfo, err error) {
	blocks = make([][]catalog.BlockInfo, len(txn.dnStores))
	ts := types.TimestampToTS(txn.meta.SnapshotTS)
<<<<<<< HEAD
=======
	states, err := tbl.getParts(ctx)
	if err != nil {
		return nil, err
	}
>>>>>>> 3c9c946d
	for i := range txn.dnStores {
		if i >= len(tbl.parts) {
			continue
		}
<<<<<<< HEAD
		var blockInfos []catalog.BlockInfo
		state := tbl.parts[i]
=======
		state := states[i]
>>>>>>> 3c9c946d
		iter := state.Blocks.Iter()
		var objectName objectio.ObjectNameShort
		for ok := iter.First(); ok; ok = iter.Next() {
			entry := iter.Item()
			if !entry.Visible(ts) {
				continue
			}
			location := entry.BlockInfo.MetaLocation()
			if !objectio.IsSameObjectLocVsShort(location, &objectName) {
				// Prefetch object meta
				if err = blockio.PrefetchMeta(txn.proc.FileService, location); err != nil {
					return
				}
				objectName = *location.Name().Short()
			}
			blocks[i] = append(blocks[i], entry.BlockInfo)
		}
		iter.Release()
	}
	return
}

// detecting whether a transaction is a read-only transaction
func (txn *Transaction) ReadOnly() bool {
	return txn.readOnly
}

// Write used to write data to the transaction buffer
// insert/delete/update all use this api
func (txn *Transaction) WriteBatch(
	typ int,
	databaseId uint64,
	tableId uint64,
	databaseName string,
	tableName string,
	bat *batch.Batch,
	dnStore DNStore,
	primaryIdx int, // pass -1 to indicate no primary key or disable primary key checking
) error {
	txn.readOnly = false
	bat.Cnt = 1
	if typ == INSERT {
		txn.genBlock()
		len := bat.Length()
		vec := vector.NewVec(types.T_Rowid.ToType())
		for i := 0; i < len; i++ {
			if err := vector.AppendFixed(vec, txn.genRowId(), false,
				txn.proc.Mp()); err != nil {
				return err
			}
		}
		bat.Vecs = append([]*vector.Vector{vec}, bat.Vecs...)
		bat.Attrs = append([]string{catalog.Row_ID}, bat.Attrs...)
		// for TestPrimaryKeyCheck
		if txn.blockId_raw_batch != nil {
			txn.blockId_raw_batch[txn.getCurrentBlockId()] = bat
		}
		txn.workspaceSize += uint64(bat.Size())
	}
	txn.Lock()
	txn.writes = append(txn.writes, Entry{
		typ:          typ,
		bat:          bat,
		tableId:      tableId,
		databaseId:   databaseId,
		tableName:    tableName,
		databaseName: databaseName,
		dnStore:      dnStore,
	})
	txn.Unlock()
	return nil
}

func (txn *Transaction) CleanNilBatch() {
	for i := 0; i < len(txn.writes); i++ {
		if txn.writes[i].bat == nil || txn.writes[i].bat.Length() == 0 {
			txn.writes = append(txn.writes[:i], txn.writes[i+1:]...)
			i--
		}
	}
}

func (txn *Transaction) DumpBatch(force bool, offset int) error {
	var size uint64

	if !(offset > 0 || txn.workspaceSize >= colexec.WriteS3Threshold ||
		(force && txn.workspaceSize >= colexec.TagS3Size)) {
		return nil
	}
	txn.Lock()
	for i := offset; i < len(txn.writes); i++ {
		if txn.writes[i].bat == nil {
			continue
		}
		if txn.writes[i].typ == INSERT && txn.writes[i].fileName == "" {
			size += uint64(txn.writes[i].bat.Size())
		}
	}
	if offset > 0 && size < txn.workspaceSize {
		txn.Unlock()
		return nil
	}
	mp := make(map[[2]string][]*batch.Batch)
	for i := offset; i < len(txn.writes); i++ {
		// TODO: after shrink, we should update workspace size
		if txn.writes[i].bat == nil || txn.writes[i].bat.Length() == 0 {
			continue
		}
		if txn.writes[i].typ == INSERT && txn.writes[i].fileName == "" {
			key := [2]string{txn.writes[i].databaseName, txn.writes[i].tableName}
			bat := txn.writes[i].bat
			// skip rowid
			bat.Attrs = bat.Attrs[1:]
			bat.Vecs = bat.Vecs[1:]
			mp[key] = append(mp[key], bat)
			// DON'T MODIFY THE IDX OF AN ENTRY IN LOG
			// THIS IS VERY IMPORTANT FOR CN BLOCK COMPACTION
			// maybe this will cause that the log imcrements unlimitly
			// txn.writes = append(txn.writes[:i], txn.writes[i+1:]...)
			// i--
			txn.writes[i].bat = nil
		}
	}
	txn.Unlock()
	for key := range mp {
		s3Writer, tbl, err := txn.getS3Writer(key)
		if err != nil {
			return err
		}
		s3Writer.InitBuffers(mp[key][0])
		for i := 0; i < len(mp[key]); i++ {
			s3Writer.Put(mp[key][i], txn.proc)
		}
		err = s3Writer.MergeBlock(len(s3Writer.Bats), txn.proc, false)

		if err != nil {
			return err
		}
		metaLoc := s3Writer.GetMetaLocBat()

		lenVecs := len(metaLoc.Attrs)
		// only remain the metaLoc col
		metaLoc.Vecs = metaLoc.Vecs[lenVecs-1:]
		metaLoc.Attrs = metaLoc.Attrs[lenVecs-1:]
		metaLoc.SetZs(metaLoc.Vecs[0].Length(), txn.proc.GetMPool())
		err = tbl.Write(txn.proc.Ctx, metaLoc)
		if err != nil {
			return err
		}
		// free batches
		for _, bat := range mp[key] {
			bat.Clean(txn.proc.GetMPool())
		}
	}
	txn.workspaceSize -= size
	return nil
}

func (txn *Transaction) getS3Writer(key [2]string) (*colexec.S3Writer, engine.Relation, error) {
	sortIdx, attrs, tbl, err := txn.getSortIdx(key)
	if err != nil {
		return nil, nil, err
	}
	s3Writer := &colexec.S3Writer{}
	s3Writer.SetSortIdx(-1)
	s3Writer.Init()
	s3Writer.SetMp(attrs)
	if sortIdx != -1 {
		s3Writer.SetSortIdx(sortIdx)
	}
	return s3Writer, tbl, nil
}

func (txn *Transaction) getSortIdx(key [2]string) (int, []*engine.Attribute, engine.Relation, error) {
	databaseName := key[0]
	tableName := key[1]

	database, err := txn.engine.Database(txn.proc.Ctx, databaseName, txn.proc.TxnOperator)
	if err != nil {
		return -1, nil, nil, err
	}
	tbl, err := database.Relation(txn.proc.Ctx, tableName)
	if err != nil {
		return -1, nil, nil, err
	}
	attrs, err := tbl.TableColumns(txn.proc.Ctx)
	if err != nil {
		return -1, nil, nil, err
	}
	for i := 0; i < len(attrs); i++ {
		if attrs[i].ClusterBy || attrs[i].Primary {
			return i, attrs, tbl, err
		}
	}
	return -1, attrs, tbl, nil
}

func (txn *Transaction) updatePosForCNBlock(vec *vector.Vector, idx int) error {
	metaLocs := vector.MustStrCol(vec)
	for i, metaLoc := range metaLocs {
		if location, err := blockio.EncodeLocationFromString(metaLoc); err != nil {
			return err
		} else {
			sid := location.Name().SegmentId()
			blkid := objectio.NewBlockid(&sid, location.Name().Num(), uint16(location.ID()))
			txn.cnBlkId_Pos[string(blkid[:])] = Pos{idx: idx, offset: int64(i)}
		}
	}
	return nil
}

// WriteFile used to add a s3 file information to the transaction buffer
// insert/delete/update all use this api
func (txn *Transaction) WriteFile(typ int, databaseId, tableId uint64,
	databaseName, tableName string, fileName string, bat *batch.Batch, dnStore DNStore) error {
	idx := len(txn.writes)
	// used for cn block compaction (next pr)
	if typ == COMPACTION_CN {
		typ = INSERT
	} else if typ == INSERT {
		txn.updatePosForCNBlock(bat.GetVector(0), idx)
	}
	txn.readOnly = false
	txn.writes = append(txn.writes, Entry{
		typ:          typ,
		tableId:      tableId,
		databaseId:   databaseId,
		tableName:    tableName,
		databaseName: databaseName,
		fileName:     fileName,
		bat:          bat,
		dnStore:      dnStore,
	})

	if uid, err := types.ParseUuid(strings.Split(fileName, "_")[0]); err != nil {
		panic("fileName parse Uuid error")
	} else {
		// get uuid string
		if typ == INSERT {
			colexec.Srv.PutCnSegment(string(uid[:]), colexec.CnBlockIdType)
		}
	}
	return nil
}

func (txn *Transaction) deleteBatch(bat *batch.Batch,
	databaseId, tableId uint64) *batch.Batch {
	mp := make(map[types.Rowid]uint8)
	deleteBlkId := make(map[types.Blockid]bool)
	rowids := vector.MustFixedCol[types.Rowid](bat.GetVector(0))
	min1 := uint32(math.MaxUint32)
	max1 := uint32(0)
	cnRowIdOffsets := make([]int64, 0, len(rowids))
	for i, rowid := range rowids {
		// process cn block deletes
		uid := rowid.GetSegid()
		blkid := rowid.GetBlockid()
		deleteBlkId[blkid] = true
		mp[rowid] = 0
		rowOffset := rowid.GetRowOffset()
		if colexec.Srv != nil && colexec.Srv.GetCnSegmentType(string(uid[:])) == colexec.CnBlockIdType {
			txn.deletedBlocks.addDeletedBlocks(string(blkid[:]), []int64{int64(rowOffset)})
			cnRowIdOffsets = append(cnRowIdOffsets, int64(i))
			continue
		}
		if rowOffset < (min1) {
			min1 = rowOffset
		}

		if rowOffset > max1 {
			max1 = rowOffset
		}
		// update workspace
	}
	// cn rowId antiShrink
	bat.AntiShrink(cnRowIdOffsets)
	if bat.Length() == 0 {
		return bat
	}
	sels := txn.proc.Mp().GetSels()
	txn.Lock()
	// txn worksapce will have four batch type:
	// 1.RawBatch 2.DN Block RowId(mixed rowid from different block)
	// 3.CN block Meta batch(record block meta generated by cn insert write s3)
	// 4.DN delete Block Meta batch(record block meta generated by cn delete write s3)
	for _, e := range txn.writes {
		// nil batch will generated by comapction or dumpBatch
		if e.bat == nil {
			continue
		}
		// for 3 and 4 above.
		if e.bat.Attrs[0] == catalog.BlockMeta_MetaLoc {
			continue
		}
		sels = sels[:0]
		if e.tableId == tableId && e.databaseId == databaseId {
			vs := vector.MustFixedCol[types.Rowid](e.bat.GetVector(0))
			if len(vs) == 0 {
				continue
			}
			// skip 2 above
			if !vs[0].GetSegid().Eq(txn.segId) {
				continue
			}
			// current batch is not be deleted
			if !deleteBlkId[vs[0].GetBlockid()] {
				continue
			}
			min2 := vs[0].GetRowOffset()
			max2 := vs[len(vs)-1].GetRowOffset()
			if min1 > max2 || max1 < min2 {
				continue
			}
			for k, v := range vs {
				if _, ok := mp[v]; !ok {
					sels = append(sels, int64(k))
				} else {
					mp[v]++
				}
			}
			if len(sels) != len(vs) {
				e.bat.Shrink(sels)
				rowIds := vector.MustFixedCol[types.Rowid](e.bat.GetVector(0))
				for i := range rowIds {
					(&rowIds[i]).SetRowOffset(uint32(i))
				}
			}
		}
	}
	txn.Unlock()
	sels = sels[:0]
	for k, rowid := range rowids {
		if mp[rowid] == 0 {
			sels = append(sels, int64(k))
		}
	}
	bat.Shrink(sels)
	txn.proc.Mp().PutSels(sels)
	return bat
}

func (txn *Transaction) allocateID(ctx context.Context) (uint64, error) {
	ctx, cancel := context.WithTimeout(ctx, time.Minute)
	defer cancel()
	return txn.idGen.AllocateID(ctx)
}

func (txn *Transaction) genBlock() {
	txn.rowId[4]++
	txn.rowId[5] = INIT_ROWID_OFFSET
}

func (txn *Transaction) getCurrentBlockId() string {
	rowId := types.DecodeFixed[types.Rowid](types.EncodeSlice(txn.rowId[:]))
	blkId := rowId.GetBlockid()
	return string(blkId[:])
}

func (txn *Transaction) genRowId() types.Rowid {
	if txn.rowId[5] != INIT_ROWID_OFFSET {
		txn.rowId[5]++
	} else {
		txn.rowId[5] = 0
	}
	return types.DecodeFixed[types.Rowid](types.EncodeSlice(txn.rowId[:]))
}

// needRead determine if a block needs to be read
func needRead(ctx context.Context, expr *plan.Expr, meta objectio.ObjectMeta, blkInfo catalog.BlockInfo, tableDef *plan.TableDef, columnMap map[int]int, columns []int, maxCol int, proc *process.Process) bool {
	var err error
	if expr == nil {
		return true
	}
	notReportErrCtx := errutil.ContextWithNoReport(ctx, true)

	// if expr match no columns, just eval expr
	if len(columns) == 0 {
		bat := batch.NewWithSize(0)
		defer bat.Clean(proc.Mp())
		ifNeed, err := plan2.EvalFilterExpr(notReportErrCtx, expr, bat, proc)
		if err != nil {
			return true
		}
		return ifNeed
	}

	// // get min max data from Meta
	// datas, dataTypes, err := getZonemapDataFromMeta(columns, blkInfo, tableDef)
	// if err != nil || datas == nil {
	//  return true
	// }

	// // use all min/max data to build []vectors.
	// buildVectors := plan2.BuildVectorsByData(datas, dataTypes, proc.Mp())
	buildVectors, err := buildColumnsZMVectors(meta, int(blkInfo.MetaLocation().ID()), columns, tableDef, proc.Mp())
	if err != nil || len(buildVectors) == 0 {
		return true
	}
	bat := batch.NewWithSize(maxCol + 1)
	defer bat.Clean(proc.Mp())
	for k, v := range columnMap {
		for i, realIdx := range columns {
			if realIdx == v {
				bat.SetVector(int32(k), buildVectors[i])
				break
			}
		}
	}
	bat.SetZs(buildVectors[0].Length(), proc.Mp())

	ifNeed, err := plan2.EvalFilterExpr(notReportErrCtx, expr, bat, proc)
	if err != nil {
		return true
	}

	return ifNeed
}

func blockInfoMarshal(meta catalog.BlockInfo) []byte {
	sz := unsafe.Sizeof(meta)
	return unsafe.Slice((*byte)(unsafe.Pointer(&meta)), sz)
}

func BlockInfoUnmarshal(data []byte) *catalog.BlockInfo {
	return (*catalog.BlockInfo)(unsafe.Pointer(&data[0]))
}

/* used by multi-dn
func needSyncDnStores(ctx context.Context, expr *plan.Expr, tableDef *plan.TableDef,
	priKeys []*engine.Attribute, dnStores []DNStore, proc *process.Process) []int {
	var pk *engine.Attribute

	fullList := func() []int {
		dnList := make([]int, len(dnStores))
		for i := range dnStores {
			dnList[i] = i
		}
		return dnList
	}
	if len(dnStores) == 1 {
		return []int{0}
	}
	for _, key := range priKeys {
		// If it is a composite primary key, skip
		if key.Name == catalog.CPrimaryKeyColName {
			continue
		}
		pk = key
		break
	}
	// have no PrimaryKey, return all the list
	if expr == nil || pk == nil || tableDef == nil {
		return fullList()
	}
	if pk.Type.IsIntOrUint() {
		canComputeRange, intPkRange := computeRangeByIntPk(expr, pk.Name, "")
		if !canComputeRange {
			return fullList()
		}
		if intPkRange.isRange {
			r := intPkRange.ranges
			if r[0] == math.MinInt64 || r[1] == math.MaxInt64 || r[1]-r[0] > MAX_RANGE_SIZE {
				return fullList()
			}
			intPkRange.isRange = false
			for i := intPkRange.ranges[0]; i <= intPkRange.ranges[1]; i++ {
				intPkRange.items = append(intPkRange.items, i)
			}
		}
		return getListByItems(dnStores, intPkRange.items)
	}
	canComputeRange, hashVal := computeRangeByNonIntPk(ctx, expr, pk.Name, proc)
	if !canComputeRange {
		return fullList()
	}
	listLen := uint64(len(dnStores))
	idx := hashVal % listLen
	return []int{int(idx)}
}
*/<|MERGE_RESOLUTION|>--- conflicted
+++ resolved
@@ -41,23 +41,15 @@
 ) (blocks [][]catalog.BlockInfo, err error) {
 	blocks = make([][]catalog.BlockInfo, len(txn.dnStores))
 	ts := types.TimestampToTS(txn.meta.SnapshotTS)
-<<<<<<< HEAD
-=======
 	states, err := tbl.getParts(ctx)
 	if err != nil {
 		return nil, err
 	}
->>>>>>> 3c9c946d
 	for i := range txn.dnStores {
-		if i >= len(tbl.parts) {
-			continue
-		}
-<<<<<<< HEAD
-		var blockInfos []catalog.BlockInfo
-		state := tbl.parts[i]
-=======
+		if i >= len(states) {
+			continue
+		}
 		state := states[i]
->>>>>>> 3c9c946d
 		iter := state.Blocks.Iter()
 		var objectName objectio.ObjectNameShort
 		for ok := iter.First(); ok; ok = iter.Next() {
