--- conflicted
+++ resolved
@@ -106,7 +106,7 @@
 	}
 	e := Entry{
 		typ:          typ,
-		accountId:    accountId,
+		accountId: accountId,
 		bat:          bat,
 		tableId:      tableId,
 		databaseId:   databaseId,
@@ -533,7 +533,7 @@
 	txn.readOnly.Store(false)
 	entry := Entry{
 		typ:          typ,
-		accountId:    accountId,
+		accountId: accountId,
 		tableId:      tableId,
 		databaseId:   databaseId,
 		tableName:    tableName,
@@ -874,14 +874,9 @@
 // Before it gets the cached table, it checks whether the table is deleted by another
 // transaction by go through the delete tables slice, and advance its cachedIndex.
 func (txn *Transaction) getCachedTable(
-<<<<<<< HEAD
-	ctx context.Context, k tableKey, snapshotTS timestamp.Timestamp,
-) (*txnTable, error) {
-=======
 	k tableKey,
 	snapshotTS timestamp.Timestamp,
 ) *txnTable {
->>>>>>> b2259380
 	var tbl *txnTable
 	if v, ok := txn.tableCache.tableMap.Load(k); ok {
 		tbl = v.(*txnTable)
@@ -894,22 +889,13 @@
 		val := txn.engine.catalog.GetSchemaVersion(tblKey)
 		if val != nil {
 			if val.Ts.Greater(tbl.lastTS) && val.Version != tbl.version {
-<<<<<<< HEAD
-				key, err := genTableKey(ctx, k.name, k.databaseId)
-				if err != nil {
-					return nil, err
-				}
-				txn.tableCache.tableMap.Delete(key)
-				return nil, nil
-=======
 				txn.tableCache.tableMap.Delete(genTableKey(k.accountId, k.name, k.databaseId))
 				return nil
->>>>>>> b2259380
-			}
-		}
-
-	}
-	return tbl, nil
+			}
+		}
+
+	}
+	return tbl
 }
 
 func (txn *Transaction) Commit(ctx context.Context) ([]txn.TxnRequest, error) {
