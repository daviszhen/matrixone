// Copyright 2023 Matrix Origin
//
// Licensed under the Apache License, Version 2.0 (the "License");
// you may not use this file except in compliance with the License.
// You may obtain a copy of the License at
//
//      http://www.apache.org/licenses/LICENSE-2.0
//
// Unless required by applicable law or agreed to in writing, software
// distributed under the License is distributed on an "AS IS" BASIS,
// WITHOUT WARRANTIES OR CONDITIONS OF ANY KIND, either express or implied.
// See the License for the specific language governing permissions and
// limitations under the License.

package logtailreplay

import (
	"bytes"
	"context"
	"fmt"
	"runtime/trace"
	"sync"
	"sync/atomic"
	"unsafe"

	"github.com/tidwall/btree"

	"github.com/matrixorigin/matrixone/pkg/common/mpool"
	"github.com/matrixorigin/matrixone/pkg/container/batch"
	"github.com/matrixorigin/matrixone/pkg/container/types"
	"github.com/matrixorigin/matrixone/pkg/container/vector"
	"github.com/matrixorigin/matrixone/pkg/fileservice"
	"github.com/matrixorigin/matrixone/pkg/logutil"
	"github.com/matrixorigin/matrixone/pkg/objectio"
	"github.com/matrixorigin/matrixone/pkg/pb/api"
	"github.com/matrixorigin/matrixone/pkg/perfcounter"
	txnTrace "github.com/matrixorigin/matrixone/pkg/txn/trace"
)

type PartitionState struct {
	service string

	// also modify the Copy method if adding fields
	tid uint64

	// data
	rows *btree.BTreeG[RowEntry] // use value type to avoid locking on elements
	//table data objects
	dataObjects *btree.BTreeG[ObjectEntry]
	//TODO:: It's transient, should be removed in future PR.
	blockDeltas *btree.BTreeG[BlockDeltaEntry]
	checkpoints []string
	start       types.TS
	end         types.TS

	// index
	primaryIndex *btree.BTreeG[*PrimaryIndexEntry]
	//for non-appendable block's memory deletes, used to getting dirty
	// non-appendable blocks quickly.
	//TODO::remove it
	//dirtyBlocks *btree.BTreeG[types.Blockid]
	//index for objects by timestamp.
	objectIndexByTS *btree.BTreeG[ObjectIndexByTSEntry]

	// noData indicates whether to retain data batch
	// for primary key dedup, reading data is not required
	noData bool

	// some data need to be shared between all states
	// should have been in the Partition structure, but doing that requires much more codes changes
	// so just put it here.
	shared *sharedStates

	// blocks deleted before minTS is hard deleted.
	// partition state can't serve txn with snapshotTS less than minTS
	minTS types.TS

	//for cdc, it denotes the first ckp consumed or not.
	//if it is consumed, the ckp will be dropped after the consumed one.
	firstCkpConsumed atomic.Bool
}

// sharedStates is shared among all PartitionStates
type sharedStates struct {
	sync.Mutex
	// last block flush timestamp for table
	lastFlushTimestamp types.TS
}

// RowEntry represents a version of a row
type RowEntry struct {
	BlockID types.Blockid // we need to iter by block id, so put it first to allow faster iteration
	RowID   types.Rowid
	Time    types.TS

	ID                int64 // a unique version id, for primary index building and validating
	Deleted           bool
	Batch             *batch.Batch
	Offset            int64
	PrimaryIndexBytes []byte
}

func (r RowEntry) Less(than RowEntry) bool {
	// asc
	cmp := r.BlockID.Compare(than.BlockID)
	if cmp < 0 {
		return true
	}
	if cmp > 0 {
		return false
	}
	// asc
	if r.RowID.Less(than.RowID) {
		return true
	}
	if than.RowID.Less(r.RowID) {
		return false
	}
	// desc
	if than.Time.Less(&r.Time) {
		return true
	}
	if r.Time.Less(&than.Time) {
		return false
	}
	return false
}

<<<<<<< HEAD
func (r RowEntry) LessInCdc(than RowEntry) bool {
	/*
		!!!NOTE:
		the same pk,at the same time, the entry deleted is true must be placed before the one deleted is false.
	*/
	pkCmp := bytes.Compare(r.PrimaryIndexBytes, than.PrimaryIndexBytes)
	if pkCmp < 0 {
		return true
	}
	if pkCmp > 0 {
		return false
	}

	if r.Time.Less(&than.Time) {
		return true
	}
	if than.Time.Less(&r.Time) {
		return false
	}

	if r.Deleted && !than.Deleted {
		return true
	}
	if !r.Deleted && than.Deleted {
		return false
	}
	if r.Deleted && than.Deleted {
		panic("impossible")
	}
	if !r.Deleted && !than.Deleted {
		panic("impossible")
	}
	return false
}

type BlockEntry struct {
	objectio.BlockInfo

	CreateTime types.TS
	DeleteTime types.TS
}

func (b BlockEntry) Less(than BlockEntry) bool {
	return b.BlockID.Compare(than.BlockID) < 0
}

=======
>>>>>>> 787bb7bb
type BlockDeltaEntry struct {
	BlockID types.Blockid

	CommitTs types.TS
	DeltaLoc objectio.ObjectLocation
}

func (b BlockDeltaEntry) Less(than BlockDeltaEntry) bool {
	return b.BlockID.Compare(than.BlockID) < 0
}

func (b BlockDeltaEntry) DeltaLocation() objectio.Location {
	return b.DeltaLoc[:]
}

type ObjectInfo struct {
	objectio.ObjectStats

	Appendable  bool
	Sorted      bool
	HasDeltaLoc bool
	CommitTS    types.TS
	CreateTime  types.TS
	DeleteTime  types.TS
}

func (o ObjectInfo) String() string {
	return fmt.Sprintf(
		"%s; appendable: %v; sorted: %v; commitTS: %s; createTS: %s; deleteTS: %s",
		o.ObjectStats.String(), o.Appendable, o.Sorted, o.CommitTS.ToString(),
		o.CreateTime.ToString(), o.DeleteTime.ToString())
}

func (o ObjectInfo) Location() objectio.Location {
	return o.ObjectLocation()
}

type ObjectEntry struct {
	ObjectInfo
}

func (o ObjectEntry) Less(than ObjectEntry) bool {
	return bytes.Compare((*o.ObjectShortName())[:], (*than.ObjectShortName())[:]) < 0
}

func (o ObjectEntry) IsEmpty() bool {
	return o.Size() == 0
}

func (o *ObjectEntry) Visible(ts types.TS) bool {
	return o.CreateTime.LessEq(&ts) &&
		(o.DeleteTime.IsEmpty() || ts.Less(&o.DeleteTime))
}

func (o ObjectEntry) Location() objectio.Location {
	return o.ObjectLocation()
}

func (o ObjectInfo) StatsValid() bool {
	return o.ObjectStats.Rows() != 0
}

type ObjectIndexByCreateTSEntry struct {
	ObjectInfo
}

func (o ObjectIndexByCreateTSEntry) Less(than ObjectIndexByCreateTSEntry) bool {
	//asc
	if o.CreateTime.Less(&than.CreateTime) {

		return true
	}
	if than.CreateTime.Less(&o.CreateTime) {
		return false
	}

	cmp := bytes.Compare(o.ObjectShortName()[:], than.ObjectShortName()[:])
	if cmp < 0 {
		return true
	}
	if cmp > 0 {
		return false
	}
	return false
}

func (o *ObjectIndexByCreateTSEntry) Visible(ts types.TS) bool {
	return o.CreateTime.LessEq(&ts) &&
		(o.DeleteTime.IsEmpty() || ts.Less(&o.DeleteTime))
}

type PrimaryIndexEntry struct {
	Bytes      []byte
	RowEntryID int64

	// fields for validating
	BlockID types.Blockid
	RowID   types.Rowid
	Time    types.TS
}

func (p *PrimaryIndexEntry) Less(than *PrimaryIndexEntry) bool {
	if res := bytes.Compare(p.Bytes, than.Bytes); res < 0 {
		return true
	} else if res > 0 {
		return false
	}
	return p.RowEntryID < than.RowEntryID
}

type ObjectIndexByTSEntry struct {
	Time         types.TS // insert or delete time
	ShortObjName objectio.ObjectNameShort

	IsDelete     bool
	IsAppendable bool
}

func (b ObjectIndexByTSEntry) Less(than ObjectIndexByTSEntry) bool {
	// asc
	if b.Time.Less(&than.Time) {
		return true
	}
	if than.Time.Less(&b.Time) {
		return false
	}

	cmp := bytes.Compare(b.ShortObjName[:], than.ShortObjName[:])
	if cmp < 0 {
		return true
	}
	if cmp > 0 {
		return false
	}

	//if b.IsDelete && !than.IsDelete {
	//	return true
	//}
	//if !b.IsDelete && than.IsDelete {
	//	return false
	//}

	return false
}

// NewPartitionState
// for cdc application, the cdc is true, other false
func NewPartitionState(
	service string,
	noData bool,
	tid uint64,
	cdc bool,
) *PartitionState {
	opts := btree.Options{
		Degree: 64,
	}
	rowLess := (RowEntry).Less
	if cdc {
		rowLess = (RowEntry).LessInCdc
	}
	return &PartitionState{
<<<<<<< HEAD
		service:         service,
		tid:             tid,
		noData:          noData,
		rows:            btree.NewBTreeGOptions(rowLess, opts),
		dataObjects:     btree.NewBTreeGOptions((ObjectEntry).Less, opts),
		blockDeltas:     btree.NewBTreeGOptions((BlockDeltaEntry).Less, opts),
		primaryIndex:    btree.NewBTreeGOptions((*PrimaryIndexEntry).Less, opts),
		dirtyBlocks:     btree.NewBTreeGOptions((types.Blockid).Less, opts),
=======
		service:      service,
		tid:          tid,
		noData:       noData,
		rows:         btree.NewBTreeGOptions((RowEntry).Less, opts),
		dataObjects:  btree.NewBTreeGOptions((ObjectEntry).Less, opts),
		blockDeltas:  btree.NewBTreeGOptions((BlockDeltaEntry).Less, opts),
		primaryIndex: btree.NewBTreeGOptions((*PrimaryIndexEntry).Less, opts),
		//dirtyBlocks:     btree.NewBTreeGOptions((types.Blockid).Less, opts),
>>>>>>> 787bb7bb
		objectIndexByTS: btree.NewBTreeGOptions((ObjectIndexByTSEntry).Less, opts),
		shared:          new(sharedStates),
	}
}

func (p *PartitionState) Copy() *PartitionState {
	state := PartitionState{
		service:      p.service,
		tid:          p.tid,
		rows:         p.rows.Copy(),
		dataObjects:  p.dataObjects.Copy(),
		blockDeltas:  p.blockDeltas.Copy(),
		primaryIndex: p.primaryIndex.Copy(),
		noData:       p.noData,
		//dirtyBlocks:     p.dirtyBlocks.Copy(),
		objectIndexByTS: p.objectIndexByTS.Copy(),
		shared:          p.shared,
		start:           p.start,
		end:             p.end,
	}
	state.firstCkpConsumed.Store(p.firstCkpConsumed.Load())
	if len(p.checkpoints) > 0 {
		state.checkpoints = make([]string, len(p.checkpoints))
		copy(state.checkpoints, p.checkpoints)
	}
	return &state
}

func (p *PartitionState) Checkpoints() []string {
	return p.checkpoints
}

func (p *PartitionState) RowExists(rowID types.Rowid, ts types.TS) bool {
	iter := p.rows.Iter()
	defer iter.Release()

	blockID := rowID.CloneBlockID()
	for ok := iter.Seek(RowEntry{
		BlockID: blockID,
		RowID:   rowID,
		Time:    ts,
	}); ok; ok = iter.Next() {
		entry := iter.Item()
		if entry.BlockID != blockID {
			break
		}
		if entry.RowID != rowID {
			break
		}
		if entry.Time.Greater(&ts) {
			// not visible
			continue
		}
		if entry.Deleted {
			// deleted
			return false
		}
		return true
	}

	return false
}

func (p *PartitionState) HandleLogtailEntry(
	ctx context.Context,
	fs fileservice.FileService,
	entry *api.Entry,
	primarySeqnum int,
	packer *types.Packer,
	pool *mpool.MPool,
) {

	txnTrace.GetService(p.service).ApplyLogtail(entry, 1)

	switch entry.EntryType {

	case api.Entry_Insert:
		if IsBlkTable(entry.TableName) {
			p.HandleMetadataInsert(ctx, fs, entry.Bat, pool)
		} else if IsObjTable(entry.TableName) {
			p.HandleObjectInsert(ctx, entry.Bat, fs, pool)
		} else {
			p.HandleRowsInsert(ctx, entry.Bat, primarySeqnum, packer, pool)
		}

	case api.Entry_Delete:
		if IsBlkTable(entry.TableName) {
			p.HandleMetadataDelete(ctx, entry.TableId, entry.Bat)
		} else if IsObjTable(entry.TableName) {
			p.HandleObjectDelete(entry.TableId, entry.Bat, pool)
		} else {
			p.HandleRowsDelete(ctx, entry.Bat, packer, pool)
		}

	default:
		panic("unknown entry type")
	}
}

func (p *PartitionState) HandleObjectDelete(
	tableID uint64,
	bat *api.Batch,
	pool *mpool.MPool,
) {

	statsVec := mustVectorFromProto(bat.Vecs[2])
	defer statsVec.Free(pool)

	vec := mustVectorFromProto(bat.Vecs[3])
	defer vec.Free(pool)
	stateCol := vector.MustFixedCol[bool](vec)

	vec = mustVectorFromProto(bat.Vecs[4])
	defer vec.Free(pool)
	sortedCol := vector.MustFixedCol[bool](vec)

	vec = mustVectorFromProto(bat.Vecs[7])
	defer vec.Free(pool)
	createTSCol := vector.MustFixedCol[types.TS](vec)

	vec = mustVectorFromProto(bat.Vecs[8])
	defer vec.Free(pool)
	deleteTSCol := vector.MustFixedCol[types.TS](vec)

	vec = mustVectorFromProto(bat.Vecs[11])
	defer vec.Free(pool)
	commitTSCol := vector.MustFixedCol[types.TS](vec)

	for idx := 0; idx < len(stateCol); idx++ {
		var objEntry ObjectEntry

		objEntry.ObjectStats = objectio.ObjectStats(statsVec.GetBytesAt(idx))

		if objEntry.ObjectStats.BlkCnt() == 0 || objEntry.ObjectStats.Rows() == 0 {
			continue
		}

		objEntry.Appendable = stateCol[idx]
		objEntry.CreateTime = createTSCol[idx]
		objEntry.DeleteTime = deleteTSCol[idx]
		objEntry.CommitTS = commitTSCol[idx]
		objEntry.Sorted = sortedCol[idx]
		p.objectDeleteHelper(tableID, objEntry, deleteTSCol[idx])
	}
}

func (p *PartitionState) HandleObjectInsert(
	ctx context.Context,
	bat *api.Batch,
	fs fileservice.FileService,
	pool *mpool.MPool,
) {

	var numDeleted, blockDeleted, scanCnt int64

	statsVec := mustVectorFromProto(bat.Vecs[2])
	defer statsVec.Free(pool)

	vec := mustVectorFromProto(bat.Vecs[3])
	defer vec.Free(pool)
	stateCol := vector.MustFixedCol[bool](vec)

	vec = mustVectorFromProto(bat.Vecs[4])
	defer vec.Free(pool)
	sortedCol := vector.MustFixedCol[bool](vec)

	vec = mustVectorFromProto(bat.Vecs[7])
	defer vec.Free(pool)
	createTSCol := vector.MustFixedCol[types.TS](vec)

	vec = mustVectorFromProto(bat.Vecs[8])
	defer vec.Free(pool)
	deleteTSCol := vector.MustFixedCol[types.TS](vec)

	vec = mustVectorFromProto(bat.Vecs[9])
	defer vec.Free(pool)
	startTSCol := vector.MustFixedCol[types.TS](vec)

	vec = mustVectorFromProto(bat.Vecs[11])
	defer vec.Free(pool)
	commitTSCol := vector.MustFixedCol[types.TS](vec)

	for idx := 0; idx < len(stateCol); idx++ {
		p.shared.Lock()
		if t := commitTSCol[idx]; t.Greater(&p.shared.lastFlushTimestamp) {
			p.shared.lastFlushTimestamp = t
		}
		p.shared.Unlock()
		var objEntry ObjectEntry

		objEntry.ObjectStats = objectio.ObjectStats(statsVec.GetBytesAt(idx))
		if objEntry.ObjectStats.BlkCnt() == 0 || objEntry.ObjectStats.Rows() == 0 {
			logutil.Errorf("skip empty object stats when HandleObjectInsert, %s\n", objEntry.String())
			continue
		}

		objEntry.Appendable = stateCol[idx]
		objEntry.CreateTime = createTSCol[idx]
		objEntry.DeleteTime = deleteTSCol[idx]
		objEntry.CommitTS = commitTSCol[idx]
		objEntry.Sorted = sortedCol[idx]

		old, exist := p.dataObjects.Get(objEntry)
		//if exist {
		//	objEntry.HasDeltaLoc = old.HasDeltaLoc
		//}
		if exist && !old.IsEmpty() {
			// why check the deleteTime here? consider this situation:
			// 		1. insert on an object, then these insert operations recorded into a CKP.
			// 		2. and delete this object, this operation recorded into WAL.
			// 		3. restart
			// 		4. replay CKP(lazily) into partition state --> replay WAL into partition state
			// the delete record in WAL could be overwritten by insert record in CKP,
			// causing logic err of the objects' visibility(dead object back to life!!).
			//
			// if this happened, just skip this object will be fine, why chose to
			// update the object Stats and leave others unchanged?
			//
			// in single txn, the pushed log tail has orders: meta insert, object insert.
			// as long as delta location generated, there will be meta insert followed by object insert pushed to cn.
			// in the normal case, the handleMetaInsert will construct objects with empty stats(rows = 0)
			// and will be updated by HandleObjectInsert later. if we skip this object in such case (non-above situation),
			// the object stats will be remained empty, has potential impact on where the stats.rows be used.
			//
			// so the final logic is that only update the object stats
			// when an object already exists in the partition state and has the deleteTime value.
			if !old.DeleteTime.IsEmpty() {
				// leave these field unchanged
				objEntry.DeleteTime = old.DeleteTime
				objEntry.CommitTS = old.CommitTS
				objEntry.Appendable = old.Appendable
				objEntry.CreateTime = old.CreateTime
				objEntry.Sorted = old.Sorted

				// only update object stats
			}
		} else {
			e := ObjectIndexByTSEntry{
				Time:         createTSCol[idx],
				ShortObjName: *objEntry.ObjectShortName(),
				IsDelete:     false,

				IsAppendable: objEntry.Appendable,
			}
			p.objectIndexByTS.Set(e)
		}
		//prefetch the object meta
		// if err := blockio.PrefetchMeta(fs, objEntry.Location()); err != nil {
		// 	logutil.Errorf("prefetch object meta failed. %v", err)
		// }

		p.dataObjects.Set(objEntry)
		{
			//Need to insert an entry in objectIndexByTS, when soft delete appendable object.
			e := ObjectIndexByTSEntry{
				ShortObjName: *objEntry.ObjectShortName(),

				IsAppendable: objEntry.Appendable,
			}
			if !deleteTSCol[idx].IsEmpty() {
				e.Time = deleteTSCol[idx]
				e.IsDelete = true
				p.objectIndexByTS.Set(e)
			}
		}

		if objEntry.Appendable && objEntry.DeleteTime.IsEmpty() {
			panic("logic error")
		}
		// for appendable object, gc rows when delete object
		iter := p.rows.Copy().Iter()
		objID := objEntry.ObjectStats.ObjectName().ObjectId()
		trunctPoint := startTSCol[idx]
		blkCnt := objEntry.ObjectStats.BlkCnt()
		for i := uint32(0); i < blkCnt; i++ {

			blkID := objectio.NewBlockidWithObjectID(objID, uint16(i))
			pivot := RowEntry{
				// aobj has only one blk
				BlockID: *blkID,
			}
			for ok := iter.Seek(pivot); ok; ok = iter.Next() {
				entry := iter.Item()
				if entry.BlockID != *blkID {
					break
				}
				scanCnt++

				// if the inserting block is appendable, need to delete the rows for it;
				// if the inserting block is non-appendable and has delta location, need to delete
				// the deletes for it.
				if objEntry.Appendable {
					if entry.Time.LessEq(&trunctPoint) {
						// delete the row
						p.rows.Delete(entry)

						// delete the row's primary index
						if len(entry.PrimaryIndexBytes) > 0 {
							p.primaryIndex.Delete(&PrimaryIndexEntry{
								Bytes:      entry.PrimaryIndexBytes,
								RowEntryID: entry.ID,
							})
						}
						numDeleted++
						blockDeleted++
					}
				}

				//it's tricky here.
				//Due to consuming lazily the checkpoint,
				//we have to take the following scenario into account:
				//1. CN receives deletes for a non-appendable block from the log tail,
				//   then apply the deletes into PartitionState.rows.
				//2. CN receives block meta of the above non-appendable block to be inserted
				//   from the checkpoint, then apply the block meta into PartitionState.blocks.
				// So , if the above scenario happens, we need to set the non-appendable block into
				// PartitionState.dirtyBlocks.
				//if !objEntry.Appendable && !objEntry.HasDeltaLoc {
				//	p.dirtyBlocks.Set(entry.BlockID)
				//	break
				//}
			}
			iter.Release()

			// if there are no rows for the block, delete the block from the dirty
			//if objEntry.Appendable && scanCnt == blockDeleted && p.dirtyBlocks.Len() > 0 {
			//	p.dirtyBlocks.Delete(*blkID)
			//}
		}
	}
	perfcounter.Update(ctx, func(c *perfcounter.CounterSet) {
		c.DistTAE.Logtail.ActiveRows.Add(-numDeleted)
	})
}

var nextRowEntryID = int64(1)

func (p *PartitionState) HandleRowsInsert(
	ctx context.Context,
	input *api.Batch,
	primarySeqnum int,
	packer *types.Packer,
	pool *mpool.MPool,
) (
	primaryKeys [][]byte,
) {
	ctx, task := trace.NewTask(ctx, "PartitionState.HandleRowsInsert")
	defer task.End()

	vec := mustVectorFromProto(input.Vecs[0])
	defer vec.Free(pool)
	rowIDVector := vector.MustFixedCol[types.Rowid](vec)

	vec = mustVectorFromProto(input.Vecs[1])
	defer vec.Free(pool)
	timeVector := vector.MustFixedCol[types.TS](vec)

	batch, err := batch.ProtoBatchToBatch(input)
	if err != nil {
		panic(err)
	}
	primaryKeys = EncodePrimaryKeyVector(
		batch.Vecs[2+primarySeqnum],
		packer,
	)

	var numInserted int64
	for i, rowID := range rowIDVector {

		blockID := rowID.CloneBlockID()
		pivot := RowEntry{
			BlockID: blockID,
			RowID:   rowID,
			Time:    timeVector[i],
		}
		entry, ok := p.rows.Get(pivot)
		if !ok {
			entry = pivot
			entry.ID = atomic.AddInt64(&nextRowEntryID, 1)
			numInserted++
		}

		if !p.noData {
			entry.Batch = batch
			entry.Offset = int64(i)
		}
		entry.PrimaryIndexBytes = primaryKeys[i]
		p.rows.Set(entry)

		{
			entry := &PrimaryIndexEntry{
				Bytes:      primaryKeys[i],
				RowEntryID: entry.ID,
				BlockID:    blockID,
				RowID:      rowID,
				Time:       entry.Time,
			}
			p.primaryIndex.Set(entry)
		}
	}

	perfcounter.Update(ctx, func(c *perfcounter.CounterSet) {
		c.DistTAE.Logtail.Entries.Add(1)
		c.DistTAE.Logtail.InsertEntries.Add(1)
		c.DistTAE.Logtail.InsertRows.Add(numInserted)
		c.DistTAE.Logtail.ActiveRows.Add(numInserted)
	})

	return
}

func (p *PartitionState) HandleRowsDelete(
	ctx context.Context,
	input *api.Batch,
	packer *types.Packer,
	pool *mpool.MPool,
) {
	ctx, task := trace.NewTask(ctx, "PartitionState.HandleRowsDelete")
	defer task.End()

	vec := mustVectorFromProto(input.Vecs[0])
	defer vec.Free(pool)
	rowIDVector := vector.MustFixedCol[types.Rowid](vec)

	vec = mustVectorFromProto(input.Vecs[1])
	defer vec.Free(pool)
	timeVector := vector.MustFixedCol[types.TS](vec)

	batch, err := batch.ProtoBatchToBatch(input)
	if err != nil {
		panic(err)
	}

	var primaryKeys [][]byte
	if len(input.Vecs) > 2 {
		// has primary key
		primaryKeys = EncodePrimaryKeyVector(
			batch.Vecs[2],
			packer,
		)
	}

	numDeletes := int64(0)
	for i, rowID := range rowIDVector {

		blockID := rowID.CloneBlockID()
		pivot := RowEntry{
			BlockID: blockID,
			RowID:   rowID,
			Time:    timeVector[i],
		}
		entry, ok := p.rows.Get(pivot)
		if !ok {
			entry = pivot
			entry.ID = atomic.AddInt64(&nextRowEntryID, 1)
			numDeletes++
		}

		entry.Deleted = true
		if i < len(primaryKeys) {
			entry.PrimaryIndexBytes = primaryKeys[i]
		}
		if !p.noData {
			entry.Batch = batch
			entry.Offset = int64(i)
		}
		p.rows.Set(entry)

		//handle memory deletes for non-appendable block.
		//p.dirtyBlocks.Set(blockID)

		// primary key
		if i < len(primaryKeys) && len(primaryKeys[i]) > 0 {
			entry := &PrimaryIndexEntry{
				Bytes:      primaryKeys[i],
				RowEntryID: entry.ID,
				BlockID:    blockID,
				RowID:      rowID,
				Time:       entry.Time,
			}
			p.primaryIndex.Set(entry)
		}

	}

	perfcounter.Update(ctx, func(c *perfcounter.CounterSet) {
		c.DistTAE.Logtail.Entries.Add(1)
		c.DistTAE.Logtail.DeleteEntries.Add(1)
		c.DistTAE.Logtail.DeleteRows.Add(numDeletes)
	})
}

func (p *PartitionState) HandleMetadataInsert(
	ctx context.Context,
	fs fileservice.FileService,
	input *api.Batch,
	pool *mpool.MPool,
) {

	ctx, task := trace.NewTask(ctx, "PartitionState.HandleMetadataInsert")
	defer task.End()

	vec := mustVectorFromProto(input.Vecs[1])
	defer vec.Free(pool)
	createTimeVector := vector.MustFixedCol[types.TS](vec)

	vec = mustVectorFromProto(input.Vecs[2])
	defer vec.Free(pool)
	blockIDVector := vector.MustFixedCol[types.Blockid](vec)

	vec = mustVectorFromProto(input.Vecs[3])
	defer vec.Free(pool)
	entryStateVector := vector.MustFixedCol[bool](vec)

	vec = mustVectorFromProto(input.Vecs[4])
	defer vec.Free(pool)
	sortedStateVector := vector.MustFixedCol[bool](vec)

	metaLocationVector := mustVectorFromProto(input.Vecs[5])
	defer metaLocationVector.Free(pool)

	deltaLocationVector := mustVectorFromProto(input.Vecs[6])
	defer deltaLocationVector.Free(pool)

	vec = mustVectorFromProto(input.Vecs[7])
	defer vec.Free(pool)
	commitTimeVector := vector.MustFixedCol[types.TS](vec)

	//vec = mustVectorFromProto(input.Vecs[8])
	//defer vec.Free(pool)
	//segmentIDVector := vector.MustFixedCol[types.Uuid](vec)

	vec = mustVectorFromProto(input.Vecs[9])
	defer vec.Free(pool)
	memTruncTSVector := vector.MustFixedCol[types.TS](vec)

	var numInserted, numDeleted int64
	for i, blockID := range blockIDVector {
		p.shared.Lock()
		if t := commitTimeVector[i]; t.Greater(&p.shared.lastFlushTimestamp) {
			p.shared.lastFlushTimestamp = t
		}
		p.shared.Unlock()

		pivot := BlockDeltaEntry{
			BlockID: blockID,
		}
		blockEntry, ok := p.blockDeltas.Get(pivot)
		if !ok {
			blockEntry = pivot
			numInserted++
		} else if blockEntry.CommitTs.GreaterEq(&commitTimeVector[i]) {
			// it possible to get an older version blk from lazy loaded checkpoint
			continue
		}

		// the following codes handle block which be inserted or updated by a newer delta location.
		// Notice that only delta location can be updated by a newer delta location.
		if location := objectio.Location(deltaLocationVector.GetBytesAt(i)); !location.IsEmpty() {
			blockEntry.DeltaLoc = *(*[objectio.LocationLen]byte)(unsafe.Pointer(&location[0]))
		}
		if t := commitTimeVector[i]; !t.IsEmpty() {
			blockEntry.CommitTs = t
		}

		isAppendable := entryStateVector[i]
		isEmptyDelta := blockEntry.DeltaLocation().IsEmpty()

		if !isEmptyDelta {
			p.blockDeltas.Set(blockEntry)
		}

		{
			scanCnt := int64(0)
			blockDeleted := int64(0)
			trunctPoint := memTruncTSVector[i]
			iter := p.rows.Copy().Iter()
			pivot := RowEntry{
				BlockID: blockID,
			}
			for ok := iter.Seek(pivot); ok; ok = iter.Next() {
				entry := iter.Item()
				if entry.BlockID != blockID {
					break
				}
				scanCnt++
				//it's tricky here.
				//Due to consuming lazily the checkpoint,
				//we have to take the following scenario into account:
				//1. CN receives deletes for a non-appendable block from the log tail,
				//   then apply the deletes into PartitionState.rows.
				//2. CN receives block meta of the above non-appendable block to be inserted
				//   from the checkpoint, then apply the block meta into PartitionState.blocks.
				// So , if the above scenario happens, we need to set the non-appendable block into
				// PartitionState.dirtyBlocks.
				if !isAppendable && isEmptyDelta {
					//p.dirtyBlocks.Set(blockID)
					break
				}

				// if the inserting block is appendable, need to delete the rows for it;
				// if the inserting block is non-appendable and has delta location, need to delete
				// the deletes for it.
				if isAppendable || (!isAppendable && !isEmptyDelta) {
					if entry.Time.LessEq(&trunctPoint) {
						// delete the row
						p.rows.Delete(entry)

						// delete the row's primary index
						if len(entry.PrimaryIndexBytes) > 0 {
							p.primaryIndex.Delete(&PrimaryIndexEntry{
								Bytes:      entry.PrimaryIndexBytes,
								RowEntryID: entry.ID,
							})
						}
						numDeleted++
						blockDeleted++
					}
				}
			}
			iter.Release()

			// if there are no rows for the block, delete the block from the dirty
			//if scanCnt == blockDeleted && p.dirtyBlocks.Len() > 0 {
			//	p.dirtyBlocks.Delete(blockID)
			//}
		}

		//create object by block insert to set objEntry.HasDeltaLoc
		//when lazy load, maybe deltalocation is consumed before object is created
		{
			objPivot := ObjectEntry{}
			if metaLoc := objectio.Location(metaLocationVector.GetBytesAt(i)); !metaLoc.IsEmpty() {
				objectio.SetObjectStatsLocation(&objPivot.ObjectStats, metaLoc)
			} else {
				// After block is removed,
				// HandleMetadataInsert only handle deltaloc.
				// Meta location is empty.
				objID := blockID.Object()
				objName := objectio.BuildObjectNameWithObjectID(objID)
				objectio.SetObjectStatsObjectName(&objPivot.ObjectStats, objName)
			}
			objEntry, ok := p.dataObjects.Get(objPivot)
			if ok {
				// don't need to update objEntry, except for HasDeltaLoc and blkCnt
				//if !isEmptyDelta {
				//	objEntry.HasDeltaLoc = true
				//}

				blkCnt := blockID.Sequence() + 1
				if uint32(blkCnt) > objEntry.BlkCnt() {
					objectio.SetObjectStatsBlkCnt(&objEntry.ObjectStats, uint32(blkCnt))
				}
				p.dataObjects.Set(objEntry)
				// For deltaloc batch after block is removed,
				// objEntry.CreateTime is empty.
				// and it's temporary.
				// Related dataObjectsByCreateTS will be set in HandleObjectInsert.
				//
				// the created ts index have been removed now
				//if !objEntry.CreateTime.IsEmpty() {
				//	p.dataObjectsByCreateTS.Set(ObjectIndexByCreateTSEntry(objEntry))
				//}
			} else {

				objEntry = objPivot
				objEntry.Appendable = entryStateVector[i]
				objEntry.Sorted = sortedStateVector[i]
				//if !isEmptyDelta {
				//	objEntry.HasDeltaLoc = true
				//}
				objEntry.CommitTS = commitTimeVector[i]
				createTS := createTimeVector[i]
				// after blk is removed, create ts is empty
				if !createTS.IsEmpty() {
					objEntry.CreateTime = createTS
				}

				blkCnt := blockID.Sequence() + 1
				if uint32(blkCnt) > objEntry.BlkCnt() {
					objectio.SetObjectStatsBlkCnt(&objEntry.ObjectStats, uint32(blkCnt))
				}

				p.dataObjects.Set(objEntry)

				{
					e := ObjectIndexByTSEntry{
						Time:         createTimeVector[i],
						ShortObjName: *objEntry.ObjectShortName(),
						IsDelete:     false,

						IsAppendable: objEntry.Appendable,
					}
					p.objectIndexByTS.Set(e)
				}
			}
		}

	}

	perfcounter.Update(ctx, func(c *perfcounter.CounterSet) {
		c.DistTAE.Logtail.Entries.Add(1)
		c.DistTAE.Logtail.MetadataInsertEntries.Add(1)
		c.DistTAE.Logtail.ActiveRows.Add(-numDeleted)
		c.DistTAE.Logtail.InsertBlocks.Add(numInserted)
	})
}

func (p *PartitionState) objectDeleteHelper(
	tableID uint64,
	pivot ObjectEntry,
	deleteTime types.TS) {
	objEntry, ok := p.dataObjects.Get(pivot)
	//TODO non-appendable block' delete maybe arrive before its insert?
	if !ok {
		panic(fmt.Sprintf("invalid block id. %v", pivot.String()))
	}

	if objEntry.DeleteTime.IsEmpty() {
		// apply first delete
		objEntry.DeleteTime = deleteTime
		p.dataObjects.Set(objEntry)

		{
			e := ObjectIndexByTSEntry{
				Time:         objEntry.DeleteTime,
				ShortObjName: *objEntry.ObjectShortName(),
				IsDelete:     true,

				IsAppendable: objEntry.Appendable,
			}
			txnTrace.GetService(p.service).ApplyDeleteObject(
				tableID,
				objEntry.DeleteTime.ToTimestamp(),
				"",
				"delete-object")
			p.objectIndexByTS.Set(e)
		}
	} else {
		// update deletetime, if incoming delete ts is less
		if objEntry.DeleteTime.Greater(&deleteTime) {
			old := ObjectIndexByTSEntry{
				Time:         objEntry.DeleteTime,
				ShortObjName: *objEntry.ObjectShortName(),
				IsDelete:     true,

				IsAppendable: objEntry.Appendable,
			}
			p.objectIndexByTS.Delete(old)
			objEntry.DeleteTime = deleteTime
			p.dataObjects.Set(objEntry)

			new := ObjectIndexByTSEntry{
				Time:         objEntry.DeleteTime,
				ShortObjName: *objEntry.ObjectShortName(),
				IsDelete:     true,

				IsAppendable: objEntry.Appendable,
			}
			p.objectIndexByTS.Set(new)
		} else if objEntry.DeleteTime.Equal(&deleteTime) {
			//FIXME:: should we do something here?
			e := ObjectIndexByTSEntry{
				Time:         objEntry.DeleteTime,
				ShortObjName: *objEntry.ObjectShortName(),
				IsDelete:     true,

				IsAppendable: objEntry.Appendable,
			}
			p.objectIndexByTS.Set(e)
		}
	}
}

func (p *PartitionState) HandleMetadataDelete(
	ctx context.Context,
	tableID uint64,
	input *api.Batch,
) {
	ctx, task := trace.NewTask(ctx, "PartitionState.HandleMetadataDelete")
	defer task.End()

	perfcounter.Update(ctx, func(c *perfcounter.CounterSet) {
		c.DistTAE.Logtail.Entries.Add(1)
		c.DistTAE.Logtail.MetadataDeleteEntries.Add(1)
	})
}

func (p *PartitionState) CacheCkpDuration(
	start types.TS,
	end types.TS,
	partition *Partition) {
	if partition.checkpointConsumed.Load() {
		panic("checkpoints already consumed")
	}
	p.start = start
	p.end = end
}

func (p *PartitionState) AppendCheckpoint(
	checkpoint string,
	partiton *Partition) {
	if partiton.checkpointConsumed.Load() {
		panic("checkpoints already consumed")
	}
	p.checkpoints = append(p.checkpoints, checkpoint)
}

func (p *PartitionState) consumeCheckpoints(
	fn func(checkpoint string, state *PartitionState) error,
) error {
	for _, checkpoint := range p.checkpoints {
		if err := fn(checkpoint, p); err != nil {
			return err
		}
	}
	p.checkpoints = p.checkpoints[:0]
	return nil
}

func (p *PartitionState) truncate(ids [2]uint64, ts types.TS) {
	if p.minTS.Greater(&ts) {
		logutil.Errorf("logic error: current minTS %v, incoming ts %v", p.minTS.ToString(), ts.ToString())
		return
	}
	p.minTS = ts
	gced := false
	pivot := ObjectIndexByTSEntry{
		Time:         ts.Next(),
		ShortObjName: objectio.ObjectNameShort{},
		IsDelete:     true,
	}
	iter := p.objectIndexByTS.Copy().Iter()
	ok := iter.Seek(pivot)
	if !ok {
		ok = iter.Last()
	}
	objIDsToDelete := make(map[objectio.ObjectNameShort]struct{}, 0)
	objectsToDelete := ""
	for ; ok; ok = iter.Prev() {
		entry := iter.Item()
		if entry.Time.Greater(&ts) {
			continue
		}
		if entry.IsDelete {
			objIDsToDelete[entry.ShortObjName] = struct{}{}
			if gced {
				objectsToDelete = fmt.Sprintf("%s, %v", objectsToDelete, entry.ShortObjName)
			} else {
				objectsToDelete = fmt.Sprintf("%s%v", objectsToDelete, entry.ShortObjName)
			}
			gced = true
		}
	}
	iter = p.objectIndexByTS.Copy().Iter()
	ok = iter.Seek(pivot)
	if !ok {
		ok = iter.Last()
	}
	for ; ok; ok = iter.Prev() {
		entry := iter.Item()
		if entry.Time.Greater(&ts) {
			continue
		}
		if _, ok := objIDsToDelete[entry.ShortObjName]; ok {
			p.objectIndexByTS.Delete(entry)
		}
	}
	if gced {
		logutil.Infof("GC partition_state at %v for table %d:%s", ts.ToString(), ids[1], objectsToDelete)
	}

	objsToDelete := ""
	objIter := p.dataObjects.Copy().Iter()
	objGced := false
	firstCalled := false
	for {
		if !firstCalled {
			if !objIter.First() {
				break
			}
			firstCalled = true
		} else {
			if !objIter.Next() {
				break
			}
		}

		objEntry := objIter.Item()

		if !objEntry.DeleteTime.IsEmpty() && objEntry.DeleteTime.LessEq(&ts) {
			p.dataObjects.Delete(objEntry)
			//p.dataObjectsByCreateTS.Delete(ObjectIndexByCreateTSEntry{
			//	//CreateTime:   objEntry.CreateTime,
			//	//ShortObjName: objEntry.ShortObjName,
			//	ObjectInfo: objEntry.ObjectInfo,
			//})
			if objGced {
				objsToDelete = fmt.Sprintf("%s, %s", objsToDelete, objEntry.Location().Name().String())
			} else {
				objsToDelete = fmt.Sprintf("%s%s", objsToDelete, objEntry.Location().Name().String())
			}
			objGced = true
		}
	}
	if objGced {
		logutil.Infof("GC partition_state at %v for table %d:%s", ts.ToString(), ids[1], objsToDelete)
	}
}

func (p *PartitionState) LastFlushTimestamp() types.TS {
	p.shared.Lock()
	defer p.shared.Unlock()
	return p.shared.lastFlushTimestamp
}

func (p *PartitionState) SetFirstCkpConsumed(b bool) {
	p.firstCkpConsumed.Store(b)
}
func (p *PartitionState) IsFirstCkpConsumed() bool {
	return p.firstCkpConsumed.Load()
}<|MERGE_RESOLUTION|>--- conflicted
+++ resolved
@@ -126,7 +126,6 @@
 	return false
 }
 
-<<<<<<< HEAD
 func (r RowEntry) LessInCdc(than RowEntry) bool {
 	/*
 		!!!NOTE:
@@ -173,8 +172,6 @@
 	return b.BlockID.Compare(than.BlockID) < 0
 }
 
-=======
->>>>>>> 787bb7bb
 type BlockDeltaEntry struct {
 	BlockID types.Blockid
 
@@ -336,7 +333,6 @@
 		rowLess = (RowEntry).LessInCdc
 	}
 	return &PartitionState{
-<<<<<<< HEAD
 		service:         service,
 		tid:             tid,
 		noData:          noData,
@@ -344,17 +340,6 @@
 		dataObjects:     btree.NewBTreeGOptions((ObjectEntry).Less, opts),
 		blockDeltas:     btree.NewBTreeGOptions((BlockDeltaEntry).Less, opts),
 		primaryIndex:    btree.NewBTreeGOptions((*PrimaryIndexEntry).Less, opts),
-		dirtyBlocks:     btree.NewBTreeGOptions((types.Blockid).Less, opts),
-=======
-		service:      service,
-		tid:          tid,
-		noData:       noData,
-		rows:         btree.NewBTreeGOptions((RowEntry).Less, opts),
-		dataObjects:  btree.NewBTreeGOptions((ObjectEntry).Less, opts),
-		blockDeltas:  btree.NewBTreeGOptions((BlockDeltaEntry).Less, opts),
-		primaryIndex: btree.NewBTreeGOptions((*PrimaryIndexEntry).Less, opts),
-		//dirtyBlocks:     btree.NewBTreeGOptions((types.Blockid).Less, opts),
->>>>>>> 787bb7bb
 		objectIndexByTS: btree.NewBTreeGOptions((ObjectIndexByTSEntry).Less, opts),
 		shared:          new(sharedStates),
 	}
