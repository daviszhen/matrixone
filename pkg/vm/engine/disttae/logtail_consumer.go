// Copyright 2022 Matrix Origin
//
// Licensed under the Apache License, Version 2.0 (the "License");
// you may not use this file except in compliance with the License.
// You may obtain a copy of the License at
//
//      http://www.apache.org/licenses/LICENSE-2.0
//
// Unless required by applicable law or agreed to in writing, software
// distributed under the License is distributed on an "AS IS" BASIS,
// WITHOUT WARRANTIES OR CONDITIONS OF ANY KIND, either express or implied.
// See the License for the specific language governing permissions and
// limitations under the License.

package disttae

import (
	"context"
	"fmt"
	"math/rand"
	"os"
	"strings"
	"sync"
	"sync/atomic"
	"time"

	"github.com/fagongzi/goetty/v2"

	"github.com/matrixorigin/matrixone/pkg/catalog"
	"github.com/matrixorigin/matrixone/pkg/common/moerr"
	"github.com/matrixorigin/matrixone/pkg/common/morpc"
	"github.com/matrixorigin/matrixone/pkg/container/batch"
	"github.com/matrixorigin/matrixone/pkg/container/types"
	"github.com/matrixorigin/matrixone/pkg/logutil"
	"github.com/matrixorigin/matrixone/pkg/pb/api"
	"github.com/matrixorigin/matrixone/pkg/pb/logtail"
	"github.com/matrixorigin/matrixone/pkg/pb/timestamp"
	"github.com/matrixorigin/matrixone/pkg/txn/client"
	"github.com/matrixorigin/matrixone/pkg/util/address"
	"github.com/matrixorigin/matrixone/pkg/util/executor"
	v2 "github.com/matrixorigin/matrixone/pkg/util/metric/v2"
	"github.com/matrixorigin/matrixone/pkg/vm/engine"
	"github.com/matrixorigin/matrixone/pkg/vm/engine/disttae/cache"
	"github.com/matrixorigin/matrixone/pkg/vm/engine/disttae/logtailreplay"
	taeLogtail "github.com/matrixorigin/matrixone/pkg/vm/engine/tae/logtail"
	"github.com/matrixorigin/matrixone/pkg/vm/engine/tae/logtail/service"
)

const (
	// reconnection related constants.
	// maxTimeToWaitServerResponse : max time to wait for server response. if time exceed, do reconnection.
	// retryReconnect : if reconnect tn failed. push client will retry after time retryReconnect.
	maxTimeToWaitServerResponse = 60 * time.Second
	retryReconnect              = 20 * time.Millisecond

	// push client related constants.
	// maxSubscribeRequestPerSecond : max number of subscribe request we allowed per second.
	// defaultRequestDeadline : default deadline for every request (subscribe and unsubscribe).
	maxSubscribeRequestPerSecond = 10000
	defaultRequestDeadline       = 2 * time.Minute

	// subscribe related constants.
	// periodToCheckTableSubscribeSucceed : check table subscribe status period after push client send a subscribe request.
	// maxTimeToCheckTableSubscribeSucceed : max time to wait for table subscribe succeed. if time exceed, return error.
	periodToCheckTableSubscribeSucceed  = 1 * time.Millisecond
	maxTimeToCheckTableSubscribeSucceed = 30 * time.Second
	maxCheckRangeTableSubscribeSucceed  = int(maxTimeToCheckTableSubscribeSucceed / periodToCheckTableSubscribeSucceed)

	periodToCheckTableUnSubscribeSucceed  = 1 * time.Millisecond
	maxTimeToCheckTableUnSubscribeSucceed = 30 * time.Second
	maxCheckRangeTableUnSubscribeSucceed  = int(maxTimeToCheckTableUnSubscribeSucceed / periodToCheckTableUnSubscribeSucceed)

	// unsubscribe process related constants.
	// unsubscribe process scan the table every 20 minutes, and unsubscribe table which was unused for 1 hour.
	unsubscribeProcessTicker = 20 * time.Minute
	unsubscribeTimer         = 1 * time.Hour

	// gc blocks and BlockIndexByTSEntry in partition state
	gcPartitionStateTicker = 20 * time.Minute
	gcPartitionStateTimer  = 1 * time.Hour

	// log tail consumer related constants.
	// if buffer is almost full (percent > consumerWarningPercent, we will send a message to log.
	consumerNumber         = 4
	consumerBufferLength   = 8192
	consumerWarningPercent = 0.9

	logTag = "[logtail-consumer]"
)

type SubscribeState int32

const (
	InvalidSubState SubscribeState = iota
	Subscribing
	SubRspReceived
	Subscribed
	Unsubscribing
	Unsubscribed

	FakeLogtailServerAddress = "fake address for ut"
)

// PushClient is a structure responsible for all operations related to the log tail push model.
// It provides the following methods:
//
//		-----------------------------------------------------------------------------------------------------
//		 1. checkTxnTimeIsLegal : block the process until we have received enough log tail (T_log >= T_txn)
//		 2. TryToSubscribeTable : block the process until we subscribed a table succeed.
//		 3. subscribeTable	   : send a table subscribe request to service.
//		 4. subSysTables : subscribe mo_databases, mo_tables, mo_columns
//		 5. receiveTableLogTailContinuously   : start (1 + consumerNumber) routine to receive log tail from service.
//
//	 Watch out for the following points:
//		 1. if we want to lock both subscriber and subscribed, we should lock subscriber first.
//		-----------------------------------------------------------------------------------------------------
type PushClient struct {
	serviceID string
	// Responsible for sending subscription / unsubscription requests to the service
	// and receiving the log tail from service.
	subscriber *logTailSubscriber

	// Record the timestamp of last log received by CN.
	receivedLogTailTime syncLogTailTimestamp

	// Record the subscription status of a tables.
	subscribed subscribedTable

	// timestampWaiter is used to notify the latest commit timestamp
	timestampWaiter client.TimestampWaiter

	// connectC is the channel which is used to control the connection
	// flow.
	connector *connector

	// initialized is true means that it is not the first time to init push client.
	initialized bool

	mu struct {
		sync.Mutex
		paused bool
	}
	// pauseC is the channel used to control whether the receiver is paused.
	pauseC  chan bool
	resumeC chan struct{}

	consumeErrC chan error
	receiver    []routineController
	eng         TempEngine

	LogtailRPCClientFactory func(string, string, morpc.RPCClient) (morpc.RPCClient, morpc.Stream, error)
	cdcId                   string
}

type State struct {
	LatestTS  timestamp.Timestamp
	SubTables map[uint64]SubTableStatus
}

func (c *PushClient) IsCdc() bool {
	return c.cdcId != ""
}

func (c *PushClient) LatestLogtailAppliedTime() timestamp.Timestamp {
	return c.receivedLogTailTime.getTimestamp()
}

func (c *PushClient) GetState() State {
	c.subscribed.mutex.Lock()
	defer c.subscribed.mutex.Unlock()
	subTables := make(map[uint64]SubTableStatus, len(c.subscribed.m))
	for k, v := range c.subscribed.m {
		subTables[k] = v
	}
	return State{
		LatestTS:  c.receivedLogTailTime.getTimestamp(),
		SubTables: subTables,
	}
}

// Only used for ut
func (c *PushClient) SetSubscribeState(dbId, tblId uint64, state SubscribeState) {
	c.subscribed.m[tblId] = SubTableStatus{
		DBID:       dbId,
		SubState:   state,
		LatestTime: time.Now(),
	}
}

func (c *PushClient) IsSubscriberReady() bool {
	return c.subscriber.ready.Load()
}

type connector struct {
	first  atomic.Bool
	signal chan struct{}

	client *PushClient
	engine TempEngine
}

func newConnector(c *PushClient, e TempEngine) *connector {
	co := &connector{
		signal: make(chan struct{}),
		client: c,
		engine: e,
	}
	co.first.Store(true)
	return co
}

func (c *connector) run(ctx context.Context) {
	for {
		select {
		case <-ctx.Done():
			logutil.Infof("%s logtail consumer stopped", logTag)
			return

		case <-c.signal:
			c.client.connect(ctx, c.engine)
		}
	}
}

func (c *PushClient) init(
	serviceAddr string,
	timestampWaiter client.TimestampWaiter,
	e TempEngine,
) error {

	c.serviceID = e.GetService()
	c.timestampWaiter = timestampWaiter
	if c.subscriber == nil {
		c.subscriber = new(logTailSubscriber)
	}

	// lock all.
	// release subscribed lock when init finished.
	// release subscriber lock when we received enough response from service.
	c.receivedLogTailTime.e = e
	c.receivedLogTailTime.ready.Store(false)
	c.subscriber.setNotReady()
	c.subscribed.mutex.Lock()
	defer func() {
		c.subscribed.mutex.Unlock()
	}()

	c.receivedLogTailTime.initLogTailTimestamp(timestampWaiter)
	c.subscribed.m = make(map[uint64]SubTableStatus)

	if !c.initialized {
		c.connector = newConnector(c, e)
		c.receiver = make([]routineController, consumerNumber)
		c.consumeErrC = make(chan error, consumerNumber)
		c.pauseC = make(chan bool, 1)
		c.resumeC = make(chan struct{})
	}
	c.initialized = true

	return c.subscriber.init(e.GetService(), serviceAddr, c.LogtailRPCClientFactory)
}

func (c *PushClient) validLogTailMustApplied(snapshotTS timestamp.Timestamp) {
	// If the client is not ready, do not check. There is another checking logic
	// before create a new transaction, so we do not need to check here if it
	// is not ready yet.
	if !c.receivedLogTailTime.ready.Load() {
		return
	}

	// At the time of transaction creation, a ts is obtained as the start timestamp of the transaction.
	// To ensure that the complete data is visible at the start of the transaction, the logtail of
	// all < snapshot ts is waited until it is applied when the transaction is created inside the txn client.
	//
	// Inside the txn client, there is a waiter waiting for the LogTail to be applied, which will continuously
	// receive the ts applied by the PushClient, and then the transaction will use the maximum applied LogTail
	// ts currently received + 1 as the transaction's snapshot ts to ensure that the transaction can see the
	// log tails corresponding to the max(applied log tail ts in txn client).
	//
	// So here we need to use snapshotTS.Prev() to check.
	recTS := c.receivedLogTailTime.getTimestamp()
	if snapshotTS.Prev().LessEq(recTS) {
		return
	}

	// If reconnect, receivedLogTailTime will reset. But latestAppliedLogTailTS is always keep the latest applied
	// logtail ts.
	ts := c.receivedLogTailTime.latestAppliedLogTailTS.Load()
	if ts != nil && ts.GreaterEq(snapshotTS.Prev()) {
		return
	}
	panic(fmt.Sprintf("BUG: all log tail must be applied before %s, received applied %s, last applied %+v",
		snapshotTS.Prev().DebugString(),
		recTS.DebugString(),
		ts))
}

func (c *PushClient) toSubscribeTable(
	ctx context.Context,
	tbl engine.Relation) (ps *logtailreplay.PartitionState, err error) {

	tableId := tbl.GetTableID(ctx)
	//if table has been subscribed, return quickly.
	if ps, ok := c.isSubscribed(tbl.GetDBID(ctx), tableId); ok {
		return ps, nil
	}

	state, err := c.toSubIfUnsubscribed(ctx, tbl.GetDBID(ctx), tableId)
	if err != nil {
		return nil, err
	}

	// state machine for subscribe table.
	//Unsubscribed -> Subscribing -> SubRspReceived -> Subscribed-->Unsubscribing-->Unsubscribed
	for {

		switch state {

		case Subscribing:
			//wait for the next possible state: subscribed or unsubscribed or unsubscribing or Subscribing
			state, err = c.waitUntilSubscribingChanged(ctx, tbl.GetDBID(ctx), tableId)
			if err != nil {
				return nil, err
			}
		case SubRspReceived:
			state, ps, err = c.loadAndConsumeLatestCkp(ctx, tableId, tbl)
			if err != nil {
				return nil, err
			}
		case Unsubscribing:
			//need to wait for unsubscribe succeed for making the subscribe and unsubscribe execute in order,
			// otherwise the partition state will leak log tails.
			state, err = c.waitUntilUnsubscribingChanged(ctx, tbl.GetDBID(ctx), tableId)
			if err != nil {
				return nil, err
			}

		case Subscribed:
			//if table has been subscribed, return the ps.
			logutil.Infof("%s subscribe tbl[db: %d, tbl: %d, %s] succeed",
				logTag, tbl.GetDBID(ctx), tbl.GetTableID(ctx), tbl.GetTableName())
			return

		case Unsubscribed:
			panic("Impossible Path")

		}

	}

}

// TryToSubscribeTable subscribe a table and block until subscribe succeed.
// It's deprecated, please use toSubscribeTable instead.
func (c *PushClient) TryToSubscribeTable(
	ctx context.Context,
	dbId, tblId uint64) (err error) {

	//if table has been subscribed, return quickly.
	if ok := c.subscribed.isSubscribed(dbId, tblId); ok {
		return nil
	}

	state, err := c.toSubIfUnsubscribed(ctx, dbId, tblId)
	if err != nil {
		return err
	}

	// state machine for subscribe table.
	//Unsubscribed -> Subscribing -> SubRspReceived -> Subscribed-->Unsubscribing-->Unsubscribed
	for {
		switch state {

		case Subscribing:
			//wait for the next possible state: subscribed or unsubscribed or unsubscribing or Subscribing
			state, err = c.waitUntilSubscribingChanged(ctx, dbId, tblId)
			if err != nil {
				return err
			}
		case Unsubscribing:
			//need to wait for unsubscribe succeed for making the subscribe and unsubscribe execute in order,
			// otherwise the partition state will leak log tails.
			state, err = c.waitUntilUnsubscribingChanged(ctx, dbId, tblId)
			if err != nil {
				return err
			}

		case Subscribed:
			return nil

		case Unsubscribed:
			panic("Impossible Path")

		case SubRspReceived:
			return nil
		}

	}

}

// this method will ignore lock check, subscribe a table and block until subscribe succeed.
// developer should use this method carefully.
// in most time, developer should use TryToSubscribeTable instead.
func (c *PushClient) forcedSubscribeTable(
	ctx context.Context,
	dbId, tblId uint64) error {
	s := c.subscriber

	if err := s.sendSubscribe(ctx, api.TableID{DbId: dbId, TbId: tblId}); err != nil {
		return err
	}
	ticker := time.NewTicker(periodToCheckTableSubscribeSucceed)
	defer ticker.Stop()

	for i := 0; i < maxCheckRangeTableSubscribeSucceed; i++ {
		select {
		case <-ctx.Done():
			return ctx.Err()
		case <-ticker.C:
			if ok := c.subscribed.isSubscribed(dbId, tblId); ok {
				return nil
			}
		}
	}
	return moerr.NewInternalError(ctx, "forced subscribe table timeout")
}

func (c *PushClient) subscribeTable(
	ctx context.Context, tblId api.TableID) error {
	select {
	case <-ctx.Done():
		return ctx.Err()
	default:
		err := c.subscriber.sendSubscribe(ctx, tblId)
		if err != nil {
			return err
		}
		logutil.Debugf("%s send subscribe tbl[db: %d, tbl: %d] request succeed", logTag, tblId.DbId, tblId.TbId)
		return nil
	}
}

func (c *PushClient) subSysTables(ctx context.Context) error {
	// push subscription to Table `mo_database`, `mo_table`, `mo_column` of mo_catalog.
	databaseId := uint64(catalog.MO_CATALOG_ID)
	tableIds := []uint64{catalog.MO_DATABASE_ID, catalog.MO_TABLES_ID, catalog.MO_COLUMNS_ID}

	var err error
	for _, ti := range tableIds {
		err = c.forcedSubscribeTable(ctx, databaseId, ti)
		if err != nil {
			break
		}
	}

	if err != nil {
		logutil.Errorf("%s %s: connect to tn log tail server failed, err %v", logTag, c.serviceID, err)
	}
	return err
}

func (c *PushClient) pause(s bool) {
	c.mu.Lock()
	defer c.mu.Unlock()
	if c.mu.paused {
		return
	}
	select {
	case c.pauseC <- s:
		c.mu.paused = true
	default:
		logutil.Infof("%s already set to pause", logTag)
	}
}

func (c *PushClient) resume() {
	c.mu.Lock()
	defer c.mu.Unlock()
	select {
	case c.resumeC <- struct{}{}:
		c.mu.paused = false
	default:
		logutil.Infof("%s not in pause state", logTag)
	}
}

func (c *PushClient) receiveOneLogtail(ctx context.Context, e TempEngine) error {
	ctx, cancel := context.WithTimeout(ctx, maxTimeToWaitServerResponse)
	defer cancel()

	// Client receives one logtail counter.
	defer v2.LogTailClientReceiveCounter.Add(1)

	resp := c.subscriber.receiveResponse(ctx)
	if resp.err != nil {
		// POSSIBLE ERROR: context deadline exceeded, rpc closed, decode error.
		logutil.Errorf("%s receive an error from log tail client, err: %s", logTag, resp.err)
		return resp.err
	}

	receiveAt := time.Now()
	v2.LogtailTotalReceivedCounter.Inc()
	if res := resp.response.GetSubscribeResponse(); res != nil { // consume subscribe response
		v2.LogtailSubscribeReceivedCounter.Inc()
		if err := dispatchSubscribeResponse(ctx, e, res, c.receiver, receiveAt); err != nil {
			logutil.Errorf("%s dispatch subscribe response failed, err: %s", logTag, err)
			return err
		}
	} else if res := resp.response.GetUpdateResponse(); res != nil { // consume update response
		if len(res.LogtailList) > 0 {
			v2.LogtailUpdateReceivedCounter.Inc()
		} else {
			v2.LogtailHeartbeatReceivedCounter.Inc()
		}

		if err := dispatchUpdateResponse(ctx, e, res, c.receiver, receiveAt); err != nil {
			logutil.Errorf("%s dispatch update response failed, err: %s", logTag, err)
			return err
		}
	} else if unResponse := resp.response.GetUnsubscribeResponse(); unResponse != nil { // consume unsubscribe response
		v2.LogtailUnsubscribeReceivedCounter.Inc()

		if err := dispatchUnSubscribeResponse(ctx, e, unResponse, c.receiver, receiveAt); err != nil {
			logutil.Errorf("%s dispatch unsubscribe response failed, err: %s", logTag, err)
			return err
		}
	}
	return nil
}

func (c *PushClient) receiveLogtails(ctx context.Context, e TempEngine) {
	for {
		select {
		case <-ctx.Done():
			return

		case s := <-c.pauseC:
			logutil.Infof("%s logtail receiver paused", logTag)
			if s {
				c.sendConnectSig()
			}

			// Wait for resuming logtail receiver.
			<-c.resumeC
			logutil.Infof("%s logtail receiver resumed", logTag)

		default:
			if err := c.receiveOneLogtail(ctx, e); err != nil {
				logutil.Errorf("%s receive one logtail failed, err: %v", logTag, err)
				c.pause(!c.connector.first.Load())
			}
		}
	}
}

func (c *PushClient) startConsumers(ctx context.Context, e TempEngine) {
	// new parallelNums routine to consume log tails.
	for i := range c.receiver {
		c.receiver[i] = c.createRoutineToConsumeLogTails(ctx, i, consumerBufferLength, e)
	}
}

func (c *PushClient) stopConsumers() {
	for _, r := range c.receiver {
		r.close()
	}
	logutil.Infof("%s %s: logtail consumers stopped", logTag, c.serviceID)
}

func (c *PushClient) sendConnectSig() {
	if c.connector.first.Load() {
		c.connector.signal <- struct{}{}
		return
	}

	select {
	case c.connector.signal <- struct{}{}:
		logutil.Infof("%s reconnect signal is received", logTag)
	default:
		logutil.Infof("%s connecting is in progress", logTag)
	}
}

func (c *PushClient) run(ctx context.Context, e TempEngine) {
	go c.receiveLogtails(ctx, e)

	// for the first time connector.
	c.sendConnectSig()

	// A dead loop to receive log tail response from log tail service.
	// if any error happened, we should do reconnection.
	for {
		select {
		case err := <-c.consumeErrC:
			// receive an error from sub-routine to consume log.
			logutil.Errorf("%s consume log tail failed, err: %s", logTag, err)
			c.pause(!c.connector.first.Load())

		case <-ctx.Done():
			logutil.Infof("%s logtail consumer stopped", logTag)
			return
		}
	}
}

func (c *PushClient) waitTimestamp() {
	timeout := time.NewTimer(time.Second * 10)
	defer timeout.Stop()

	ticker := time.NewTicker(time.Millisecond * 2)
	defer ticker.Stop()
	for {
		select {
		case <-ticker.C:
			// we should always make sure that all the log tail consume
			// routines have updated its timestamp.
			if !c.receivedLogTailTime.getTimestamp().IsEmpty() {
				return
			}

		case <-timeout.C:
			panic("cannot receive timestamp")
		}
	}
}

<<<<<<< HEAD
func (c *PushClient) replayCatalogCache(
	ctx context.Context,
	cnTxnClient client.TxnClient,
	cnEng *Engine,
	catCache *cache.CatalogCache,
) error {
	// replay mo_catalog cache
	ts := cnEng.PushClient().receivedLogTailTime.getTimestamp()
	typeTs := types.TimestampToTS(ts)
	op, err := cnTxnClient.New(ctx, timestamp.Timestamp{}, client.WithSkipPushClientReady(), client.WithSnapshotTS(ts))
	if err != nil {
		return err
	}
	_ = cnEng.New(ctx, op)
=======
func (c *PushClient) replayCatalogCache(ctx context.Context, e *Engine) (err error) {
	// replay mo_catalog cache
	var op client.TxnOperator
	var result executor.Result
	ts := c.receivedLogTailTime.getTimestamp()
	typeTs := types.TimestampToTS(ts)
	createByOpt := client.WithTxnCreateBy(
		0,
		"",
		"replayCatalogCache",
		0)
	op, err = e.cli.New(ctx, timestamp.Timestamp{}, client.WithSkipPushClientReady(), client.WithSnapshotTS(ts), createByOpt)
	if err != nil {
		return err
	}
	defer func() {
		//same timeout value as it in frontend
		ctx2, cancel := context.WithTimeout(ctx, e.Hints().CommitOrRollbackTimeout)
		defer cancel()
		if err != nil {
			_ = op.Rollback(ctx2)
		} else {
			_ = op.Commit(ctx2)
		}
	}()
	err = e.New(ctx, op)
	if err != nil {
		return err
	}
>>>>>>> 438a70b2

	// read databases
	result, err = execReadSql(ctx, op, catalog.MoDatabaseBatchQuery, true)
	if err != nil {
		return err
	}
	rowCntF := func(bat []*batch.Batch) string {
		return stringifySlice(bat, func(b any) string {
			return fmt.Sprintf("%d", b.(*batch.Batch).RowCount())
		})
	}
	logutil.Infof("FIND_TABLE read mo_catalog.mo_databases %v rows", rowCntF(result.Batches))
	defer result.Close()
	for _, b := range result.Batches {
		if err = fillTsVecForSysTableQueryBatch(b, typeTs, result.Mp); err != nil {
			return err
		}
		catCache.InsertDatabase(b)
	}

	// read tables
	result, err = execReadSql(ctx, op, catalog.MoTablesBatchQuery, true)
	if err != nil {
		return err
	}
	logutil.Infof("FIND_TABLE read mo_catalog.mo_tables %v rows", rowCntF(result.Batches))
	defer result.Close()
	for _, b := range result.Batches {
		if err = fillTsVecForSysTableQueryBatch(b, typeTs, result.Mp); err != nil {
			return err
		}

		cnEng.tryAdjustThreeTablesCreatedTimeWithBatch(b)
		catCache.InsertTable(b)
	}

	// read columns
	result, err = execReadSql(ctx, op, catalog.MoColumnsBatchQuery, true)
	if err != nil {
		return err
	}
	defer result.Close()
	logutil.Infof("FIND_TABLE read mo_catalog.mo_columns %v rows", rowCntF(result.Batches))

	if isColumnsBatchPerfectlySplitted(result.Batches) {
		for _, b := range result.Batches {
			if err = fillTsVecForSysTableQueryBatch(b, typeTs, result.Mp); err != nil {
				return err
			}
			catCache.InsertColumns(b)
		}
	} else {
		logutil.Info("FIND_TABLE merge mo_columns results")
		bat := result.Batches[0]
		for _, b := range result.Batches[1:] {
			bat, err = bat.Append(ctx, result.Mp, b)
			if err != nil {
				return err
			}
		}
		if err = fillTsVecForSysTableQueryBatch(bat, typeTs, result.Mp); err != nil {
			return err
		}
		catCache.InsertColumns(bat)
	}

	catCache.UpdateStart(typeTs)
	return nil

}

func (c *PushClient) connect(ctx context.Context, e TempEngine) {
	if c.connector.first.Load() {
		c.startConsumers(ctx, e)

		for {
			fmt.Fprintln(os.Stderr, "*****>[", c.cdcId, "]connect 1")
			err := c.subSysTables(ctx)
			if err != nil {
				fmt.Fprintln(os.Stderr, "*****>[", c.cdcId, "]connect 1-1")
				c.pause(false)
				time.Sleep(time.Second)

				tnLogTailServerBackend := e.getTNServices()[0].LogTailServiceAddress
				fmt.Fprintln(os.Stderr, "*****>[", c.cdcId, "]connect 1-2", tnLogTailServerBackend)
				if err := c.init(tnLogTailServerBackend, c.timestampWaiter, e); err != nil {
					fmt.Fprintf(os.Stderr, "*****>%s init push client [%s] failed: %v\n", logTag, c.cdcId, err)
					continue
				}
				fmt.Fprintln(os.Stderr, "*****>[", c.cdcId, "]connect 1-3")
				c.resume()
				continue
			}
			fmt.Fprintln(os.Stderr, "*****>[", c.cdcId, "]connect 1-4")
			c.waitTimestamp()
			fmt.Fprintln(os.Stderr, "*****>[", c.cdcId, "]connect 1-5")
			switch eng := e.(type) {
			case *Engine:
				if err := c.replayCatalogCache(
					ctx,
					eng.cli,
					eng,
					eng.GetLatestCatalogCache()); err != nil {
					panic(err)
				}
			case *CdcEngine:
				coreEng := eng.cnEng.(*Engine)
				if err := c.replayCatalogCache(
					ctx,
					coreEng.cli,
					coreEng,
					eng.GetLatestCatalogCache()); err != nil {
					panic(err)
				}
			}
			fmt.Fprintln(os.Stderr, "*****>[", c.cdcId, "]connect 1-6")
			e.setPushClientStatus(true)
			c.connector.first.Store(false)
			fmt.Fprintln(os.Stderr, "*****>[", c.cdcId, "]connect 1-7")
			return
		}
	}

	fmt.Fprintln(os.Stderr, "*****>[", c.cdcId, "]connect 2")
	e.setPushClientStatus(false)
	fmt.Fprintln(os.Stderr, "*****>[", c.cdcId, "]connect 2-1")

	c.stopConsumers()
	fmt.Fprintln(os.Stderr, "*****>[", c.cdcId, "]connect 2-2")

	fmt.Fprintf(os.Stderr, "*****>%s %s: clean finished, start to reconnect to tn log tail service [%s]\n", logTag, c.serviceID, c.cdcId)
	for {
		fmt.Fprintln(os.Stderr, "*****>[", c.cdcId, "]connect 3")
		if ctx.Err() != nil {
			fmt.Fprintf(os.Stderr, "*****>%s mo context has done, exit log tail receive routine[%s]\n", logTag, c.cdcId)
			return
		}

		tnLogTailServerBackend := e.getTNServices()[0].LogTailServiceAddress
		fmt.Fprintln(os.Stderr, "*****>[", c.cdcId, "]connect 3-1", tnLogTailServerBackend)
		if err := c.init(tnLogTailServerBackend, c.timestampWaiter, e); err != nil {
			fmt.Fprintf(os.Stderr, "*****>%s rebuild the cn log tail client failed[%s], reason: %s\n", logTag, c.cdcId, err)
			time.Sleep(retryReconnect)
			continue
		}
		fmt.Fprintln(os.Stderr, "*****>[", c.cdcId, "]connect 3-2")
		fmt.Fprintf(os.Stderr, "*****>%s %s: client init finished[%s]\n", logTag, c.serviceID, c.cdcId)

		// set all the running transaction to be aborted.
		e.abortAllRunningTxn()
		fmt.Fprintln(os.Stderr, "*****>[", c.cdcId, "]connect 3-3")
		fmt.Fprintf(os.Stderr, "*****>%s %s: abort all running transactions finished[%s]\n", logTag, c.serviceID, c.cdcId)

		// clean memory table.
		err := e.init(ctx)
		if err != nil {
			fmt.Fprintf(os.Stderr, "*****>%s rebuild memory-table failed[%s], err: %s\n", logTag, c.cdcId, err)
			time.Sleep(retryReconnect)
			continue
		}
		fmt.Fprintf(os.Stderr, "*****>%s %s: clean memory table finished[%s]\n", logTag, c.serviceID, c.cdcId)
		fmt.Fprintln(os.Stderr, "*****>[", c.cdcId, "]connect 3-4")
		// After init, start up again.
		c.startConsumers(ctx, e)
		fmt.Fprintln(os.Stderr, "*****>[", c.cdcId, "]connect 3-5")
		c.resume()
		fmt.Fprintln(os.Stderr, "*****>[", c.cdcId, "]connect 3-6")
		err = c.subSysTables(ctx)
		if err != nil {
			fmt.Fprintf(os.Stderr, "*****>%s subscribe system tables failed[%s], err %v\n", logTag, c.cdcId, err)
			c.pause(false)
			logutil.Errorf("%s subscribe system tables failed, err %v", logTag, err)
			continue
		}
		fmt.Fprintln(os.Stderr, "*****>[", c.cdcId, "]connect 3-7")
		c.waitTimestamp()
		fmt.Fprintln(os.Stderr, "*****>[", c.cdcId, "]connect 3-8")
		switch eng := e.(type) {
		case *Engine:
			if err := c.replayCatalogCache(
				ctx,
				eng.cli,
				eng,
				eng.GetLatestCatalogCache()); err != nil {
				panic(err)
			}
		case *CdcEngine:
			coreEng := eng.cnEng.(*Engine)
			if err := c.replayCatalogCache(
				ctx,
				coreEng.cli,
				coreEng,
				eng.GetLatestCatalogCache()); err != nil {
				panic(err)
			}
		}
		fmt.Fprintln(os.Stderr, "*****>[", c.cdcId, "]connect 3-9")
		e.setPushClientStatus(true)
		fmt.Fprintf(os.Stderr, "*****>%s %s: connected to server [%s]\n", logTag, c.serviceID, c.cdcId)
		fmt.Fprintln(os.Stderr, "*****>[", c.cdcId, "]connect 3-10")
		return
	}
}

// UnsubscribeTable implements the LogtailEngine interface.
func (c *PushClient) UnsubscribeTable(ctx context.Context, dbID, tbID uint64) error {
	if c.subscriber == nil {
		return moerr.NewInternalError(ctx, "%s cannot unsubscribe table %d-%d as subscriber not initialized", logTag, dbID, tbID)
	}
	if !c.subscriber.ready.Load() {
		return moerr.NewInternalError(ctx, "%s cannot unsubscribe table %d-%d as logtail subscriber is not ready", logTag, dbID, tbID)
	}
	if !c.receivedLogTailTime.ready.Load() {
		return moerr.NewInternalError(ctx, "%s cannot unsubscribe table %d-%d as logtail client is not ready", logTag, dbID, tbID)
	}
	if ifShouldNotDistribute(dbID, tbID) {
		return moerr.NewInternalError(ctx, "%s cannot unsubscribe table %d-%d as table ID is not allowed", logTag, dbID, tbID)
	}
	c.subscribed.mutex.Lock()
	defer c.subscribed.mutex.Unlock()
	k := tbID
	status, ok := c.subscribed.m[k]
	if !ok || status.SubState != Subscribed {
		logutil.Infof("%s table %d-%d is not subscribed yet", logTag, dbID, tbID)
		return nil
	}

	dbID = status.DBID
	c.subscribed.m[k] = SubTableStatus{
		DBID:       dbID,
		SubState:   Unsubscribing,
		LatestTime: status.LatestTime,
	}

	if err := c.subscriber.sendUnSubscribe(ctx, api.TableID{DbId: dbID, TbId: tbID}); err != nil {
		logutil.Errorf("%s cannot unsubscribe table %d-%d, err: %v", logTag, dbID, tbID, err)
		return err
	}
	logutil.Infof("%s send unsubscribe table %d-%d request succeed", logTag, dbID, tbID)
	return nil
}

func (c *PushClient) unusedTableGCTicker(ctx context.Context) {
	go func() {
		ticker := time.NewTicker(unsubscribeProcessTicker)
		for {
			select {
			case <-ctx.Done():
				logutil.Infof("%s unsubscribe process exit.", logTag)
				ticker.Stop()
				return

			case <-ticker.C:
				if !c.subscriber.ready.Load() {
					continue
				}
				if c.subscriber == nil {
					continue
				}
			}
			shouldClean := time.Now().Add(-unsubscribeTimer)

			// lock the subscribed map.
			c.subscribed.mutex.Lock()
			func() {
				defer func() {
					c.subscribed.mutex.Unlock()
				}()

				var err error
				for k, v := range c.subscribed.m {
					if ifShouldNotDistribute(v.DBID, k) {
						// never unsubscribe the mo_databases, mo_tables, mo_columns.
						continue
					}
					if !v.LatestTime.After(shouldClean) {
						if v.SubState != Subscribed {
							continue
						}
						c.subscribed.m[k] = SubTableStatus{
							SubState:   Unsubscribing,
							LatestTime: v.LatestTime,
						}
						if err = c.subscriber.sendUnSubscribe(
							ctx,
							api.TableID{DbId: v.DBID, TbId: k}); err == nil {
							logutil.Infof("%s send unsubscribe tbl[db: %d, tbl: %d] request succeed",
								logTag,
								v.DBID,
								k)
							continue
						}
						logutil.Errorf("%s send unsubsribe tbl[dbId: %d, tblId: %d] request failed, err : %s",
							logTag,
							v.DBID,
							k,
							err.Error())
						break
					}
				}
			}()

			logutil.Infof("%s unsubscribe unused table finished.", logTag)
		}
	}()
}

func (c *PushClient) partitionStateGCTicker(ctx context.Context, e TempEngine) {
	go func() {
		ticker := time.NewTicker(gcPartitionStateTicker)
		for {
			select {
			case <-ctx.Done():
				logutil.Infof("%s GC partition_state process exit.", logTag)
				ticker.Stop()
				return

			case <-ticker.C:
				if !c.receivedLogTailTime.ready.Load() {
					continue
				}
				if c.subscriber == nil {
					continue
				}
			}
			parts := e.CopyPartitions()
			ts := types.BuildTS(time.Now().UTC().UnixNano()-gcPartitionStateTimer.Nanoseconds()*5, 0)
			logutil.Infof("%s GC partition_state %v", logTag, ts.ToString())
			for ids, part := range parts {
				part.Truncate(ctx, ids, ts)
				part.UpdateStart(ts)
			}
			e.GetLatestCatalogCache().GC(ts.ToTimestamp())
		}
	}()
}

// subscribedTable used to record table subscribed status.
// only if m[table T] = true, T has been subscribed.
type subscribedTable struct {
	eng   TempEngine
	mutex sync.Mutex

	// value is table's latest use time.
	m map[uint64]SubTableStatus
}

type SubTableStatus struct {
	DBID       uint64
	SubState   SubscribeState
	LatestTime time.Time
}

func (c *PushClient) isSubscribed(dbId, tId uint64) (*logtailreplay.PartitionState, bool) {
	s := &c.subscribed
	s.mutex.Lock()
	defer s.mutex.Unlock()

	v, exist := s.m[tId]
	if exist && v.SubState == Subscribed {
		//update latest time
		s.m[tId] = SubTableStatus{
			DBID:       dbId,
			SubState:   Subscribed,
			LatestTime: time.Now(),
		}
		return c.eng.GetOrCreateLatestPart(dbId, tId).Snapshot(), true
	}
	return nil, false
}

func (c *PushClient) toSubIfUnsubscribed(ctx context.Context, dbId, tblId uint64) (SubscribeState, error) {
	c.subscribed.mutex.Lock()
	defer c.subscribed.mutex.Unlock()
	_, ok := c.subscribed.m[tblId]
	if !ok {
		if !c.subscriber.ready.Load() {
			return Unsubscribed, moerr.NewInternalError(ctx, "log tail subscriber is not ready"+
				fmt.Sprintf("%v %v", c.cdcId, c.subscriber.ready.Load()))
		}
		c.subscribed.m[tblId] = SubTableStatus{
			DBID:     dbId,
			SubState: Subscribing,
		}

		if err := c.subscribeTable(ctx, api.TableID{DbId: dbId, TbId: tblId}); err != nil {
			//restore the table status.
			delete(c.subscribed.m, tblId)
			return Unsubscribed, err
		}
	}
	return c.subscribed.m[tblId].SubState, nil

}

func (s *subscribedTable) isSubscribed(dbId, tblId uint64) bool {
	s.mutex.Lock()
	defer s.mutex.Unlock()
	v, exist := s.m[tblId]
	if exist && v.SubState == Subscribed {
		//update latest time
		s.m[tblId] = SubTableStatus{
			DBID:       dbId,
			SubState:   Subscribed,
			LatestTime: time.Now(),
		}
		return true
	}
	return false
}

// consumeLatestCkp consume the latest checkpoint of the table if not consumed, and return the latest partition state.
func (c *PushClient) loadAndConsumeLatestCkp(
	ctx context.Context,
	tableId uint64,
<<<<<<< HEAD
	tbl engine.Relation) (SubscribeState, *logtailreplay.PartitionState, error) {
=======
	tbl *txnTable,
) (SubscribeState, *logtailreplay.PartitionState, error) {
>>>>>>> 438a70b2

	c.subscribed.mutex.Lock()
	defer c.subscribed.mutex.Unlock()
<<<<<<< HEAD
	v, exist := c.subscribed.m[SubTableID{DatabaseID: tbl.GetDBID(ctx), TableID: tableId}]
=======
	v, exist := c.subscribed.m[tableId]
>>>>>>> 438a70b2
	if exist && (v.SubState == SubRspReceived || v.SubState == Subscribed) {
		part, err := LazyLoadLatestCkp(ctx, c.eng, tbl)
		if err != nil {
			return InvalidSubState, nil, err
		}
		//update latest time
<<<<<<< HEAD
		c.subscribed.m[SubTableID{DatabaseID: tbl.GetDBID(ctx), TableID: tableId}] = SubTableStatus{
=======
		c.subscribed.m[tableId] = SubTableStatus{
			DBID:       tbl.db.databaseId,
>>>>>>> 438a70b2
			SubState:   Subscribed,
			LatestTime: time.Now(),
		}
		return Subscribed, part.Snapshot(), nil
	}
	//if unsubscribed, need to subscribe table.
	if !exist {
		if !c.subscriber.ready.Load() {
			return Unsubscribed, nil, moerr.NewInternalError(ctx, "log tail subscriber is not ready")
		}
<<<<<<< HEAD
		c.subscribed.m[SubTableID{DatabaseID: tbl.GetDBID(ctx), TableID: tableId}] = SubTableStatus{
=======
		c.subscribed.m[tableId] = SubTableStatus{
			DBID:     tbl.db.databaseId,
>>>>>>> 438a70b2
			SubState: Subscribing,
		}
		if err := c.subscribeTable(ctx, api.TableID{DbId: tbl.GetDBID(ctx), TbId: tableId}); err != nil {
			//restore the table status.
<<<<<<< HEAD
			delete(c.subscribed.m, SubTableID{DatabaseID: tbl.GetDBID(ctx), TableID: tableId})
=======
			delete(c.subscribed.m, tableId)
>>>>>>> 438a70b2
			return Unsubscribed, nil, err
		}
		return Subscribing, nil, nil
	}
	return v.SubState, nil, nil
}

func (c *PushClient) waitUntilSubscribingChanged(ctx context.Context, dbId, tblId uint64) (SubscribeState, error) {
	ticker := time.NewTicker(periodToCheckTableSubscribeSucceed)
	defer ticker.Stop()

	for i := 0; i < maxCheckRangeTableSubscribeSucceed; i++ {
		select {
		case <-ctx.Done():
			return InvalidSubState, ctx.Err()
		case <-ticker.C:
			ok, state, err := c.isNotSubscribing(ctx, dbId, tblId)
			if err != nil {
				return state, err
			} else if ok {
				return state, nil
			}
		}
	}
	logutil.Errorf("%s wait for tbl[db: %d, tbl: %d] subscribing changed timeout[%s]",
		logTag, dbId, tblId, maxTimeToCheckTableSubscribeSucceed)
	return InvalidSubState, moerr.NewInternalError(ctx, "Wait for tbl[db:%d, tbl:%d] subscribing changed timeout",
		dbId, tblId)
}

func (c *PushClient) waitUntilUnsubscribingChanged(ctx context.Context, dbId, tblId uint64) (SubscribeState, error) {
	ticker := time.NewTicker(periodToCheckTableUnSubscribeSucceed)
	defer ticker.Stop()

	for i := 0; i < maxCheckRangeTableUnSubscribeSucceed; i++ {
		select {
		case <-ctx.Done():
			return InvalidSubState, ctx.Err()
		case <-ticker.C:
			ok, state, err := c.isNotUnsubscribing(ctx, dbId, tblId)
			if err != nil {
				return state, err
				//return nil, state
			} else if ok {
				return state, nil
			}
		}
	}
	logutil.Errorf("%s wait for tbl[db: %d, tbl: %d] unsubscribing changed timeout[%s]",
		logTag, dbId, tblId, maxTimeToCheckTableUnSubscribeSucceed)
	return InvalidSubState, moerr.NewInternalError(ctx, "Wait for tbl[db:%d, tbl:%d] unsubscribing changed timeout",
		dbId, tblId)
}

func (c *PushClient) isNotSubscribing(ctx context.Context, dbId, tblId uint64) (bool, SubscribeState, error) {
	c.subscribed.mutex.Lock()
	defer c.subscribed.mutex.Unlock()
	v, exist := c.subscribed.m[tblId]
	if exist {
		if v.SubState == Subscribing {
			return false, v.SubState, nil
		}
		return true, v.SubState, nil
	}
	//table is unsubscribed
	if !c.subscriber.ready.Load() {
		return true, Unsubscribed, moerr.NewInternalError(ctx, "log tail subscriber is not ready")
	}
	c.subscribed.m[tblId] = SubTableStatus{
		DBID:     dbId,
		SubState: Subscribing,
	}
	if err := c.subscribeTable(ctx, api.TableID{DbId: dbId, TbId: tblId}); err != nil {
		//restore the table status.
		delete(c.subscribed.m, tblId)
		return true, Unsubscribed, err
	}
	return true, Subscribing, nil
}

// isUnsubscribed check if the table is unsubscribed, if yes, set the table status to subscribing and do subscribe.
func (c *PushClient) isNotUnsubscribing(ctx context.Context, dbId, tblId uint64) (bool, SubscribeState, error) {
	c.subscribed.mutex.Lock()
	defer c.subscribed.mutex.Unlock()
	v, exist := c.subscribed.m[tblId]
	if exist {
		if v.SubState == Unsubscribing {
			return false, v.SubState, nil
		} else {
			return true, v.SubState, nil
		}
	}
	//table is unsubscribed
	if !c.subscriber.ready.Load() {
		return true, Unsubscribed, moerr.NewInternalError(ctx, "log tail subscriber is not ready")
	}
	c.subscribed.m[tblId] = SubTableStatus{
		DBID:     dbId,
		SubState: Subscribing,
	}
	if err := c.subscribeTable(ctx, api.TableID{DbId: dbId, TbId: tblId}); err != nil {
		//restore the table status.
		delete(c.subscribed.m, tblId)
		return true, Unsubscribed, err
	}
	return true, Subscribing, nil
}

func (s *subscribedTable) setTableSubscribed(dbId, tblId uint64) {
	s.mutex.Lock()
	defer s.mutex.Unlock()
	s.m[tblId] = SubTableStatus{
		DBID:       dbId,
		SubState:   Subscribed,
		LatestTime: time.Now(),
	}
	logutil.Infof("%s subscribe tbl[db: %d, tbl: %d] succeed", logTag, dbId, tblId)
}

func (s *subscribedTable) setTableSubRspReceived(dbId, tblId uint64) {
	s.mutex.Lock()
	defer s.mutex.Unlock()
	s.m[tblId] = SubTableStatus{
		DBID:       dbId,
		SubState:   SubRspReceived,
		LatestTime: time.Now(),
	}
	logutil.Infof("%s subscribe tbl[db: %d, tbl: %d] resp received", logTag, dbId, tblId)
}

func (s *subscribedTable) setTableUnsubscribe(dbId, tblId uint64) {
	s.mutex.Lock()
	defer s.mutex.Unlock()
	s.eng.cleanMemoryTableWithTable(dbId, tblId)
	delete(s.m, tblId)
	logutil.Infof("%s unsubscribe tbl[db: %d, tbl: %d] succeed", logTag, dbId, tblId)
}

// syncLogTailTimestamp is a global log tail timestamp for a cn node.
// support `getTimestamp()` method to get time of last received log.
type syncLogTailTimestamp struct {
	timestampWaiter        client.TimestampWaiter
	ready                  atomic.Bool
	tList                  []atomic.Pointer[timestamp.Timestamp]
	latestAppliedLogTailTS atomic.Pointer[timestamp.Timestamp]
	e                      TempEngine
}

func (r *syncLogTailTimestamp) initLogTailTimestamp(timestampWaiter client.TimestampWaiter) {
	ts := r.getTimestamp()
	if !ts.IsEmpty() {
		r.latestAppliedLogTailTS.Store(&ts)
	}

	r.timestampWaiter = timestampWaiter
	if len(r.tList) == 0 {
		r.tList = make([]atomic.Pointer[timestamp.Timestamp], consumerNumber+1)
	}
	for i := range r.tList {
		r.tList[i].Store(new(timestamp.Timestamp))
	}
}

func (r *syncLogTailTimestamp) getTimestamp() timestamp.Timestamp {
	var minT timestamp.Timestamp
	for i := 0; i < len(r.tList); i++ {
		t := *r.tList[i].Load()
		if i == 0 {
			minT = t
		} else {
			if t.Less(minT) {
				minT = t
			}
		}
	}
	return minT
}

func (r *syncLogTailTimestamp) updateTimestamp(
	index int,
	newTimestamp timestamp.Timestamp,
	receiveAt time.Time) {
	start := time.Now()
	v2.LogTailApplyNotifyLatencyDurationHistogram.Observe(start.Sub(receiveAt).Seconds())
	defer func() {
		v2.LogTailApplyNotifyDurationHistogram.Observe(time.Since(start).Seconds())
	}()
	r.tList[index].Store(&newTimestamp)
	if r.ready.Load() {
		ts := r.getTimestamp()
		r.timestampWaiter.NotifyLatestCommitTS(ts)
	}
}

type logTailSubscriber struct {
	sid           string
	tnNodeID      int
	rpcClient     morpc.RPCClient
	rpcStream     morpc.Stream
	logTailClient *service.LogtailClient

	ready atomic.Bool

	sendSubscribe   func(context.Context, api.TableID) error
	sendUnSubscribe func(context.Context, api.TableID) error
}

func clientIsPreparing(context.Context, api.TableID) error {
	return moerr.NewInternalErrorNoCtx("log tail client is not ready")
}

type logTailSubscriberResponse struct {
	response *service.LogtailResponse
	err      error
}

// XXX generate a rpc client and new a stream.
// we should hide these code into service's NewClient method next day.
func DefaultNewRpcStreamToTnLogTailService(
	sid string,
	serviceAddr string,
	rpcClient morpc.RPCClient,
) (morpc.RPCClient, morpc.Stream, error) {
	if rpcClient == nil {
		logger := logutil.GetGlobalLogger().Named("cn-log-tail-client")
		codec := morpc.NewMessageCodec(
			sid,
			func() morpc.Message {
				return &service.LogtailResponseSegment{}
			},
		)
		factory := morpc.NewGoettyBasedBackendFactory(codec,
			morpc.WithBackendGoettyOptions(
				goetty.WithSessionRWBUfferSize(1<<20, 1<<20),
			),
			morpc.WithBackendLogger(logger),
		)

		c, err := morpc.NewClient(
			"logtail-client",
			factory,
			morpc.WithClientLogger(logger),
		)
		if err != nil {
			return nil, nil, err
		}
		rpcClient = c
	}

	stream, err := rpcClient.NewStream(serviceAddr, true)
	if err != nil {
		return nil, nil, err
	}

	return rpcClient, stream, nil
}

func (s *logTailSubscriber) init(
	sid string,
	serviceAddr string,
	rpcStreamFactory func(string, string, morpc.RPCClient) (morpc.RPCClient, morpc.Stream, error)) (err error) {
	// XXX we assume that we have only 1 tn now.
	s.tnNodeID = 0
	s.sid = sid

	// clear the old status.
	s.sendSubscribe = clientIsPreparing
	s.sendUnSubscribe = clientIsPreparing
	if s.logTailClient != nil {
		_ = s.logTailClient.Close()
		s.logTailClient = nil
	}

	rpcClient, rpcStream, err := rpcStreamFactory(sid, serviceAddr, s.rpcClient)
	if err != nil {
		return err
	}

	s.rpcClient = rpcClient
	if s.rpcStream != nil {
		s.rpcStream.Close(true)
		s.rpcStream = nil
	}

	s.rpcStream = rpcStream

	// new the log tail client.
	s.logTailClient, err = service.NewLogtailClient(s.rpcStream, service.WithClientRequestPerSecond(maxSubscribeRequestPerSecond))
	if err != nil {
		return err
	}

	s.sendSubscribe = s.subscribeTable
	s.sendUnSubscribe = s.unSubscribeTable
	s.ready.Store(false)
	return nil
}

func (s *logTailSubscriber) setReady() {
	if !s.ready.Load() {
		s.ready.Store(true)
	}
}

func (s *logTailSubscriber) setNotReady() {
	if s.ready.Load() {
		s.ready.Store(false)
	}
}

// can't call this method directly.
func (s *logTailSubscriber) subscribeTable(
	ctx context.Context, tblId api.TableID) error {
	// set a default deadline for ctx if it doesn't have.
	if _, ok := ctx.Deadline(); !ok {
		newCtx, cancel := context.WithTimeout(ctx, defaultRequestDeadline)
		_ = cancel
		return s.logTailClient.Subscribe(newCtx, tblId)
	}
	return s.logTailClient.Subscribe(ctx, tblId)
}

// can't call this method directly.
func (s *logTailSubscriber) unSubscribeTable(
	ctx context.Context, tblId api.TableID) error {
	// set a default deadline for ctx if it doesn't have.
	if _, ok := ctx.Deadline(); !ok {
		newCtx, cancel := context.WithTimeout(ctx, defaultRequestDeadline)
		_ = cancel
		return s.logTailClient.Unsubscribe(newCtx, tblId)
	}
	return s.logTailClient.Unsubscribe(ctx, tblId)
}

func (s *logTailSubscriber) receiveResponse(deadlineCtx context.Context) logTailSubscriberResponse {
	r, err := s.logTailClient.Receive(deadlineCtx)
	resp := logTailSubscriberResponse{
		response: r,
		err:      err,
	}
	return resp
}

func waitServerReady(addr string) {
	dialTimeout := time.Second * 2
	// If the logtail server is ready, just return and do not wait.
	if address.RemoteAddressAvail(addr, dialTimeout) || addr == FakeLogtailServerAddress {
		return
	}

	// If we still cannot connect to logtail server for serverTimeout, we consider
	// it has something wrong happened and panic immediately.
	serverTimeout := time.Minute * 10
	serverFatal := time.NewTimer(serverTimeout)
	defer serverFatal.Stop()

	timer := time.NewTimer(time.Second)
	defer timer.Stop()

	var resetTimout time.Duration
	started := time.Now()

	for {
		current := time.Now()
		// Calculation the proper reset timeout duration.
		if current.Sub(started) < time.Minute {
			resetTimout = time.Second
		} else if current.Sub(started) < time.Minute*3 {
			resetTimout = time.Second * 10
		} else {
			resetTimout = time.Second * 30
		}

		select {
		case <-timer.C:
			if address.RemoteAddressAvail(addr, dialTimeout) {
				return
			}
			timer.Reset(resetTimout)
			logutil.Warnf("%s logtail server is not ready yet", logTag)

		case <-serverFatal.C:
			panic(fmt.Sprintf("could not connect to logtail server for %s", serverTimeout))
		}
	}
}

func InitLogTailPushModel(ctx context.Context, e TempEngine, timestampWaiter client.TimestampWaiter) error {
	tnStores := e.getTNServices()
	if len(tnStores) == 0 {
		return moerr.NewInternalError(ctx, "no TN store found")
	}

	logTailServerAddr := tnStores[0].LogTailServiceAddress

	// Wait for logtail server is ready.
	waitServerReady(logTailServerAddr)

	// try to init log tail client. if failed, retry.
	for {
		if err := ctx.Err(); err != nil {
			logutil.Infof("%s mo context has done, init log tail client failed.", logTag)
			return err
		}

		// get log tail service address.
		if err := e.PushClient().init(logTailServerAddr, timestampWaiter, e); err != nil {
			logutil.Errorf("%s client init failed, err is %s", logTag, err)
			continue
		}
		break
	}
	e.PushClient().eng = e
	e.PushClient().subscribed.eng = e

	go e.PushClient().connector.run(ctx)

	// Start a goroutine that never stops to receive logtail from TN logtail server.
	go e.PushClient().run(ctx, e)

	e.PushClient().unusedTableGCTicker(ctx)
	e.PushClient().partitionStateGCTicker(ctx, e)
	return nil
}

func ifShouldNotDistribute(dbId, tblId uint64) bool {
	return dbId == catalog.MO_CATALOG_ID && tblId <= catalog.MO_RESERVED_MAX
}

func dispatchSubscribeResponse(
	ctx context.Context,
	e TempEngine,
	response *logtail.SubscribeResponse,
	recRoutines []routineController,
	receiveAt time.Time) error {
	lt := response.Logtail
	tbl := lt.GetTable()
	if e.IsCdcEngine() {
		printLogtail("subscribe", []logtail.TableLogtail{lt})
	}
	notDistribute := ifShouldNotDistribute(tbl.DbId, tbl.TbId)
	if notDistribute {
		// time check for issue #10833.
		startTime := time.Now()
		defer func() {
			tDuration := time.Since(startTime)
			if tDuration > time.Millisecond*5 {
				logutil.Warnf("%s consume subscribe response for tbl[dbId: %d, tblID: %d] cost %s",
					logTag, tbl.DbId, tbl.TbId, tDuration.String())
			}
		}()

		if err := consumeSubscribeResponse(ctx, e, response, false, receiveAt); err != nil {
			return err
		}
		if len(lt.CkpLocation) == 0 {
			p := e.GetOrCreateLatestPart(tbl.DbId, tbl.TbId)
			p.UpdateDuration(types.TS{}, types.MaxTs())
			c := e.GetLatestCatalogCache()
			c.UpdateDuration(types.TS{}, types.MaxTs())
		}
		e.PushClient().subscribed.setTableSubscribed(tbl.DbId, tbl.TbId)
	} else {
		routineIndex := tbl.TbId % consumerNumber
		recRoutines[routineIndex].sendSubscribeResponse(ctx, response, receiveAt)
	}
	// no matter how we consume the response, should update all timestamp.
	e.PushClient().receivedLogTailTime.updateTimestamp(consumerNumber, *lt.Ts, receiveAt)
	for _, rc := range recRoutines {
		rc.updateTimeFromT(*lt.Ts, receiveAt)
	}
	return nil
}

func dispatchUpdateResponse(
	ctx context.Context,
	e TempEngine,
	response *logtail.UpdateResponse,
	recRoutines []routineController,
	receiveAt time.Time) error {
	list := response.GetLogtailList()

	if e.IsCdcEngine() && len(list) > 0 {
		printLogtail("update", list)
	}

	// loops for mo_database, mo_tables, mo_columns.
	for i := 0; i < len(list); i++ {
		table := list[i].Table
		if table.TbId == catalog.MO_DATABASE_ID {
			if err := consumeUpdateLogTail(ctx, e, list[i], false, receiveAt); err != nil {
				return err
			}
		}
	}
	for i := 0; i < len(list); i++ {
		table := list[i].Table
		if table.TbId == catalog.MO_TABLES_ID {
			if err := consumeUpdateLogTail(ctx, e, list[i], false, receiveAt); err != nil {
				return err
			}
		}
	}
	for i := 0; i < len(list); i++ {
		table := list[i].Table
		if table.TbId == catalog.MO_COLUMNS_ID {
			if err := consumeUpdateLogTail(ctx, e, list[i], false, receiveAt); err != nil {
				return err
			}
		}
	}

	for index := 0; index < len(list); index++ {
		table := list[index].Table
		if ifShouldNotDistribute(table.DbId, table.TbId) {
			continue
		}
		recIndex := table.TbId % consumerNumber
		recRoutines[recIndex].sendTableLogTail(list[index], receiveAt)
	}

	//update heartbeat
	if e.IsCdcEngine() && len(list) == 0 {
		idx := rand.Intn(consumerNumber)
		recRoutines[idx].sendHeartbeat(*response.To, receiveAt)
	}

	// should update all the timestamp.
	e.PushClient().receivedLogTailTime.updateTimestamp(consumerNumber, *response.To, receiveAt)
	for _, rc := range recRoutines {
		rc.updateTimeFromT(*response.To, receiveAt)
	}

	n := 0
	for _, c := range recRoutines {
		n += len(c.signalChan)
	}
	v2.LogTailApplyQueueSizeGauge.Set(float64(n))
	return nil
}

func dispatchUnSubscribeResponse(
	_ context.Context,
	_ TempEngine,
	response *logtail.UnSubscribeResponse,
	recRoutines []routineController,
	receiveAt time.Time) error {
	tbl := response.Table
	notDistribute := ifShouldNotDistribute(tbl.DbId, tbl.TbId)
	if notDistribute {
		logutil.Errorf("%s unexpected unsubscribe response for tbl[dbId: %d, tblID: %d]",
			logTag, tbl.DbId, tbl.TbId)
		return nil
	}
	routineIndex := tbl.TbId % consumerNumber
	recRoutines[routineIndex].sendUnSubscribeResponse(response, receiveAt)

	return nil
}

type routineController struct {
	routineId  int
	closeChan  chan bool
	signalChan chan routineControlCmd

	// monitor the consumption speed of logs.
	warningBufferLen int
}

func (rc *routineController) sendSubscribeResponse(
	_ context.Context,
	r *logtail.SubscribeResponse,
	receiveAt time.Time) {
	if l := len(rc.signalChan); l > rc.warningBufferLen {
		rc.warningBufferLen = l
		logutil.Infof("%s consume-routine %d signalChan len is %d, maybe consume is too slow", logTag, rc.routineId, l)
	}

	rc.signalChan <- cmdToConsumeSub{log: r, receiveAt: receiveAt}
}

func (rc *routineController) sendTableLogTail(r logtail.TableLogtail, receiveAt time.Time) {
	if l := len(rc.signalChan); l > rc.warningBufferLen {
		rc.warningBufferLen = l
		logutil.Infof("%s consume-routine %d signalChan len is %d, maybe consume is too slow", logTag, rc.routineId, l)
	}

	rc.signalChan <- cmdToConsumeLog{log: r, receiveAt: receiveAt}
}

func (rc *routineController) updateTimeFromT(
	t timestamp.Timestamp,
	receiveAt time.Time) {
	if l := len(rc.signalChan); l > rc.warningBufferLen {
		rc.warningBufferLen = l
		logutil.Infof("%s consume-routine %d signalChan len is %d, maybe consume is too slow", logTag, rc.routineId, l)
	}

	rc.signalChan <- cmdToUpdateTime{time: t, receiveAt: receiveAt}
}

func (rc *routineController) sendUnSubscribeResponse(r *logtail.UnSubscribeResponse, receiveAt time.Time) {
	// debug for issue #10138.
	if l := len(rc.signalChan); l > rc.warningBufferLen {
		rc.warningBufferLen = l
		logutil.Infof("%s consume-routine %d signalChan len is %d, maybe consume is too slow", logTag, rc.routineId, l)
	}

	rc.signalChan <- cmdToConsumeUnSub{log: r, receiveAt: receiveAt}
}

func (rc *routineController) close() {
	rc.closeChan <- true
}

func (rc *routineController) sendHeartbeat(t timestamp.Timestamp, at time.Time) {
	if l := len(rc.signalChan); l > rc.warningBufferLen {
		rc.warningBufferLen = l
		logutil.Infof("%s consume-routine %d signalChan len is %d, maybe consume is too slow", logTag, rc.routineId, l)
	}

	rc.signalChan <- cmdToConsumeHeartbeat{time: t, receiveAt: at}
}

func (c *PushClient) createRoutineToConsumeLogTails(
	ctx context.Context, routineId int, signalBufferLength int, e TempEngine,
) routineController {

	singleRoutineToConsumeLogTail := func(ctx context.Context, engine TempEngine, receiver *routineController, errRet chan error) {
		errHappen := false
		for {
			select {
			case cmd := <-receiver.signalChan:
				if errHappen {
					continue
				}
				if err := cmd.action(ctx, engine, receiver); err != nil {
					errHappen = true
					errRet <- err
				}

			case <-receiver.closeChan:
				close(receiver.closeChan)
				close(receiver.signalChan)
				return
			}
		}
	}

	controller := routineController{
		routineId:  routineId,
		closeChan:  make(chan bool),
		signalChan: make(chan routineControlCmd, signalBufferLength),

		// Debug for issue #10138.
		warningBufferLen: int(float64(signalBufferLength) * consumerWarningPercent),
	}

	go singleRoutineToConsumeLogTail(ctx, e, &controller, c.consumeErrC)

	return controller
}

func (c *PushClient) setStatusUnlock(ready bool) {
	c.receivedLogTailTime.ready.Store(ready)
	if c.subscriber != nil {
		if ready {
			c.subscriber.setReady()
			fmt.Fprintf(os.Stderr, "sub ready %v %v\n", c.cdcId, c.subscriber.ready.Load())
		} else {
			c.subscriber.setNotReady()
			fmt.Fprintf(os.Stderr, "sub not ready %v %v\n", c.cdcId, c.subscriber.ready.Load())
		}
	}
}

// a signal to control the routine which is responsible for consuming log tail.
type routineControlCmd interface {
	action(ctx context.Context, e TempEngine, ctrl *routineController) error
}

type cmdToConsumeSub struct {
	log       *logtail.SubscribeResponse
	receiveAt time.Time
}
type cmdToConsumeLog struct {
	log       logtail.TableLogtail
	receiveAt time.Time
}
type cmdToUpdateTime struct {
	time      timestamp.Timestamp
	receiveAt time.Time
}
type cmdToConsumeUnSub struct {
	log       *logtail.UnSubscribeResponse
	receiveAt time.Time
}
type cmdToConsumeHeartbeat struct {
	time      timestamp.Timestamp
	receiveAt time.Time
}

func (cmd cmdToConsumeSub) action(ctx context.Context, e TempEngine, ctrl *routineController) error {
	response := cmd.log
	if err := consumeSubscribeResponse(ctx, e, response, true, cmd.receiveAt); err != nil {
		return err
	}
	lt := response.GetLogtail()
	tbl := lt.GetTable()
	e.PushClient().subscribed.setTableSubRspReceived(tbl.DbId, tbl.TbId)
	return nil
}

func (cmd cmdToConsumeLog) action(ctx context.Context, e TempEngine, ctrl *routineController) error {
	response := cmd.log
	if err := consumeUpdateLogTail(ctx, e, response, true, cmd.receiveAt); err != nil {
		return err
	}
	return nil
}

func (cmd cmdToUpdateTime) action(ctx context.Context, e TempEngine, ctrl *routineController) error {
	e.PushClient().receivedLogTailTime.updateTimestamp(ctrl.routineId, cmd.time, cmd.receiveAt)
	return nil
}

func (cmd cmdToConsumeUnSub) action(ctx context.Context, e TempEngine, ctrl *routineController) error {
	table := cmd.log.Table
	//e.cleanMemoryTableWithTable(table.DbId, table.TbId)
	e.PushClient().subscribed.setTableUnsubscribe(table.DbId, table.TbId)
	return nil
}

func (cmd cmdToConsumeHeartbeat) action(ctx context.Context, e TempEngine, ctrl *routineController) error {
	return updateHearbeat(ctx, e, cmd.time, cmd.receiveAt)
}

func consumeSubscribeResponse(
	ctx context.Context,
	e TempEngine,
	rp *logtail.SubscribeResponse,
	lazyLoad bool,
	receiveAt time.Time) error {
	lt := rp.GetLogtail()
	return updatePartitionOfPush(ctx, e, &lt, lazyLoad, receiveAt)
}

func consumeUpdateLogTail(
	ctx context.Context,
	e TempEngine,
	rp logtail.TableLogtail,
	lazyLoad bool,
	receiveAt time.Time) error {
	return updatePartitionOfPush(ctx, e, &rp, lazyLoad, receiveAt)
}

// updatePartitionOfPush is the partition update method of log tail push model.
func updatePartitionOfPush(
	ctx context.Context,
	e TempEngine,
	tl *logtail.TableLogtail,
	lazyLoad bool,
	receiveAt time.Time) (err error) {
	start := time.Now()
	v2.LogTailApplyLatencyDurationHistogram.Observe(start.Sub(receiveAt).Seconds())
	defer func() {
		v2.LogTailApplyDurationHistogram.Observe(time.Since(start).Seconds())
	}()
	if e.IsCdcEngine() {
		fmt.Fprintln(os.Stderr, "====> cdc handle logtail before")
		defer fmt.Fprintln(os.Stderr, "====> cdc handle logtail after")
	}

	// after consume the logtail, enqueue it to global stats.
	defer func() {
		t0 := time.Now()
		e.Enqueue(tl)
		v2.LogtailUpdatePartitonEnqueueGlobalStatsDurationHistogram.Observe(time.Since(t0).Seconds())
	}()

	// get table info by table id
	dbId, tblId := tl.Table.GetDbId(), tl.Table.GetTbId()

	t0 := time.Now()
	partition := e.GetOrCreateLatestPart(dbId, tblId)
	v2.LogtailUpdatePartitonGetPartitionDurationHistogram.Observe(time.Since(t0).Seconds())

	t0 = time.Now()
	lockErr := partition.Lock(ctx)
	if lockErr != nil {
		v2.LogtailUpdatePartitonGetLockDurationHistogram.Observe(time.Since(t0).Seconds())
		return lockErr
	}
	defer partition.Unlock()
	v2.LogtailUpdatePartitonGetLockDurationHistogram.Observe(time.Since(t0).Seconds())

	if !partition.TableInfoOK {
		partition.TableInfo.ID = tblId
		partition.TableInfo.Name = tl.Table.GetTbName()
		partition.TableInfo.PrimarySeqnum = int(tl.Table.GetPrimarySeqnum())
		partition.TableInfoOK = true
	}

	state, doneMutate := partition.MutateState()

	var (
		ckpStart         types.TS
		ckpEnd           types.TS
		firstCkpConsumed bool = state.IsFirstCkpConsumed()
	)

	if lazyLoad {
		if len(tl.CkpLocation) > 0 {
			t0 = time.Now()
			ckpStart, ckpEnd = parseCkpDuration(tl)
			if !ckpStart.IsEmpty() || !ckpEnd.IsEmpty() {
				state.CacheCkpDuration(ckpStart, ckpEnd, partition)
			}
			state.AppendCheckpoint(tl.CkpLocation, partition)
			v2.LogtailUpdatePartitonHandleCheckpointDurationHistogram.Observe(time.Since(t0).Seconds())
		}

		t0 = time.Now()
		err = consumeLogTail(
			ctx,
			partition.TableInfo.PrimarySeqnum,
			e,
			state,
			tl,
		)
		v2.LogtailUpdatePartitonConsumeLogtailDurationHistogram.Observe(time.Since(t0).Seconds())

	} else {
		if len(tl.CkpLocation) > 0 {
			t0 = time.Now()
			//TODO::
			ckpStart, ckpEnd = parseCkpDuration(tl)
			v2.LogtailUpdatePartitonHandleCheckpointDurationHistogram.Observe(time.Since(t0).Seconds())
		}
		t0 = time.Now()
		err = consumeCkpsAndLogTail(ctx, partition.TableInfo.PrimarySeqnum, e, state, tl, dbId, tblId, partition.TableInfo.Name)

		fmt.Fprintf(os.Stderr, "$$$$$$> %v:%v %s  firstCkpConsumed prev %v cur %v \n",
			dbId, tblId, partition.TableInfo.Name,
			firstCkpConsumed,
			state.IsFirstCkpConsumed())
		if err == nil && !firstCkpConsumed {
			state.SetFirstCkpConsumed(true)
		}
		fmt.Fprintf(os.Stderr, "$$$$$$> %v:%v %s firstCkpConsumed prev %v cur %v after \n",
			dbId, tblId, partition.TableInfo.Name,
			firstCkpConsumed,
			state.IsFirstCkpConsumed())
		v2.LogtailUpdatePartitonConsumeLogtailDurationHistogram.Observe(time.Since(t0).Seconds())
	}

	if err != nil {
		logutil.Errorf("%s consume %d-%s log tail error: %v\n", logTag, tblId, partition.TableInfo.Name, err)
		return err
	}

	//After consume checkpoints finished ,then update the start and end of
	//the mo system table's partition and catalog.
	if !lazyLoad && len(tl.CkpLocation) != 0 {
		if !ckpStart.IsEmpty() || !ckpEnd.IsEmpty() {
			t0 = time.Now()
			partition.UpdateDuration(ckpStart, types.MaxTs())
			//Notice that the checkpoint duration is same among all mo system tables,
			//such as mo_databases, mo_tables, mo_columns.
			e.GetLatestCatalogCache().UpdateDuration(ckpStart, types.MaxTs())
			v2.LogtailUpdatePartitonUpdateTimestampsDurationHistogram.Observe(time.Since(t0).Seconds())
		}
	}

	doneMutate()

	//cdc replay logtail
	if e.IsCdcEngine() &&
		(tblId != catalog.MO_DATABASE_ID &&
			tblId != catalog.MO_TABLES_ID &&
			tblId != catalog.MO_COLUMNS_ID) {
		_ = cdcReplayLogtailUnlock(
			ctx,
			e,
			dbId, tblId,
			&partition.TableInfo,
			tl,
			lazyLoad,
			firstCkpConsumed,
		)
	}

	return nil
}

// updateHearbeat notify the hearbeat to the cdc module
func updateHearbeat(
	ctx context.Context,
	e TempEngine,
	ts timestamp.Timestamp,
	receiveAt time.Time,
) (err error) {
	tblCtx := TableCtx{}
	decInput := DecoderInput{
		isHearbeat: true,
		ts:         ts,
		receivedAt: receiveAt,
	}
	e.ToCdc(&tblCtx, &decInput)
	return
}

// cdcReplayLogtailUnlock replays the logtail for cdc.
// only the cdc engine needs it.
// put it under partition.Lock.
func cdcReplayLogtailUnlock(
	ctx context.Context,
	e TempEngine,
	dbId, tblId uint64,
	tableInfo *logtailreplay.TableInfo,
	tl *logtail.TableLogtail,
	lazyLoad bool,
	firstCkpConsumed bool,
) (err error) {

	//step1 : replay logtail
	fmt.Fprintf(os.Stderr, "$$$$$$> cdc replay logtail db:table %v:%v %v start lazyload %v firstCkpConsumed %v\n",
		dbId, tblId, tableInfo.Name,
		lazyLoad,
		firstCkpConsumed,
	)
	defer func() {
		fmt.Fprintf(os.Stderr, "$$$$$$> cdc replay logtail db:table %v:%v %v end\n",
			dbId, tblId, tableInfo.Name,
		)
	}()
	state := logtailreplay.NewPartitionState(e.GetService(), false, tblId, true)

	if lazyLoad {
		//!!!Note: CDC drop lazy load ckp
		fmt.Fprintf(os.Stderr, "$$$$$$> cdc replay logtail db:table %v:%v %v consume logtail \n",
			dbId, tblId, tableInfo.Name,
		)
		err = consumeLogTail(
			ctx,
			tableInfo.PrimarySeqnum,
			e,
			state,
			tl,
		)
	} else {
		//if !firstCkpConsumed
		{
			fmt.Fprintf(os.Stderr, "$$$$$$> cdc replay logtail db:table %v:%v %v consume ckp\n",
				dbId, tblId, tableInfo.Name,
			)
			err = consumeCkpsAndLogTail(ctx, tableInfo.PrimarySeqnum, e, state, tl, dbId, tblId, tableInfo.Name)
		}
	}

	if err != nil {
		fmt.Fprintf(os.Stderr, "$$$$$$> cdc %s consume %v:%d-%s log tail error: %v\n", logTag, dbId, tblId, tableInfo.Name, err)
		return err
	}
	//!!!NOTE: Cdc ignore updating duration on the partition

	//step2: deliver the partition state to the cdc module
	//TODO: complement heartbeat
	schemaCache := e.GetLatestCatalogCache()
	schemaCache.PrintTables(tblId)
	tblItem := schemaCache.GetTableById(uint32(tableInfo.AccountId), dbId, tblId)
	if tblItem == nil {
		return moerr.NewInternalError(ctx, "no table accountid %v %v:%v %v:%v in catalog cache", "",
			tableInfo.AccountId, tableInfo.Name, dbId, tblId)
	}
	tblCtx := TableCtx{
		db:      tl.GetTable().GetDbName(),
		table:   tableInfo.Name,
		dbId:    dbId,
		tableId: tblId,
		tblDef:  tblItem.TableDef,
	}
	decInput := DecoderInput{
		ts:    *tl.Ts,
		state: state,
	}
	e.ToCdc(&tblCtx, &decInput)

	return err
}

func consumeLogTail(
	ctx context.Context,
	primarySeqnum int,
	engine TempEngine,
	state *logtailreplay.PartitionState,
	lt *logtail.TableLogtail,
) error {
	return hackConsumeLogtail(ctx, primarySeqnum, engine, state, lt)
}

func parseCkpDuration(lt *logtail.TableLogtail) (start types.TS, end types.TS) {
	locationsAndVersions := strings.Split(lt.CkpLocation, ";")
	//check whether metLoc contains duration: [start, end]
	if !strings.Contains(locationsAndVersions[len(locationsAndVersions)-1], "[") {
		return
	}

	newlocs := locationsAndVersions[:len(locationsAndVersions)-1]
	lt.CkpLocation = strings.Join(newlocs, ";")

	duration := locationsAndVersions[len(locationsAndVersions)-1]
	pos1 := strings.Index(duration, "[")
	pos2 := strings.Index(duration, "]")
	sub := duration[pos1+1 : pos2]
	ds := strings.Split(sub, "_")
	return types.StringToTS(ds[0]), types.StringToTS(ds[1])
}

func consumeCkpsAndLogTail(
	ctx context.Context,
	primarySeqnum int,
	engine TempEngine,
	state *logtailreplay.PartitionState,
	lt *logtail.TableLogtail,
	databaseId uint64,
	tableId uint64,
	tableName string,
) (err error) {
	var entries []*api.Entry
	var closeCBs []func()
	if entries, closeCBs, err = taeLogtail.LoadCheckpointEntries(
		ctx,
		engine.GetService(),
		lt.CkpLocation,
		tableId, tableName,
		databaseId, "", engine.GetMPool(), engine.GetFS()); err != nil {
		return
	}
	defer func() {
		for _, cb := range closeCBs {
			cb()
		}
	}()
	for _, entry := range entries {
		if err = consumeEntry(ctx, primarySeqnum,
			engine, engine.GetLatestCatalogCache(), state, entry); err != nil {
			return
		}
	}
	return hackConsumeLogtail(ctx, primarySeqnum, engine, state, lt)
}

func hackConsumeLogtail(
	ctx context.Context,
	primarySeqnum int,
	engine TempEngine,
	state *logtailreplay.PartitionState,
	lt *logtail.TableLogtail) error {

	if lt.Table.DbName == "" {
		panic(fmt.Sprintf("missing fields %v", lt.Table.String()))
	}
	t0 := time.Now()
	for i := 0; i < len(lt.Commands); i++ {
		if err := consumeEntry(ctx, primarySeqnum,
			engine, engine.GetLatestCatalogCache(), state, &lt.Commands[i]); err != nil {
			return err
		}
	}

	if lt.Table.TbId == catalog.MO_DATABASE_ID || lt.Table.TbId == catalog.MO_TABLES_ID || lt.Table.TbId == catalog.MO_COLUMNS_ID {
		v2.LogtailUpdatePartitonConsumeLogtailCatalogTableDurationHistogram.Observe(time.Since(t0).Seconds())
	} else {
		v2.LogtailUpdatePartitonConsumeLogtailCatalogTableDurationHistogram.Observe(time.Since(t0).Seconds())
	}

	return nil
}<|MERGE_RESOLUTION|>--- conflicted
+++ resolved
@@ -625,23 +625,11 @@
 	}
 }
 
-<<<<<<< HEAD
 func (c *PushClient) replayCatalogCache(
 	ctx context.Context,
 	cnTxnClient client.TxnClient,
 	cnEng *Engine,
-	catCache *cache.CatalogCache,
-) error {
-	// replay mo_catalog cache
-	ts := cnEng.PushClient().receivedLogTailTime.getTimestamp()
-	typeTs := types.TimestampToTS(ts)
-	op, err := cnTxnClient.New(ctx, timestamp.Timestamp{}, client.WithSkipPushClientReady(), client.WithSnapshotTS(ts))
-	if err != nil {
-		return err
-	}
-	_ = cnEng.New(ctx, op)
-=======
-func (c *PushClient) replayCatalogCache(ctx context.Context, e *Engine) (err error) {
+	catCache *cache.CatalogCache) (err error) {
 	// replay mo_catalog cache
 	var op client.TxnOperator
 	var result executor.Result
@@ -652,13 +640,13 @@
 		"",
 		"replayCatalogCache",
 		0)
-	op, err = e.cli.New(ctx, timestamp.Timestamp{}, client.WithSkipPushClientReady(), client.WithSnapshotTS(ts), createByOpt)
+	op, err = cnTxnClient.New(ctx, timestamp.Timestamp{}, client.WithSkipPushClientReady(), client.WithSnapshotTS(ts), createByOpt)
 	if err != nil {
 		return err
 	}
 	defer func() {
 		//same timeout value as it in frontend
-		ctx2, cancel := context.WithTimeout(ctx, e.Hints().CommitOrRollbackTimeout)
+		ctx2, cancel := context.WithTimeout(ctx, cnEng.Hints().CommitOrRollbackTimeout)
 		defer cancel()
 		if err != nil {
 			_ = op.Rollback(ctx2)
@@ -666,11 +654,10 @@
 			_ = op.Commit(ctx2)
 		}
 	}()
-	err = e.New(ctx, op)
+	err = cnEng.New(ctx, op)
 	if err != nil {
 		return err
 	}
->>>>>>> 438a70b2
 
 	// read databases
 	result, err = execReadSql(ctx, op, catalog.MoDatabaseBatchQuery, true)
@@ -1086,32 +1073,19 @@
 func (c *PushClient) loadAndConsumeLatestCkp(
 	ctx context.Context,
 	tableId uint64,
-<<<<<<< HEAD
 	tbl engine.Relation) (SubscribeState, *logtailreplay.PartitionState, error) {
-=======
-	tbl *txnTable,
-) (SubscribeState, *logtailreplay.PartitionState, error) {
->>>>>>> 438a70b2
 
 	c.subscribed.mutex.Lock()
 	defer c.subscribed.mutex.Unlock()
-<<<<<<< HEAD
-	v, exist := c.subscribed.m[SubTableID{DatabaseID: tbl.GetDBID(ctx), TableID: tableId}]
-=======
 	v, exist := c.subscribed.m[tableId]
->>>>>>> 438a70b2
 	if exist && (v.SubState == SubRspReceived || v.SubState == Subscribed) {
 		part, err := LazyLoadLatestCkp(ctx, c.eng, tbl)
 		if err != nil {
 			return InvalidSubState, nil, err
 		}
 		//update latest time
-<<<<<<< HEAD
-		c.subscribed.m[SubTableID{DatabaseID: tbl.GetDBID(ctx), TableID: tableId}] = SubTableStatus{
-=======
 		c.subscribed.m[tableId] = SubTableStatus{
-			DBID:       tbl.db.databaseId,
->>>>>>> 438a70b2
+			DBID:       tbl.GetDBID(ctx),
 			SubState:   Subscribed,
 			LatestTime: time.Now(),
 		}
@@ -1122,21 +1096,13 @@
 		if !c.subscriber.ready.Load() {
 			return Unsubscribed, nil, moerr.NewInternalError(ctx, "log tail subscriber is not ready")
 		}
-<<<<<<< HEAD
-		c.subscribed.m[SubTableID{DatabaseID: tbl.GetDBID(ctx), TableID: tableId}] = SubTableStatus{
-=======
 		c.subscribed.m[tableId] = SubTableStatus{
-			DBID:     tbl.db.databaseId,
->>>>>>> 438a70b2
+			DBID:     tbl.GetDBID(ctx),
 			SubState: Subscribing,
 		}
 		if err := c.subscribeTable(ctx, api.TableID{DbId: tbl.GetDBID(ctx), TbId: tableId}); err != nil {
 			//restore the table status.
-<<<<<<< HEAD
-			delete(c.subscribed.m, SubTableID{DatabaseID: tbl.GetDBID(ctx), TableID: tableId})
-=======
 			delete(c.subscribed.m, tableId)
->>>>>>> 438a70b2
 			return Unsubscribed, nil, err
 		}
 		return Subscribing, nil, nil
