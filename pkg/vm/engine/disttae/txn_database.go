--- conflicted
+++ resolved
@@ -127,14 +127,7 @@
 		createSql:    item.CreateSql,
 		constraint:   item.Constraint,
 	}
-<<<<<<< HEAD
-
-	if err := tbl.init(ctx); err != nil {
-		return nil, err
-	}
-
-=======
->>>>>>> 3c9c946d
+
 	db.txn.tableMap.Store(genTableKey(ctx, name, db.databaseId), tbl)
 	return tbl, nil
 }
@@ -193,7 +186,7 @@
 	if ok {
 		txnTable := v.(*txnTable)
 		oldId = txnTable.tableId
-		txnTable.reset(ctx, newId)
+		txnTable.reset(newId)
 
 	} else {
 		item := &cache.TableItem{
@@ -326,8 +319,5 @@
 		clusterByIdx: -1,
 	}
 	tbl.getTableDef()
-	if err := tbl.init(ctx); err != nil {
-		return nil, err
-	}
 	return tbl, nil
 }