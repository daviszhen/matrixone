// Copyright 2022 Matrix Origin
//
// Licensed under the Apache License, Version 2.0 (the "License");
// you may not use this file except in compliance with the License.
// You may obtain a copy of the License at
//
//      http://www.apache.org/licenses/LICENSE-2.0
//
// Unless required by applicable law or agreed to in writing, software
// distributed under the License is distributed on an "AS IS" BASIS,
// WITHOUT WARRANTIES OR CONDITIONS OF ANY KIND, either express or implied.
// See the License for the specific language governing permissions and
// limitations under the License.

package disttae

import (
	"context"
	"fmt"
	"strconv"

	"github.com/matrixorigin/matrixone/pkg/catalog"
	"github.com/matrixorigin/matrixone/pkg/common/moerr"
	"github.com/matrixorigin/matrixone/pkg/container/batch"
	"github.com/matrixorigin/matrixone/pkg/container/types"
	"github.com/matrixorigin/matrixone/pkg/container/vector"
	"github.com/matrixorigin/matrixone/pkg/objectio"
	"github.com/matrixorigin/matrixone/pkg/pb/api"
	"github.com/matrixorigin/matrixone/pkg/pb/plan"
	"github.com/matrixorigin/matrixone/pkg/pb/timestamp"
	"github.com/matrixorigin/matrixone/pkg/sql/colexec"
	"github.com/matrixorigin/matrixone/pkg/sql/colexec/deletion"
	plan2 "github.com/matrixorigin/matrixone/pkg/sql/plan"
	"github.com/matrixorigin/matrixone/pkg/txn/storage/memorystorage/memorytable"
	"github.com/matrixorigin/matrixone/pkg/vm/engine"
	"github.com/matrixorigin/matrixone/pkg/vm/engine/disttae/logtailreplay"
	"github.com/matrixorigin/matrixone/pkg/vm/engine/tae/blockio"
	"github.com/matrixorigin/matrixone/pkg/vm/engine/tae/common"
	"github.com/matrixorigin/matrixone/pkg/vm/engine/tae/index"
	"github.com/matrixorigin/matrixone/pkg/vm/process"
)

var _ engine.Relation = new(txnTable)

func (tbl *txnTable) Stats(ctx context.Context, expr *plan.Expr, statsInfoMap any) (*plan.Stats, error) {
	if !plan2.NeedStats(tbl.getTableDef()) {
		return plan2.DefaultStats(), nil
	}
	s, ok := statsInfoMap.(*plan2.StatsInfoMap)
	if !ok {
		return plan2.DefaultStats(), nil
	}
<<<<<<< HEAD
	if len(tbl.blockMetas) > 0 {
		return CalcStats(ctx, &tbl.blockMetas, expr, tbl.getTableDef(), tbl.db.txn.proc, tbl.getCbName(), s)
=======
	if len(tbl.blockInfos) == 0 || !tbl.blockInfosUpdated {
		err := tbl.updateBlockInfos(ctx, expr)
		if err != nil {
			return plan2.DefaultStats(), err
		}
	}
	if len(tbl.blockInfos) > 0 {
		return CalcStats(ctx, tbl.blockInfos, expr, tbl.getTableDef(), tbl.db.txn.proc, tbl.getCbName(), s)
>>>>>>> 3c9c946d
	} else {
		// no meta means not flushed yet, very small table
		return plan2.DefaultStats(), nil
	}
}

func (tbl *txnTable) Rows(ctx context.Context) (rows int64, err error) {
	writes := make([]Entry, 0, len(tbl.db.txn.writes))
	tbl.db.txn.Lock()
	for _, entry := range tbl.db.txn.writes {
		if entry.databaseId != tbl.db.databaseId {
			continue
		}
		if entry.tableId != tbl.tableId {
			continue
		}
		writes = append(writes, entry)
	}
	tbl.db.txn.Unlock()

	deletes := make(map[types.Rowid]struct{})
	for _, entry := range writes {
		if entry.typ == INSERT {
			rows = rows + int64(entry.bat.Length())
		} else {
			if entry.bat.GetVector(0).GetType().Oid == types.T_Rowid {
				vs := vector.MustFixedCol[types.Rowid](entry.bat.GetVector(0))
				for _, v := range vs {
					deletes[v] = struct{}{}
				}
			}
		}
	}

	ts := types.TimestampToTS(tbl.db.txn.meta.SnapshotTS)
	for _, part := range tbl.parts {
		iter := part.NewRowsIter(ts, nil, false)
		for iter.Next() {
			entry := iter.Entry()
			if _, ok := deletes[entry.RowID]; ok {
				continue
			}
			if tbl.skipBlocks != nil {
				if _, ok := tbl.skipBlocks[entry.BlockID]; ok {
					continue
				}
			}
			rows++
		}
		iter.Close()
	}

	if len(tbl.blockInfos) > 0 {
		for _, blks := range tbl.blockInfos {
			for _, blk := range blks {
				rows += int64(blk.MetaLocation().Rows())
			}
		}
	}

	return rows, nil
}

func (tbl *txnTable) MaxAndMinValues(ctx context.Context) ([][2]any, []uint8, error) {
	if len(tbl.blockInfos) == 0 {
		return nil, nil, moerr.NewInvalidInputNoCtx("table meta is nil")
	}

	cols := tbl.getTableDef().GetCols()
	dataLength := len(cols) - 1

	tableTypes := make([]uint8, dataLength)

	tableVal := make([][2]any, dataLength)
	zms := make([]objectio.ZoneMap, dataLength)

	var (
		err  error
		init bool
		meta objectio.ObjectMeta
	)
	for _, blks := range tbl.blockInfos {
		for _, blk := range blks {
			location := blk.MetaLocation()
			if objectio.IsSameObjectLocVsMeta(location, meta) {
				continue
			} else {
				if meta, err = loadObjectMeta(ctx, location, tbl.db.txn.proc.FileService, tbl.db.txn.proc.Mp()); err != nil {
					return nil, nil, err
				}
			}
			if !init {
				for idx := range zms {
					zms[idx] = meta.ObjectColumnMeta(uint16(idx)).ZoneMap()
					tableTypes[idx] = uint8(cols[idx].Typ.Id)
				}

				init = true
			} else {
				for idx := range zms {
					zm := meta.ObjectColumnMeta(uint16(idx)).ZoneMap()
					index.UpdateZM(&zms[idx], zm.GetMaxBuf())
					index.UpdateZM(&zms[idx], zm.GetMinBuf())
				}
			}
		}
	}

	for idx, zm := range zms {
		tableVal[idx] = [2]any{zm.GetMin(), zm.GetMax()}
	}

	return tableVal, tableTypes, nil
}

func (tbl *txnTable) Size(ctx context.Context, name string) (int64, error) {
	// TODO
	return 0, nil
}

func (tbl *txnTable) LoadDeletesForBlock(blockID string, deleteBlockId map[types.Blockid][]int, deletesRowId map[types.Rowid]uint8) error {
	for _, bat := range tbl.db.txn.blockId_dn_delete_metaLoc_batch[blockID] {
		vs := vector.MustStrCol(bat.GetVector(0))
		for _, metalLoc := range vs {
			location, err := blockio.EncodeLocationFromString(metalLoc)
			if err != nil {
				return err
			}
			s3BlockReader, err := blockio.NewObjectReader(tbl.db.txn.engine.fs, location)
			if err != nil {
				return err
			}
			rowIdBat, err := s3BlockReader.LoadColumns(tbl.db.txn.proc.Ctx, []uint16{0}, location.ID(), tbl.db.txn.proc.GetMPool())
			if err != nil {
				return err
			}
			rowIds := vector.MustFixedCol[types.Rowid](rowIdBat.GetVector(0))
			for _, rowId := range rowIds {
				if deleteBlockId != nil {
					id, offset := rowId.Decode()
					deleteBlockId[id] = append(deleteBlockId[id], int(offset))
				} else if deletesRowId != nil {
					deletesRowId[rowId] = 0
				} else {
					panic("Load Block Deletes Error")
				}
			}
		}
	}
	return nil
}

func (tbl *txnTable) GetEngineType() engine.EngineType {
	return engine.Disttae
}

func (tbl *txnTable) reset(ctx context.Context, newId uint64) error {
	tbl.tableId = newId
<<<<<<< HEAD
	tbl.parts = nil
	tbl.blockMetas = nil
	tbl.modifiedBlocks = nil
	tbl.localState = NewPartitionState(true)

	if err := tbl.init(ctx); err != nil {
		return err
	}
	return nil
=======
	tbl._parts = nil
	tbl.blockInfos = nil
	tbl.modifiedBlocks = nil
	tbl.blockInfosUpdated = false
	tbl.localState = logtailreplay.NewPartitionState(true)
>>>>>>> 3c9c946d
}

// return all unmodified blocks
func (tbl *txnTable) Ranges(ctx context.Context, expr *plan.Expr) (ranges [][]byte, err error) {
	tbl.db.txn.Lock()
	tbl.writes = tbl.writes[:0]
	tbl.writesOffset = len(tbl.db.txn.writes)
	for i, entry := range tbl.db.txn.writes {
		if entry.databaseId != tbl.db.databaseId {
			continue
		}
		if entry.tableId != tbl.tableId {
			continue
		}
		tbl.writes = append(tbl.writes, tbl.db.txn.writes[i])
	}
	tbl.db.txn.Unlock()

<<<<<<< HEAD
	ranges := make([][]byte, 0, 1)
=======
	if err = tbl.updateBlockInfos(ctx, expr); err != nil {
		return
	}
	parts, err := tbl.getParts(ctx)
	if err != nil {
		return
	}

	ranges = make([][]byte, 0, 1)
>>>>>>> 3c9c946d
	ranges = append(ranges, []byte{})
	tbl.skipBlocks = make(map[types.Blockid]uint8)
	if len(tbl.blockInfos) == 0 {
		return
	}
	tbl.modifiedBlocks = make([][]ModifyBlockMeta, len(tbl.blockInfos))

	exprMono := plan2.CheckExprIsMonotonic(tbl.db.txn.proc.Ctx, expr)
	columnMap, columns, maxCol := plan2.GetColumnsByExpr(expr, tbl.getTableDef())
	for _, i := range tbl.dnList {
		blocks := tbl.blockInfos[i]
		blks := make([]catalog.BlockInfo, 0, len(blocks))
		deletes := make(map[types.Blockid][]int)
		if len(blocks) > 0 {
			ts := tbl.db.txn.meta.SnapshotTS
			ids := make([]types.Blockid, len(blocks))
			for i := range blocks {
				// if cn can see a appendable block, this block must contain all updates
				// in cache, no need to do merge read, BlockRead will filter out
				// invisible and deleted rows with respect to the timestamp
				if !blocks[i].EntryState {
					if blocks[i].CommitTs.ToTimestamp().Less(ts) { // hack
						ids[i] = blocks[i].BlockID
					}
				}
			}

			for _, blockID := range ids {
				ts := types.TimestampToTS(ts)
				iter := tbl.parts[i].NewRowsIter(ts, &blockID, true)
				for iter.Next() {
					entry := iter.Entry()
					id, offset := entry.RowID.Decode()
					deletes[id] = append(deletes[id], int(offset))
				}
				iter.Close()
				// DN flush deletes rowids block
<<<<<<< HEAD
				if err := tbl.LoadDeletesForBlock(string(blockID[:]), deletes, nil); err != nil {
					return nil, err
=======
				if err = tbl.LoadDeletesForBlock(string(blockID[:]), deletes, nil); err != nil {
					return
>>>>>>> 3c9c946d
				}
			}
			for _, entry := range tbl.writes {
				// rawBatch detele rowId for Dn block
				if entry.typ == DELETE && entry.fileName == "" {
					vs := vector.MustFixedCol[types.Rowid](entry.bat.GetVector(0))
					for _, v := range vs {
						id, offset := v.Decode()
						deletes[id] = append(deletes[id], int(offset))
					}
				}
			}
			for i := range blocks {
				if _, ok := deletes[blocks[i].BlockID]; !ok {
					blks = append(blks, blocks[i])
				}
			}
		}
		var meta objectio.ObjectMeta
		for _, blk := range blks {
			tbl.skipBlocks[blk.BlockID] = 0
			ok := true
			if exprMono {
				location := blk.MetaLocation()
				if !objectio.IsSameObjectLocVsMeta(location, meta) {
					if meta, err = loadObjectMeta(ctx, location, tbl.db.txn.proc.FileService, tbl.db.txn.proc.Mp()); err != nil {
						return
					}
				}
				ok = needRead(ctx, expr, meta, blk, tbl.getTableDef(), columnMap, columns, maxCol, tbl.db.txn.proc)
			}

			if ok {
				ranges = append(ranges, blockInfoMarshal(blk))
			}
		}
		var mblks []ModifyBlockMeta
		if mblks, err = genModifedBlocks(
			ctx,
			deletes,
			tbl.blockInfos[i],
			blks,
			expr,
			tbl.getTableDef(),
			tbl.db.txn.proc); err != nil {
			return
		}
		tbl.modifiedBlocks[i] = mblks
	}

	return
}

// getTableDef only return all cols and their index.
func (tbl *txnTable) getTableDef() *plan.TableDef {
	if tbl.tableDef == nil {
		var cols []*plan.ColDef
		i := int32(0)
		name2index := make(map[string]int32)
		for _, def := range tbl.defs {
			if attr, ok := def.(*engine.AttributeDef); ok {
				name2index[attr.Attr.Name] = i
				cols = append(cols, &plan.ColDef{
					Name:  attr.Attr.Name,
					ColId: attr.Attr.ID,
					Typ: &plan.Type{
						Id:       int32(attr.Attr.Type.Oid),
						Width:    attr.Attr.Type.Width,
						Scale:    attr.Attr.Type.Scale,
						AutoIncr: attr.Attr.AutoIncrement,
					},
					Primary:   attr.Attr.Primary,
					Default:   attr.Attr.Default,
					OnUpdate:  attr.Attr.OnUpdate,
					Comment:   attr.Attr.Comment,
					ClusterBy: attr.Attr.ClusterBy,
				})
				i++
			}
		}
		tbl.tableDef = &plan.TableDef{
			Name:          tbl.tableName,
			Cols:          cols,
			Name2ColIndex: name2index,
		}
	}
	return tbl.tableDef
}

func (tbl *txnTable) TableDefs(ctx context.Context) ([]engine.TableDef, error) {
	//return tbl.defs, nil
	// I don't understand why the logic now is not to get all the tableDef. Don't understand.
	// copy from tae's logic
	defs := make([]engine.TableDef, 0, len(tbl.defs))
	if tbl.comment != "" {
		commentDef := new(engine.CommentDef)
		commentDef.Comment = tbl.comment
		defs = append(defs, commentDef)
	}
	if tbl.partitioned > 0 || tbl.partition != "" {
		partitionDef := new(engine.PartitionDef)
		partitionDef.Partitioned = tbl.partitioned
		partitionDef.Partition = tbl.partition
		defs = append(defs, partitionDef)
	}

	if tbl.viewdef != "" {
		viewDef := new(engine.ViewDef)
		viewDef.View = tbl.viewdef
		defs = append(defs, viewDef)
	}
	if len(tbl.constraint) > 0 {
		c := &engine.ConstraintDef{}
		err := c.UnmarshalBinary(tbl.constraint)
		if err != nil {
			return nil, err
		}
		defs = append(defs, c)
	}
	for i, def := range tbl.defs {
		if attr, ok := def.(*engine.AttributeDef); ok {
			if attr.Attr.Name != catalog.Row_ID {
				defs = append(defs, tbl.defs[i])
			}
		}
	}
	pro := new(engine.PropertiesDef)
	pro.Properties = append(pro.Properties, engine.Property{
		Key:   catalog.SystemRelAttr_Kind,
		Value: string(tbl.relKind),
	})
	if tbl.createSql != "" {
		pro.Properties = append(pro.Properties, engine.Property{
			Key:   catalog.SystemRelAttr_CreateSQL,
			Value: tbl.createSql,
		})
	}
	defs = append(defs, pro)
	return defs, nil

}

func (tbl *txnTable) UpdateConstraint(ctx context.Context, c *engine.ConstraintDef) error {
	ct, err := c.MarshalBinary()
	if err != nil {
		return err
	}
	bat, err := genTableConstraintTuple(tbl.tableId, tbl.db.databaseId, tbl.tableName, tbl.db.databaseName, ct, tbl.db.txn.proc.Mp())
	if err != nil {
		return err
	}
	if err = tbl.db.txn.WriteBatch(UPDATE, catalog.MO_CATALOG_ID, catalog.MO_TABLES_ID,
		catalog.MO_CATALOG, catalog.MO_TABLES, bat, tbl.db.txn.dnStores[0], -1); err != nil {
		return err
	}
	tbl.constraint = ct
	return nil
}

func (tbl *txnTable) TableColumns(ctx context.Context) ([]*engine.Attribute, error) {
	var attrs []*engine.Attribute
	for _, def := range tbl.defs {
		if attr, ok := def.(*engine.AttributeDef); ok {
			attrs = append(attrs, &attr.Attr)
		}
	}
	return attrs, nil
}

func (tbl *txnTable) getCbName() string {
	if tbl.clusterByIdx == -1 {
		return ""
	} else {
		return tbl.tableDef.Cols[tbl.clusterByIdx].Name
	}
}

func (tbl *txnTable) GetPrimaryKeys(ctx context.Context) ([]*engine.Attribute, error) {
	attrs := make([]*engine.Attribute, 0, 1)
	for _, def := range tbl.defs {
		if attr, ok := def.(*engine.AttributeDef); ok {
			if attr.Attr.Primary {
				attrs = append(attrs, &attr.Attr)
			}
		}
	}
	return attrs, nil
}

func (tbl *txnTable) GetHideKeys(ctx context.Context) ([]*engine.Attribute, error) {
	attrs := make([]*engine.Attribute, 0, 1)
	attrs = append(attrs, &engine.Attribute{
		IsHidden: true,
		IsRowId:  true,
		Name:     catalog.Row_ID,
		Type:     types.New(types.T_Rowid, 0, 0),
		Primary:  true,
	})
	return attrs, nil
}

func (tbl *txnTable) Write(ctx context.Context, bat *batch.Batch) error {
	if bat == nil {
		return nil
	}

	// Write S3 Block
	if bat.Attrs[0] == catalog.BlockMeta_MetaLoc {
		location, err := blockio.EncodeLocationFromString(bat.Vecs[0].GetStringAt(0))
		if err != nil {
			return err
		}
		fileName := location.Name().String()
		ibat := batch.New(true, bat.Attrs)
		for j := range bat.Vecs {
			ibat.SetVector(int32(j), vector.NewVec(*bat.GetVector(int32(j)).GetType()))
		}
		if _, err := ibat.Append(ctx, tbl.db.txn.proc.Mp(), bat); err != nil {
			return err
		}
		return tbl.db.txn.WriteFile(INSERT, tbl.db.databaseId, tbl.tableId, tbl.db.databaseName, tbl.tableName, fileName, ibat, tbl.db.txn.dnStores[0])
	}
	ibat := batch.NewWithSize(len(bat.Attrs))
	ibat.SetAttributes(bat.Attrs)
	for j := range bat.Vecs {
		ibat.SetVector(int32(j), vector.NewVec(*bat.GetVector(int32(j)).GetType()))
	}
	if _, err := ibat.Append(ctx, tbl.db.txn.proc.Mp(), bat); err != nil {
		return err
	}
	if err := tbl.db.txn.WriteBatch(INSERT, tbl.db.databaseId, tbl.tableId,
		tbl.db.databaseName, tbl.tableName, ibat, tbl.db.txn.dnStores[0], tbl.primaryIdx); err != nil {
		return err
	}
	packer, put := tbl.db.txn.engine.packerPool.Get()
	defer put()
	if err := tbl.updateLocalState(ctx, INSERT, ibat, packer); err != nil {
		return err
	}
	return nil
	// return tbl.db.txn.DumpBatch(false, tbl.writesOffset)
}

func (tbl *txnTable) Update(ctx context.Context, bat *batch.Batch) error {
	return nil
}

//	blkId(string)     deltaLoc(string)                   type(int)
//
// |-----------|-----------------------------------|----------------|
// |  blk_id   |   batch.Marshal(metaLoc)          |  FlushMetaLoc  | DN Block
// |  blk_id   |   batch.Marshal(uint32 offset)    |  CNBlockOffset | CN Block
// |  blk_id   |   batch.Marshal(rowId)            |  RawRowIdBatch | DN Blcok
// |  blk_id   |   batch.Marshal(uint32 offset)    | RawBatchOffset | RawBatch (in txn workspace)
func (tbl *txnTable) EnhanceDelete(bat *batch.Batch, name string) error {
	blkId, typ_str := name[:len(name)-2], string(name[len(name)-1])
	typ, err := strconv.ParseInt(typ_str, 10, 64)
	if err != nil {
		return err
	}
	switch typ {
	case deletion.FlushMetaLoc:
		location, err := blockio.EncodeLocationFromString(bat.Vecs[0].GetStringAt(0))
		if err != nil {
			return err
		}
		fileName := location.Name().String()
		copBat := CopyBatch(tbl.db.txn.proc.Ctx, tbl.db.txn.proc, bat)
		if err := tbl.db.txn.WriteFile(DELETE, tbl.db.databaseId, tbl.tableId,
			tbl.db.databaseName, tbl.tableName, fileName, copBat, tbl.db.txn.dnStores[0]); err != nil {
			return err
		}
		tbl.db.txn.blockId_dn_delete_metaLoc_batch[blkId] = append(tbl.db.txn.blockId_dn_delete_metaLoc_batch[blkId], copBat)
	case deletion.CNBlockOffset:
		vs := vector.MustFixedCol[int64](bat.GetVector(0))
		tbl.db.txn.PutCnBlockDeletes(blkId, vs)
	case deletion.RawRowIdBatch:
		tbl.writeDnPartition(tbl.db.txn.proc.Ctx, bat)
	case deletion.RawBatchOffset:
		vs := vector.MustFixedCol[int64](bat.GetVector(0))
		entry_bat := tbl.db.txn.blockId_raw_batch[blkId]
		entry_bat.AntiShrink(vs)
		// reset rowId offset
		rowIds := vector.MustFixedCol[types.Rowid](entry_bat.GetVector(0))
		for i := range rowIds {
			(&rowIds[i]).SetRowOffset(uint32(i))
		}
	}
	return nil
}

// CN Block Compaction
func (tbl *txnTable) compaction() error {
	mp := make(map[int][]int64)
	s3writer := &colexec.S3Writer{}
	batchNums := 0
	name, err := s3writer.GenerateWriter(tbl.db.txn.proc)
	if err != nil {
		return err
	}

	tbl.db.txn.deletedBlocks.iter(func(id string, deleteOffsets []int64) bool {
		blkId := types.Blockid(*(*[20]byte)([]byte(id)))
		pos := tbl.db.txn.cnBlkId_Pos[string(blkId[:])]
		// just do compaction for current txnTable
		entry := tbl.db.txn.writes[pos.idx]
		if !(entry.databaseId == tbl.db.databaseId && entry.tableId == tbl.tableId) {
			return true
		}
		delete(tbl.db.txn.cnBlkId_Pos, string(blkId[:]))
		tbl.db.txn.deletedBlocks.removeBlockDeletedInfo(id)
		if len(deleteOffsets) == 0 {
			return true
		}
		mp[pos.idx] = append(mp[pos.idx], pos.offset)
		// start compaction
		metaLoc := tbl.db.txn.writes[pos.idx].bat.GetVector(0).GetStringAt(int(pos.offset))
		location, e := blockio.EncodeLocationFromString(metaLoc)
		if e != nil {
			err = e
			return false
		}
		s3BlockReader, e := blockio.NewObjectReader(tbl.db.txn.engine.fs, location)
		if e != nil {
			err = e
			return false
		}
		if tbl.idxs == nil {
			idxs := make([]uint16, 0, len(tbl.tableDef.Cols)-1)
			for i := 0; i < len(tbl.tableDef.Cols)-1; i++ {
				idxs = append(idxs, uint16(i))
			}
			tbl.idxs = idxs
		}
		bat, e := s3BlockReader.LoadColumns(tbl.db.txn.proc.Ctx, tbl.idxs, location.ID(), tbl.db.txn.proc.GetMPool())
		if e != nil {
			err = e
			return false
		}
		bat.SetZs(bat.GetVector(0).Length(), tbl.db.txn.proc.GetMPool())
		bat.AntiShrink(deleteOffsets)
		if bat.Length() == 0 {
			return true
		}
		// ToDo: Optimize this logic, we need to control blocks num in one file
		// and make sure one block has as close as possible to 8192 rows
		// if the batch is little we should not flush, improve this in next pr.
		s3writer.WriteBlock(bat)
		batchNums++
		return true
	})
	if err != nil {
		return err
	}

	if batchNums > 0 {
		metaLocs, err := s3writer.WriteEndBlocks(tbl.db.txn.proc)
		if err != nil {
			return err
		}
		new_bat := batch.New(false, []string{catalog.BlockMeta_MetaLoc})
		new_bat.SetVector(0, vector.NewVec(types.T_text.ToType()))
		for _, metaLoc := range metaLocs {
			vector.AppendBytes(new_bat.GetVector(0), []byte(metaLoc), false, tbl.db.txn.proc.GetMPool())
		}
		new_bat.SetZs(len(metaLocs), tbl.db.txn.proc.GetMPool())
		err = tbl.db.txn.WriteFile(INSERT, tbl.db.databaseId, tbl.tableId, tbl.db.databaseName, tbl.tableName, name.String(), new_bat, tbl.db.txn.dnStores[0])
		if err != nil {
			return err
		}
	}
	remove_batch := make(map[*batch.Batch]bool)
	// delete old block info
	for idx, offsets := range mp {
		bat := tbl.db.txn.writes[idx].bat
		bat.AntiShrink(offsets)
		// update txn.cnBlkId_Pos
		tbl.db.txn.updatePosForCNBlock(bat.GetVector(0), idx)
		if bat.Length() == 0 {
			remove_batch[bat] = true
		}
	}
	for i := 0; i < len(tbl.db.txn.writes); i++ {
		if remove_batch[tbl.db.txn.writes[i].bat] {
			// DON'T MODIFY THE IDX OF AN ENTRY IN LOG
			// THIS IS VERY IMPORTANT FOR CN BLOCK COMPACTION
			// maybe this will cause that the log imcrements unlimitly.
			// tbl.db.txn.writes = append(tbl.db.txn.writes[:i], tbl.db.txn.writes[i+1:]...)
			// i--
			tbl.db.txn.writes[i].bat.Clean(tbl.db.txn.proc.GetMPool())
			tbl.db.txn.writes[i].bat = nil
		}
	}
	return nil
}

func (tbl *txnTable) Delete(ctx context.Context, bat *batch.Batch, name string) error {
	if bat == nil {
		// ToDo:
		// start to do compaction for cn blocks
		// there are three strageties:
		// 1.do compaction at deletion operator
		// 2.do compaction here
		// 3.do compaction when read
		// choose which one at last depends on next pr
		// we use 2 now.
		return tbl.compaction()
	}
	// remoteDelete
	if name != catalog.Row_ID {
		return tbl.EnhanceDelete(bat, name)
	}
	bat.SetAttributes([]string{catalog.Row_ID})

	packer, put := tbl.db.txn.engine.packerPool.Get()
	defer put()
	if err := tbl.updateLocalState(ctx, DELETE, bat, packer); err != nil {
		return err
	}
	bat = tbl.db.txn.deleteBatch(bat, tbl.db.databaseId, tbl.tableId)
	if bat.Length() == 0 {
		return nil
	}
	return tbl.writeDnPartition(ctx, bat)
}

func CopyBatch(ctx context.Context, proc *process.Process, bat *batch.Batch) *batch.Batch {
	ibat := batch.New(true, bat.Attrs)
	for i := 0; i < len(ibat.Attrs); i++ {
		ibat.SetVector(int32(i), vector.NewVec(*bat.GetVector(int32(i)).GetType()))
	}
	ibat.Append(ctx, proc.GetMPool(), bat)
	return ibat
}

func (tbl *txnTable) writeDnPartition(ctx context.Context, bat *batch.Batch) error {
	ibat := CopyBatch(ctx, tbl.db.txn.proc, bat)
	if err := tbl.db.txn.WriteBatch(DELETE, tbl.db.databaseId, tbl.tableId,
		tbl.db.databaseName, tbl.tableName, ibat, tbl.db.txn.dnStores[0], tbl.primaryIdx); err != nil {
		return err
	}
	return nil
}

func (tbl *txnTable) AddTableDef(ctx context.Context, def engine.TableDef) error {
	return nil
}

func (tbl *txnTable) DelTableDef(ctx context.Context, def engine.TableDef) error {
	return nil
}

func (tbl *txnTable) GetTableID(ctx context.Context) uint64 {
	return tbl.tableId
}

func (tbl *txnTable) NewReader(ctx context.Context, num int, expr *plan.Expr, ranges [][]byte) ([]engine.Reader, error) {
	if len(ranges) == 0 {
		return tbl.newMergeReader(ctx, num, expr)
	}
	if len(ranges) == 1 && engine.IsMemtable(ranges[0]) {
		return tbl.newMergeReader(ctx, num, expr)
	}
	if len(ranges) > 1 && engine.IsMemtable(ranges[0]) {
		rds := make([]engine.Reader, num)
		mrds := make([]mergeReader, num)
		rds0, err := tbl.newMergeReader(ctx, num, expr)
		if err != nil {
			return nil, err
		}
		for i := range rds0 {
			mrds[i].rds = append(mrds[i].rds, rds0[i])
		}
		rds0, err = tbl.newBlockReader(ctx, num, expr, ranges[1:])
		if err != nil {
			return nil, err
		}
		for i := range rds0 {
			mrds[i].rds = append(mrds[i].rds, rds0[i])
		}
		for i := range rds {
			rds[i] = &mrds[i]
		}
		return rds, nil
	}
	return tbl.newBlockReader(ctx, num, expr, ranges)
}

func (tbl *txnTable) newMergeReader(ctx context.Context, num int,
	expr *plan.Expr) ([]engine.Reader, error) {

	var encodedPrimaryKey []byte
	if tbl.primaryIdx >= 0 && expr != nil {
		pkColumn := tbl.tableDef.Cols[tbl.primaryIdx]
		ok, v := getPkValueByExpr(expr, pkColumn.Name, types.T(pkColumn.Typ.Id))
		if ok {
			packer, put := tbl.db.txn.engine.packerPool.Get()
			defer put()
			encodedPrimaryKey = logtailreplay.EncodePrimaryKey(v, packer)
		}
	}

	rds := make([]engine.Reader, num)
	mrds := make([]mergeReader, num)
	for _, i := range tbl.dnList {
		var blks []ModifyBlockMeta

		if len(tbl.blockInfos) > 0 {
			blks = tbl.modifiedBlocks[i]
		}
		rds0, err := tbl.newReader(
			ctx,
			i,
			num,
			encodedPrimaryKey,
			blks,
			tbl.writes,
		)
		if err != nil {
			return nil, err
		}
		mrds[i].rds = append(mrds[i].rds, rds0...)
	}

	for i := range rds {
		rds[i] = &mrds[i]
	}

	return rds, nil
}

func (tbl *txnTable) newBlockReader(ctx context.Context, num int, expr *plan.Expr, ranges [][]byte) ([]engine.Reader, error) {
	rds := make([]engine.Reader, num)
	blks := make([]*catalog.BlockInfo, len(ranges))
	for i := range ranges {
		blks[i] = BlockInfoUnmarshal(ranges[i])
	}
	ts := tbl.db.txn.meta.SnapshotTS
	tableDef := tbl.getTableDef()

	if len(ranges) < num || len(ranges) == 1 {
		for i := range ranges {
			rds[i] = &blockReader{
				fs:         tbl.db.txn.engine.fs,
				tableDef:   tableDef,
				primaryIdx: tbl.primaryIdx,
				expr:       expr,
				ts:         ts,
				ctx:        ctx,
				blks:       []*catalog.BlockInfo{blks[i]},
			}
		}
		for j := len(ranges); j < num; j++ {
			rds[j] = &emptyReader{}
		}
		return rds, nil
	}

	infos, steps := groupBlocksToObjects(blks, num)
	blockReaders := newBlockReaders(ctx, tbl.db.txn.engine.fs, tableDef, tbl.primaryIdx, ts, num, expr)
	distributeBlocksToBlockReaders(blockReaders, num, infos, steps)
	for i := 0; i < num; i++ {
		rds[i] = blockReaders[i]
	}
	return rds, nil
}

func (tbl *txnTable) newReader(
	ctx context.Context,
	partitionIndex int,
	readerNumber int,
	encodedPrimaryKey []byte,
	blks []ModifyBlockMeta,
	entries []Entry,
) ([]engine.Reader, error) {

	txn := tbl.db.txn
	ts := txn.meta.SnapshotTS
	fs := txn.engine.fs

	inserts := make([]*batch.Batch, 0, len(entries))
	deletes := make(map[types.Rowid]uint8)
	for _, entry := range entries {
		if entry.typ == INSERT {
			inserts = append(inserts, entry.bat)
		} else {
			if entry.bat.GetVector(0).GetType().Oid == types.T_Rowid {
				vs := vector.MustFixedCol[types.Rowid](entry.bat.GetVector(0))
				for _, v := range vs {
					deletes[v] = 0
				}
			}
		}
	}
	// get append block deletes rowids
	non_append_block := make(map[string]bool)
	if len(tbl.blockInfos) > 0 {
		for _, blk := range tbl.blockInfos[0] {
			// append non_append_block
			if !blk.EntryState {
				non_append_block[string(blk.BlockID[:])] = true
			}
		}
	}

	for blkId := range tbl.db.txn.blockId_dn_delete_metaLoc_batch {
		if !non_append_block[blkId] {
			tbl.LoadDeletesForBlock(blkId, nil, deletes)
		}
	}
	readers := make([]engine.Reader, readerNumber)

	mp := make(map[string]types.Type)
	colIdxMp := make(map[string]int)
	if tbl.tableDef != nil {
		for i := range tbl.tableDef.Cols {
			colIdxMp[tbl.tableDef.Cols[i].Name] = i
		}
	}

	mp[catalog.Row_ID] = types.New(types.T_Rowid, 0, 0)
	for _, def := range tbl.defs {
		attr, ok := def.(*engine.AttributeDef)
		if !ok {
			continue
		}
		mp[attr.Attr.Name] = attr.Attr.Type
	}

<<<<<<< HEAD
	var iter partitionStateIter
=======
	parts, err := tbl.getParts(ctx)
	if err != nil {
		return nil, err
	}

	var iter logtailreplay.PartitionStateIter
>>>>>>> 3c9c946d
	if len(encodedPrimaryKey) > 0 {
		iter = tbl.parts[partitionIndex].NewPrimaryKeyIter(
			types.TimestampToTS(ts),
			encodedPrimaryKey,
		)
	} else {
		iter = tbl.parts[partitionIndex].NewRowsIter(
			types.TimestampToTS(ts),
			nil,
			false,
		)
	}

	partReader := &PartitionReader{
		typsMap:         mp,
		inserts:         inserts,
		deletes:         deletes,
		skipBlocks:      tbl.skipBlocks,
		iter:            iter,
		colIdxMp:        colIdxMp,
		extendId2s3File: make(map[string]int),
		s3FileService:   fs,
		procMPool:       txn.proc.GetMPool(),
		deleteBlocks:    txn.deletedBlocks,
	}
	readers[0] = partReader

	if readerNumber == 1 {
		for i := range blks {
			readers = append(readers, &blockMergeReader{
				fs:       fs,
				ts:       ts,
				ctx:      ctx,
				tableDef: tbl.tableDef,
				sels:     make([]int64, 0, 1024),
				blks:     []ModifyBlockMeta{blks[i]},
			})
		}
		return []engine.Reader{&mergeReader{readers}}, nil
	}

	if len(blks) < readerNumber-1 {
		for i := range blks {
			readers[i+1] = &blockMergeReader{
				fs:       fs,
				ts:       ts,
				ctx:      ctx,
				tableDef: tbl.tableDef,
				sels:     make([]int64, 0, 1024),
				blks:     []ModifyBlockMeta{blks[i]},
			}
		}
		for j := len(blks) + 1; j < readerNumber; j++ {
			readers[j] = &emptyReader{}
		}
		return readers, nil
	}

	step := len(blks) / (readerNumber - 1)
	if step < 1 {
		step = 1
	}
	for i := 1; i < readerNumber; i++ {
		if i == readerNumber-1 {
			readers[i] = &blockMergeReader{
				fs:       fs,
				ts:       ts,
				ctx:      ctx,
				tableDef: tbl.tableDef,
				blks:     blks[(i-1)*step:],
				sels:     make([]int64, 0, 1024),
			}
		} else {
			readers[i] = &blockMergeReader{
				fs:       fs,
				ts:       ts,
				ctx:      ctx,
				tableDef: tbl.tableDef,
				blks:     blks[(i-1)*step : i*step],
				sels:     make([]int64, 0, 1024),
			}
		}
	}

	return readers, nil
}

func (tbl *txnTable) updateLocalState(
	ctx context.Context,
	typ int,
	bat *batch.Batch,
	packer *types.Packer,
) (
	err error,
) {

	if bat.Vecs[0].GetType().Oid != types.T_Rowid {
		// skip
		return nil
	}

	if tbl.primaryIdx < 0 {
		// no primary key, skip
		return nil
	}

	if tbl.localState == nil {
		tbl.localState = logtailreplay.NewPartitionState(true)
	}

	// make a logtail compatible batch
	protoBatch, err := batch.BatchToProtoBatch(bat)
	if err != nil {
		panic(err)
	}
	vec := vector.NewVec(types.T_TS.ToType())
	ts := types.TimestampToTS(tbl.nextLocalTS())
	for i, l := 0, bat.Length(); i < l; i++ {
		if err := vector.AppendFixed(
			vec,
			ts,
			false,
			tbl.db.txn.proc.Mp(),
		); err != nil {
			panic(err)
		}
	}
	protoVec, err := vector.VectorToProtoVector(vec)
	if err != nil {
		panic(err)
	}
	newAttrs := make([]string, 0, len(protoBatch.Attrs)+1)
	newAttrs = append(newAttrs, protoBatch.Attrs[:1]...)
	newAttrs = append(newAttrs, "name")
	newAttrs = append(newAttrs, protoBatch.Attrs[1:]...)
	protoBatch.Attrs = newAttrs
	newVecs := make([]*api.Vector, 0, len(protoBatch.Vecs)+1)
	newVecs = append(newVecs, protoBatch.Vecs[:1]...)
	newVecs = append(newVecs, protoVec)
	newVecs = append(newVecs, protoBatch.Vecs[1:]...)
	protoBatch.Vecs = newVecs

	switch typ {

	case INSERT:
		primaryKeys := tbl.localState.HandleRowsInsert(ctx, protoBatch, tbl.primaryIdx, packer)

		// check primary key
		for idx, primaryKey := range primaryKeys {
			iter := tbl.localState.NewPrimaryKeyIter(ts, primaryKey)
			n := 0
			for iter.Next() {
				n++
			}
			iter.Close()
			if n > 1 {
				primaryKeyVector := bat.Vecs[tbl.primaryIdx+1 /* skip the first row id column */]
				nullableVec := memorytable.VectorAt(primaryKeyVector, idx)
				return moerr.NewDuplicateEntry(
					ctx,
					common.TypeStringValue(
						*primaryKeyVector.GetType(),
						nullableVec.Value, nullableVec.IsNull,
					),
					bat.Attrs[tbl.primaryIdx+1],
				)
			}
		}

	case DELETE:
		tbl.localState.HandleRowsDelete(ctx, protoBatch)

	default:
		panic(fmt.Sprintf("unknown type: %v", typ))

	}

	return
}

func (tbl *txnTable) nextLocalTS() timestamp.Timestamp {
	tbl.localTS = tbl.localTS.Next()
	return tbl.localTS
}

<<<<<<< HEAD
func (tbl *txnTable) init(ctx context.Context) error {

	// sync logtail
=======
func (tbl *txnTable) getParts(ctx context.Context) ([]*logtailreplay.PartitionState, error) {
	if tbl._parts == nil {
		if err := tbl.updateLogtail(ctx); err != nil {
			return nil, err
		}
		tbl._parts = tbl.db.txn.engine.getPartitions(tbl.db.databaseId, tbl.tableId).Snapshot()
	}
	return tbl._parts, nil
}

func (tbl *txnTable) updateBlockInfos(ctx context.Context, expr *plan.Expr) error {
	tbl.dnList = []int{0}
	_, created := tbl.db.txn.createMap.Load(genTableKey(ctx, tbl.tableName, tbl.db.databaseId))
	if !created && !tbl.blockInfosUpdated {
		if err := tbl.updateLogtail(ctx); err != nil {
			return err
		}
		blocks, err := tbl.db.txn.getBlockInfos(ctx, tbl)
		if err != nil {
			return err
		}
		tbl.blockInfos = blocks
		tbl.blockInfosUpdated = true
	}
	return nil
}

func (tbl *txnTable) updateLogtail(ctx context.Context) error {
	_, created := tbl.db.txn.createMap.Load(genTableKey(ctx, tbl.tableName, tbl.db.databaseId))
	if created {
		return nil
	}

	if tbl.logtailUpdated {
		return nil
	}

>>>>>>> 3c9c946d
	if tbl.db.txn.engine.UsePushModelOrNot() {
		if err := tbl.db.txn.engine.UpdateOfPush(ctx, tbl.db.databaseId, tbl.tableId, tbl.db.txn.meta.SnapshotTS); err != nil {
			return err
		}
		err := tbl.db.txn.engine.lazyLoad(ctx, tbl)
		if err != nil {
			return err
		}
	} else {
		if err := tbl.db.txn.engine.UpdateOfPull(ctx, tbl.db.txn.dnStores[:1], tbl, tbl.db.txn.op, tbl.primaryIdx,
			tbl.db.databaseId, tbl.tableId, tbl.db.txn.meta.SnapshotTS); err != nil {
			return err
		}
<<<<<<< HEAD
	}

	// set partition state snapshot
	tbl.parts = tbl.db.txn.engine.getPartitions(tbl.db.databaseId, tbl.tableId).Snapshot()

	// dn list
	tbl.dnList = []int{0}

	// set block metas
	metas, err := tbl.db.txn.getBlockMetas(ctx, tbl, false)
	if err != nil {
		return err
	}
	tbl.blockMetas = metas

=======
	}

	tbl.logtailUpdated = true
>>>>>>> 3c9c946d
	return nil
}<|MERGE_RESOLUTION|>--- conflicted
+++ resolved
@@ -50,10 +50,7 @@
 	if !ok {
 		return plan2.DefaultStats(), nil
 	}
-<<<<<<< HEAD
-	if len(tbl.blockMetas) > 0 {
-		return CalcStats(ctx, &tbl.blockMetas, expr, tbl.getTableDef(), tbl.db.txn.proc, tbl.getCbName(), s)
-=======
+
 	if len(tbl.blockInfos) == 0 || !tbl.blockInfosUpdated {
 		err := tbl.updateBlockInfos(ctx, expr)
 		if err != nil {
@@ -62,7 +59,6 @@
 	}
 	if len(tbl.blockInfos) > 0 {
 		return CalcStats(ctx, tbl.blockInfos, expr, tbl.getTableDef(), tbl.db.txn.proc, tbl.getCbName(), s)
->>>>>>> 3c9c946d
 	} else {
 		// no meta means not flushed yet, very small table
 		return plan2.DefaultStats(), nil
@@ -98,7 +94,11 @@
 	}
 
 	ts := types.TimestampToTS(tbl.db.txn.meta.SnapshotTS)
-	for _, part := range tbl.parts {
+	parts, err := tbl.getParts(ctx)
+	if err != nil {
+		return 0, err
+	}
+	for _, part := range parts {
 		iter := part.NewRowsIter(ts, nil, false)
 		for iter.Next() {
 			entry := iter.Entry()
@@ -219,25 +219,13 @@
 	return engine.Disttae
 }
 
-func (tbl *txnTable) reset(ctx context.Context, newId uint64) error {
+func (tbl *txnTable) reset(newId uint64) {
 	tbl.tableId = newId
-<<<<<<< HEAD
-	tbl.parts = nil
-	tbl.blockMetas = nil
-	tbl.modifiedBlocks = nil
-	tbl.localState = NewPartitionState(true)
-
-	if err := tbl.init(ctx); err != nil {
-		return err
-	}
-	return nil
-=======
 	tbl._parts = nil
 	tbl.blockInfos = nil
 	tbl.modifiedBlocks = nil
 	tbl.blockInfosUpdated = false
 	tbl.localState = logtailreplay.NewPartitionState(true)
->>>>>>> 3c9c946d
 }
 
 // return all unmodified blocks
@@ -256,9 +244,6 @@
 	}
 	tbl.db.txn.Unlock()
 
-<<<<<<< HEAD
-	ranges := make([][]byte, 0, 1)
-=======
 	if err = tbl.updateBlockInfos(ctx, expr); err != nil {
 		return
 	}
@@ -268,7 +253,6 @@
 	}
 
 	ranges = make([][]byte, 0, 1)
->>>>>>> 3c9c946d
 	ranges = append(ranges, []byte{})
 	tbl.skipBlocks = make(map[types.Blockid]uint8)
 	if len(tbl.blockInfos) == 0 {
@@ -298,7 +282,7 @@
 
 			for _, blockID := range ids {
 				ts := types.TimestampToTS(ts)
-				iter := tbl.parts[i].NewRowsIter(ts, &blockID, true)
+				iter := parts[i].NewRowsIter(ts, &blockID, true)
 				for iter.Next() {
 					entry := iter.Entry()
 					id, offset := entry.RowID.Decode()
@@ -306,13 +290,8 @@
 				}
 				iter.Close()
 				// DN flush deletes rowids block
-<<<<<<< HEAD
-				if err := tbl.LoadDeletesForBlock(string(blockID[:]), deletes, nil); err != nil {
-					return nil, err
-=======
 				if err = tbl.LoadDeletesForBlock(string(blockID[:]), deletes, nil); err != nil {
 					return
->>>>>>> 3c9c946d
 				}
 			}
 			for _, entry := range tbl.writes {
@@ -942,23 +921,19 @@
 		mp[attr.Attr.Name] = attr.Attr.Type
 	}
 
-<<<<<<< HEAD
-	var iter partitionStateIter
-=======
 	parts, err := tbl.getParts(ctx)
 	if err != nil {
 		return nil, err
 	}
 
 	var iter logtailreplay.PartitionStateIter
->>>>>>> 3c9c946d
 	if len(encodedPrimaryKey) > 0 {
-		iter = tbl.parts[partitionIndex].NewPrimaryKeyIter(
+		iter = parts[partitionIndex].NewPrimaryKeyIter(
 			types.TimestampToTS(ts),
 			encodedPrimaryKey,
 		)
 	} else {
-		iter = tbl.parts[partitionIndex].NewRowsIter(
+		iter = parts[partitionIndex].NewRowsIter(
 			types.TimestampToTS(ts),
 			nil,
 			false,
@@ -1137,11 +1112,6 @@
 	return tbl.localTS
 }
 
-<<<<<<< HEAD
-func (tbl *txnTable) init(ctx context.Context) error {
-
-	// sync logtail
-=======
 func (tbl *txnTable) getParts(ctx context.Context) ([]*logtailreplay.PartitionState, error) {
 	if tbl._parts == nil {
 		if err := tbl.updateLogtail(ctx); err != nil {
@@ -1179,7 +1149,6 @@
 		return nil
 	}
 
->>>>>>> 3c9c946d
 	if tbl.db.txn.engine.UsePushModelOrNot() {
 		if err := tbl.db.txn.engine.UpdateOfPush(ctx, tbl.db.databaseId, tbl.tableId, tbl.db.txn.meta.SnapshotTS); err != nil {
 			return err
@@ -1193,26 +1162,8 @@
 			tbl.db.databaseId, tbl.tableId, tbl.db.txn.meta.SnapshotTS); err != nil {
 			return err
 		}
-<<<<<<< HEAD
-	}
-
-	// set partition state snapshot
-	tbl.parts = tbl.db.txn.engine.getPartitions(tbl.db.databaseId, tbl.tableId).Snapshot()
-
-	// dn list
-	tbl.dnList = []int{0}
-
-	// set block metas
-	metas, err := tbl.db.txn.getBlockMetas(ctx, tbl, false)
-	if err != nil {
-		return err
-	}
-	tbl.blockMetas = metas
-
-=======
 	}
 
 	tbl.logtailUpdated = true
->>>>>>> 3c9c946d
 	return nil
 }