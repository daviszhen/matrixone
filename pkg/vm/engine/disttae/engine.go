// Copyright 2022 Matrix Origin
//
// Licensed under the Apache License, Version 2.0 (the "License");
// you may not use this file except in compliance with the License.
// You may obtain a copy of the License at
//
//      http://www.apache.org/licenses/LICENSE-2.0
//
// Unless required by applicable law or agreed to in writing, software
// distributed under the License is distributed on an "AS IS" BASIS,
// WITHOUT WARRANTIES OR CONDITIONS OF ANY KIND, either express or implied.
// See the License for the specific language governing permissions and
// limitations under the License.

package disttae

import (
	"context"
	"runtime"
	"sync"
	"time"

	"github.com/matrixorigin/matrixone/pkg/catalog"
	"github.com/matrixorigin/matrixone/pkg/clusterservice"
	"github.com/matrixorigin/matrixone/pkg/common/moerr"
	"github.com/matrixorigin/matrixone/pkg/common/mpool"
	"github.com/matrixorigin/matrixone/pkg/container/batch"
	"github.com/matrixorigin/matrixone/pkg/container/types"
	"github.com/matrixorigin/matrixone/pkg/fileservice"
	"github.com/matrixorigin/matrixone/pkg/logutil"
	"github.com/matrixorigin/matrixone/pkg/objectio"
	"github.com/matrixorigin/matrixone/pkg/pb/metadata"
	"github.com/matrixorigin/matrixone/pkg/pb/plan"
	"github.com/matrixorigin/matrixone/pkg/pb/timestamp"
	"github.com/matrixorigin/matrixone/pkg/sql/colexec"
	"github.com/matrixorigin/matrixone/pkg/txn/client"
	"github.com/matrixorigin/matrixone/pkg/util/errutil"
	"github.com/matrixorigin/matrixone/pkg/vm/engine"
	"github.com/matrixorigin/matrixone/pkg/vm/engine/disttae/cache"
	"github.com/matrixorigin/matrixone/pkg/vm/process"
)

var _ engine.Engine = new(Engine)

func New(
	ctx context.Context,
	mp *mpool.MPool,
	fs fileservice.FileService,
	cli client.TxnClient,
	idGen IDGenerator,
) *Engine {
	var services []metadata.DNService
	cluster := clusterservice.GetMOCluster()
	cluster.GetDNService(clusterservice.NewSelector(),
		func(d metadata.DNService) bool {
			services = append(services, d)
			return true
		})

	dnMap := make(map[string]int)
	for i := range services {
		dnMap[services[i].ServiceID] = i
	}

	e := &Engine{
		mp:         mp,
		fs:         fs,
		cli:        cli,
		idGen:      idGen,
		catalog:    cache.NewCatalog(),
		dnMap:      dnMap,
		partitions: make(map[[2]uint64]Partitions),
		packerPool: fileservice.NewPool(
			128,
			func() *types.Packer {
				return types.NewPacker(mp)
			},
			func(packer *types.Packer) {
				packer.Reset()
			},
			func(packer *types.Packer) {
				packer.FreeMem()
			},
		),
	}

	if err := e.init(ctx, mp); err != nil {
		panic(err)
	}

	return e
}

func (e *Engine) Create(ctx context.Context, name string, op client.TxnOperator) error {
	txn := e.getTransaction(op)
	if txn == nil {
		return moerr.NewTxnClosedNoCtx(op.Txn().ID)
	}
	typ := getTyp(ctx)
	sql := getSql(ctx)
	accountId, userId, roleId := getAccessInfo(ctx)
	databaseId, err := txn.allocateID(ctx)
	if err != nil {
		return err
	}
	bat, err := genCreateDatabaseTuple(sql, accountId, userId, roleId,
		name, databaseId, typ, e.mp)
	if err != nil {
		return err
	}
	// non-io operations do not need to pass context
	if err := txn.WriteBatch(INSERT, catalog.MO_CATALOG_ID, catalog.MO_DATABASE_ID,
		catalog.MO_CATALOG, catalog.MO_DATABASE, bat, txn.dnStores[0], -1, false); err != nil {
		return err
	}
	txn.databaseMap.Store(genDatabaseKey(ctx, name), &txnDatabase{
		txn:          txn,
		databaseId:   databaseId,
		databaseName: name,
	})
	return nil
}

func (e *Engine) Database(ctx context.Context, name string,
	op client.TxnOperator) (engine.Database, error) {
	logDebugf(op.Txn(), "Engine.Database %s", name)
	txn := e.getTransaction(op)
	if txn == nil {
		return nil, moerr.NewTxnClosedNoCtx(op.Txn().ID)
	}
	if v, ok := txn.databaseMap.Load(genDatabaseKey(ctx, name)); ok {
		return v.(*txnDatabase), nil
	}
	if name == catalog.MO_CATALOG {
		db := &txnDatabase{
			txn:          txn,
			databaseId:   catalog.MO_CATALOG_ID,
			databaseName: name,
		}
		return db, nil
	}
	key := &cache.DatabaseItem{
		Name:      name,
		AccountId: getAccountId(ctx),
		Ts:        txn.meta.SnapshotTS,
	}
	if ok := e.catalog.GetDatabase(key); !ok {
		return nil, moerr.GetOkExpectedEOB()
	}
	return &txnDatabase{
		txn:               txn,
		databaseName:      name,
		databaseId:        key.Id,
		databaseType:      key.Typ,
		databaseCreateSql: key.CreateSql,
	}, nil
}

func (e *Engine) Databases(ctx context.Context, op client.TxnOperator) ([]string, error) {
	var dbs []string

	txn := e.getTransaction(op)
	if txn == nil {
		return nil, moerr.NewTxnClosed(ctx, op.Txn().ID)
	}
	accountId := getAccountId(ctx)
	txn.databaseMap.Range(func(k, _ any) bool {
		key := k.(databaseKey)
		if key.accountId == accountId {
			dbs = append(dbs, key.name)
		}
		return true
	})
	dbs = append(dbs, e.catalog.Databases(getAccountId(ctx), txn.meta.SnapshotTS)...)
	return dbs, nil
}

func (e *Engine) GetNameById(ctx context.Context, op client.TxnOperator, tableId uint64) (dbName string, tblName string, err error) {
	txn := e.getTransaction(op)
	if txn == nil {
		return "", "", moerr.NewTxnClosed(ctx, op.Txn().ID)
	}
	accountId := getAccountId(ctx)
	var db engine.Database
	noRepCtx := errutil.ContextWithNoReport(ctx, true)
	txn.databaseMap.Range(func(k, _ any) bool {
		key := k.(databaseKey)
		dbName = key.name
		if key.accountId == accountId {
			db, err = e.Database(noRepCtx, key.name, op)
			if err != nil {
				return false
			}
			distDb := db.(*txnDatabase)
			tblName = distDb.getTableNameById(ctx, key.id)
			if tblName != "" {
				return false
			}
		}
		return true
	})

	if tblName == "" {
		dbNames := e.catalog.Databases(accountId, txn.meta.SnapshotTS)
		for _, dbName := range dbNames {
			db, err = e.Database(noRepCtx, dbName, op)
			if err != nil {
				return "", "", err
			}
			distDb := db.(*txnDatabase)
			tableName, rel, _ := distDb.getRelationById(noRepCtx, tableId)
			if rel != nil {
				tblName = tableName
				break
			}
		}
	}

	if tblName == "" {
		return "", "", moerr.NewInternalError(ctx, "can not find table name by id %d", tableId)
	}

	return
}

func (e *Engine) GetRelationById(ctx context.Context, op client.TxnOperator, tableId uint64) (dbName, tableName string, rel engine.Relation, err error) {
	txn := e.getTransaction(op)
	if txn == nil {
		return "", "", nil, moerr.NewTxnClosed(ctx, op.Txn().ID)
	}
	accountId := getAccountId(ctx)
	var db engine.Database
	noRepCtx := errutil.ContextWithNoReport(ctx, true)
	txn.databaseMap.Range(func(k, _ any) bool {
		key := k.(databaseKey)
		dbName = key.name
		if key.accountId == accountId {
			db, err = e.Database(noRepCtx, key.name, op)
			if err != nil {
				return false
			}
			distDb := db.(*txnDatabase)
			tableName, rel, err = distDb.getRelationById(noRepCtx, tableId)
			if rel != nil {
				return false
			}
		}
		return true
	})

	if rel == nil {
		dbNames := e.catalog.Databases(accountId, txn.meta.SnapshotTS)
		for _, dbName := range dbNames {
			db, err = e.Database(noRepCtx, dbName, op)
			if err != nil {
				return "", "", nil, err
			}
			distDb := db.(*txnDatabase)
			tableName, rel, err = distDb.getRelationById(noRepCtx, tableId)
			if rel != nil {
				break
			}
		}
	}

	if rel == nil {
		return "", "", nil, moerr.NewInternalError(ctx, "can not find table by id %d", tableId)
	}
	return
}

func (e *Engine) AllocateIDByKey(ctx context.Context, key string) (uint64, error) {
	return e.idGen.AllocateIDByKey(ctx, key)
}

func (e *Engine) Delete(ctx context.Context, name string, op client.TxnOperator) error {
	var db *txnDatabase

	txn := e.getTransaction(op)
	if txn == nil {
		return moerr.NewTxnClosedNoCtx(op.Txn().ID)
	}
	key := genDatabaseKey(ctx, name)
	if _, ok := txn.databaseMap.Load(key); ok {
		txn.databaseMap.Delete(key)
		return nil
	} else {
		key := &cache.DatabaseItem{
			Name:      name,
			AccountId: getAccountId(ctx),
			Ts:        txn.meta.SnapshotTS,
		}
		if ok := e.catalog.GetDatabase(key); !ok {
			return moerr.GetOkExpectedEOB()
		}
		db = &txnDatabase{
			txn:          txn,
			databaseName: name,
			databaseId:   key.Id,
		}
	}
	rels, err := db.Relations(ctx)
	if err != nil {
		return err
	}
	for _, relName := range rels {
		if err := db.Delete(ctx, relName); err != nil {
			return err
		}
	}
	bat, err := genDropDatabaseTuple(db.databaseId, name, e.mp)
	if err != nil {
		return err
	}
	// non-io operations do not need to pass context
	if err := txn.WriteBatch(DELETE, catalog.MO_CATALOG_ID, catalog.MO_DATABASE_ID,
		catalog.MO_CATALOG, catalog.MO_DATABASE, bat, txn.dnStores[0], -1, false); err != nil {
		return err
	}
	return nil
}

func (e *Engine) New(ctx context.Context, op client.TxnOperator) error {
	logDebugf(op.Txn(), "Engine.New")
	proc := process.New(
		ctx,
		e.mp,
		e.cli,
		op,
		e.fs,
		nil,
		nil,
	)

	id := objectio.NewSegmentid()
	bytes := types.EncodeUuid(&id)
	txn := &Transaction{
		op:          op,
		proc:        proc,
		engine:      e,
		readOnly:    true,
		meta:        op.Txn(),
		idGen:       e.idGen,
		dnStores:    e.getDNServices(),
		tableMap:    new(sync.Map),
		databaseMap: new(sync.Map),
		createMap:   new(sync.Map),
		rowId: [6]uint32{
			types.DecodeUint32(bytes[0:4]),
			types.DecodeUint32(bytes[4:8]),
			types.DecodeUint32(bytes[8:12]),
			types.DecodeUint32(bytes[12:16]),
			0,
			0,
		},
<<<<<<< HEAD
		segId:           id,
		dnStores:        e.getDNServices(),
		fileMap:         make(map[string]uint64),
		tableMap:        new(sync.Map),
		databaseMap:     new(sync.Map),
		createMap:       new(sync.Map),
		deletedTableMap: new(sync.Map),
=======
		segId: id,
		deletedBlocks: &deletedBlocks{
			offsets: map[string][]int64{},
		},
		cnBlkId_Pos:                     map[string]Pos{},
		blockId_raw_batch:               make(map[string]*batch.Batch),
		blockId_dn_delete_metaLoc_batch: make(map[string][]*batch.Batch),
>>>>>>> 4d4150ae
	}
	// TxnWorkSpace SegmentName
	colexec.Srv.PutCnSegment(string(id[:]), colexec.TxnWorkSpaceIdType)
	e.newTransaction(op, txn)

	if e.UsePushModelOrNot() {
		if err := e.pClient.checkTxnTimeIsLegal(ctx, txn.meta.SnapshotTS); err != nil {
			e.delTransaction(txn)
			return err
		}
	} else {
		// update catalog's cache
		table := &txnTable{
			db: &txnDatabase{
				txn: &Transaction{
					engine: e,
				},
				databaseId: catalog.MO_CATALOG_ID,
			},
		}
		table.tableId = catalog.MO_DATABASE_ID
		table.tableName = catalog.MO_DATABASE
		if err := e.UpdateOfPull(ctx, txn.dnStores[:1], table, op, catalog.MO_TABLES_REL_ID_IDX,
			catalog.MO_CATALOG_ID, catalog.MO_DATABASE_ID, txn.meta.SnapshotTS); err != nil {
			e.delTransaction(txn)
			return err
		}

		table.tableId = catalog.MO_TABLES_ID
		table.tableName = catalog.MO_TABLES
		if err := e.UpdateOfPull(ctx, txn.dnStores[:1], table, op, catalog.MO_TABLES_REL_ID_IDX,
			catalog.MO_CATALOG_ID, catalog.MO_TABLES_ID, txn.meta.SnapshotTS); err != nil {
			e.delTransaction(txn)
			return err
		}

		table.tableId = catalog.MO_COLUMNS_ID
		table.tableName = catalog.MO_COLUMNS
		if err := e.UpdateOfPull(ctx, txn.dnStores[:1], table, op, catalog.MO_TABLES_REL_ID_IDX,
			catalog.MO_CATALOG_ID, catalog.MO_COLUMNS_ID, txn.meta.SnapshotTS); err != nil {
			e.delTransaction(txn)
			return err
		}
	}

	return nil
}

func (e *Engine) Commit(ctx context.Context, op client.TxnOperator) error {
	logDebugf(op.Txn(), "Engine.Commit")
	txn := e.getTransaction(op)
	if txn == nil {
		return moerr.NewTxnClosedNoCtx(op.Txn().ID)
	}
	defer e.delTransaction(txn)
	if txn.readOnly {
		return nil
	}
	err := txn.DumpBatch(true, 0)
	txn.CleanNilBatch()
	if err != nil {
		return err
	}
	reqs, err := genWriteReqs(ctx, txn.writes)
	if err != nil {
		return err
	}
	_, err = op.Write(ctx, reqs)
	return err
}

func (e *Engine) Rollback(ctx context.Context, op client.TxnOperator) error {
	logDebugf(op.Txn(), "Engine.Rollback")
	txn := e.getTransaction(op)
	if txn == nil {
		return nil // compatible with existing logic
		//	return moerr.NewTxnClosed()
	}
	defer e.delTransaction(txn)
	return nil
}

func (e *Engine) Nodes() (engine.Nodes, error) {
	var nodes engine.Nodes
	cluster := clusterservice.GetMOCluster()
	cluster.GetCNService(clusterservice.NewSelector(), func(c metadata.CNService) bool {
		nodes = append(nodes, engine.Node{
			Mcpu: runtime.NumCPU(),
			Id:   c.ServiceID,
			Addr: c.PipelineServiceAddress,
		})
		return true
	})
	return nodes, nil
}

func (e *Engine) Hints() (h engine.Hints) {
	h.CommitOrRollbackTimeout = time.Minute * 5
	return
}

func (e *Engine) NewBlockReader(ctx context.Context, num int, ts timestamp.Timestamp,
	expr *plan.Expr, ranges [][]byte, tblDef *plan.TableDef) ([]engine.Reader, error) {
	rds := make([]engine.Reader, num)
	blks := make([]*catalog.BlockInfo, len(ranges))
	for i := range ranges {
		blks[i] = BlockInfoUnmarshal(ranges[i])
		blks[i].EntryState = false
	}
	if len(ranges) < num || len(ranges) == 1 {
		for i := range ranges {
			rds[i] = &blockReader{
				fs:         e.fs,
				tableDef:   tblDef,
				primaryIdx: -1,
				expr:       expr,
				ts:         ts,
				ctx:        ctx,
				blks:       []*catalog.BlockInfo{blks[i]},
			}
		}
		for j := len(ranges); j < num; j++ {
			rds[j] = &emptyReader{}
		}
		return rds, nil
	}

	infos, steps := groupBlocksToObjects(blks, num)
	blockReaders := newBlockReaders(ctx, e.fs, tblDef, -1, ts, num, expr)
	distributeBlocksToBlockReaders(blockReaders, num, infos, steps)
	for i := 0; i < num; i++ {
		rds[i] = blockReaders[i]
	}
	return rds, nil
}

func (e *Engine) newTransaction(op client.TxnOperator, txn *Transaction) {
	op.AddWorkspace(txn)
}

func (e *Engine) getTransaction(op client.TxnOperator) *Transaction {
	return op.GetWorkspace().(*Transaction)
}

func (e *Engine) delTransaction(txn *Transaction) {
	for i := range txn.writes {
		if txn.writes[i].bat == nil {
			continue
		}
		txn.writes[i].bat.Clean(e.mp)
	}
	txn.tableMap = nil
	txn.createMap = nil
	txn.databaseMap = nil
<<<<<<< HEAD
	txn.deletedTableMap = nil
	e.Lock()
	defer e.Unlock()
	delete(e.txns, string(txn.meta.ID))
=======
	txn.blockId_dn_delete_metaLoc_batch = nil
	txn.blockId_raw_batch = nil
	txn.deletedBlocks = nil
	segmentnames := make([]string, 0, len(txn.cnBlkId_Pos)+1)
	segmentnames = append(segmentnames, string(txn.segId[:]))
	for blkId := range txn.cnBlkId_Pos {
		// blkId:
		// |------|----------|----------|
		//   uuid    filelen   blkoffset
		//    16        2          2
		segmentnames = append(segmentnames, blkId[:16])
	}
	colexec.Srv.DeleteTxnSegmentIds(segmentnames)
	txn.cnBlkId_Pos = nil
>>>>>>> 4d4150ae
}

func (e *Engine) getDNServices() []DNStore {
	var values []DNStore
	cluster := clusterservice.GetMOCluster()
	cluster.GetDNService(clusterservice.NewSelector(),
		func(d metadata.DNService) bool {
			values = append(values, d)
			return true
		})
	return values
}

func (e *Engine) cleanMemoryTable() {
	e.Lock()
	e.partitions = make(map[[2]uint64]Partitions)
	e.Unlock()
}

func (e *Engine) cleanMemoryTableWithTable(dbId, tblId uint64) {
	e.Lock()
	// XXX it's probably not a good way to do that.
	// after we set it to empty, actually this part of memory was not immediately released.
	// maybe a very old transaction still using that.
	delete(e.partitions, [2]uint64{dbId, tblId})
	e.Unlock()
	logutil.Infof("clean memory table of tbl[dbId: %d, tblId: %d]", dbId, tblId)
}<|MERGE_RESOLUTION|>--- conflicted
+++ resolved
@@ -335,16 +335,17 @@
 	id := objectio.NewSegmentid()
 	bytes := types.EncodeUuid(&id)
 	txn := &Transaction{
-		op:          op,
-		proc:        proc,
-		engine:      e,
-		readOnly:    true,
-		meta:        op.Txn(),
-		idGen:       e.idGen,
-		dnStores:    e.getDNServices(),
-		tableMap:    new(sync.Map),
-		databaseMap: new(sync.Map),
-		createMap:   new(sync.Map),
+		op:              op,
+		proc:            proc,
+		engine:          e,
+		readOnly:        true,
+		meta:            op.Txn(),
+		idGen:           e.idGen,
+		dnStores:        e.getDNServices(),
+		tableMap:        new(sync.Map),
+		databaseMap:     new(sync.Map),
+		createMap:       new(sync.Map),
+		deletedTableMap: new(sync.Map),
 		rowId: [6]uint32{
 			types.DecodeUint32(bytes[0:4]),
 			types.DecodeUint32(bytes[4:8]),
@@ -353,15 +354,6 @@
 			0,
 			0,
 		},
-<<<<<<< HEAD
-		segId:           id,
-		dnStores:        e.getDNServices(),
-		fileMap:         make(map[string]uint64),
-		tableMap:        new(sync.Map),
-		databaseMap:     new(sync.Map),
-		createMap:       new(sync.Map),
-		deletedTableMap: new(sync.Map),
-=======
 		segId: id,
 		deletedBlocks: &deletedBlocks{
 			offsets: map[string][]int64{},
@@ -369,7 +361,6 @@
 		cnBlkId_Pos:                     map[string]Pos{},
 		blockId_raw_batch:               make(map[string]*batch.Batch),
 		blockId_dn_delete_metaLoc_batch: make(map[string][]*batch.Batch),
->>>>>>> 4d4150ae
 	}
 	// TxnWorkSpace SegmentName
 	colexec.Srv.PutCnSegment(string(id[:]), colexec.TxnWorkSpaceIdType)
@@ -524,12 +515,7 @@
 	txn.tableMap = nil
 	txn.createMap = nil
 	txn.databaseMap = nil
-<<<<<<< HEAD
 	txn.deletedTableMap = nil
-	e.Lock()
-	defer e.Unlock()
-	delete(e.txns, string(txn.meta.ID))
-=======
 	txn.blockId_dn_delete_metaLoc_batch = nil
 	txn.blockId_raw_batch = nil
 	txn.deletedBlocks = nil
@@ -544,7 +530,6 @@
 	}
 	colexec.Srv.DeleteTxnSegmentIds(segmentnames)
 	txn.cnBlkId_Pos = nil
->>>>>>> 4d4150ae
 }
 
 func (e *Engine) getDNServices() []DNStore {
