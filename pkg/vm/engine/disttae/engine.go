--- conflicted
+++ resolved
@@ -132,15 +132,7 @@
 		bat.Clean(e.mp)
 		return err
 	}
-<<<<<<< HEAD
-	dbKey, err := genDatabaseKey(ctx, name)
-	if err != nil {
-		return err
-	}
-	txn.databaseMap.Store(dbKey, &txnDatabase{
-=======
 	txn.databaseMap.Store(genDatabaseKey(accountId, name), &txnDatabase{
->>>>>>> b2259380
 		txn:          txn,
 		databaseId:   databaseId,
 		databaseName: name,
@@ -192,15 +184,11 @@
 	if txn == nil || txn.op.Status() == txn2.TxnStatus_Aborted {
 		return nil, moerr.NewTxnClosedNoCtx(op.Txn().ID)
 	}
-<<<<<<< HEAD
-	dbKey, err := genDatabaseKey(ctx, name)
+	accountId, err := defines.GetAccountId(ctx)
 	if err != nil {
 		return nil, err
 	}
-	if v, ok := txn.databaseMap.Load(dbKey); ok {
-=======
-	if v, ok := txn.databaseMap.Load(genDatabaseKey(defines.GetAccountId(ctx), name)); ok {
->>>>>>> b2259380
+	if v, ok := txn.databaseMap.Load(genDatabaseKey(accountId, name)); ok {
 		return v.(*txnDatabase), nil
 	}
 	if name == catalog.MO_CATALOG {
@@ -213,7 +201,7 @@
 	}
 	key := &cache.DatabaseItem{
 		Name:      name,
-		AccountId: dbKey.accountId,
+		AccountId: accountId,
 		Ts:        txn.op.SnapshotTS(),
 	}
 	if ok := e.catalog.GetDatabase(key); !ok {
@@ -374,14 +362,11 @@
 	if txn == nil {
 		return moerr.NewTxnClosedNoCtx(op.Txn().ID)
 	}
-<<<<<<< HEAD
-	key, err := genDatabaseKey(ctx, name)
-	if err != nil {
-		return err
-	}
-=======
-	key := genDatabaseKey(defines.GetAccountId(ctx), name)
->>>>>>> b2259380
+	accountId, err := defines.GetAccountId(ctx)
+	if err != nil {
+		return err
+	}
+	key := genDatabaseKey(accountId, name)
 	if _, ok := txn.databaseMap.Load(key); ok {
 		txn.databaseMap.Delete(key)
 		return nil
@@ -469,7 +454,7 @@
 		cnBlkId_Pos:                     map[types.Blockid]Pos{},
 		blockId_tn_delete_metaLoc_batch: make(map[types.Blockid][]*batch.Batch),
 		batchSelectList:                 make(map[*batch.Batch][]int64),
-		toFreeBatches:                   make(map[tableKey][]*batch.Batch),
+		toFreeBatches: make(map[tableKey][]*batch.Batch),
 		syncCommittedTSCount:            e.cli.GetSyncLatestCommitTSTimes(),
 	}
 	txn.readOnly.Store(true)
