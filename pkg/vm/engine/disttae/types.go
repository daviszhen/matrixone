// Copyright 2022 Matrix Origin
//
// Licensed under the Apache License, Version 2.0 (the "License");
// you may not use this file except in compliance with the License.
// You may obtain a copy of the License at
//
//      http://www.apache.org/licenses/LICENSE-2.0
//
// Unless required by applicable law or agreed to in writing, software
// distributed under the License is distributed on an "AS IS" BASIS,
// WITHOUT WARRANTIES OR CONDITIONS OF ANY KIND, either express or implied.
// See the License for the specific language governing permissions and
// limitations under the License.

package disttae

import (
	"context"
	"math"
	"sync"
	"sync/atomic"
	"time"

	"github.com/matrixorigin/matrixone/pkg/catalog"
	"github.com/matrixorigin/matrixone/pkg/common/moerr"
	"github.com/matrixorigin/matrixone/pkg/common/mpool"
	"github.com/matrixorigin/matrixone/pkg/container/batch"
	"github.com/matrixorigin/matrixone/pkg/container/types"
	"github.com/matrixorigin/matrixone/pkg/fileservice"
	"github.com/matrixorigin/matrixone/pkg/lockservice"
	"github.com/matrixorigin/matrixone/pkg/logutil"
	"github.com/matrixorigin/matrixone/pkg/objectio"
	"github.com/matrixorigin/matrixone/pkg/pb/metadata"
	"github.com/matrixorigin/matrixone/pkg/pb/plan"
	"github.com/matrixorigin/matrixone/pkg/pb/timestamp"
	"github.com/matrixorigin/matrixone/pkg/pb/txn"
	"github.com/matrixorigin/matrixone/pkg/queryservice"
	"github.com/matrixorigin/matrixone/pkg/txn/client"
	"github.com/matrixorigin/matrixone/pkg/vm/engine"
	"github.com/matrixorigin/matrixone/pkg/vm/engine/disttae/cache"
	"github.com/matrixorigin/matrixone/pkg/vm/engine/disttae/logtailreplay"
	"github.com/matrixorigin/matrixone/pkg/vm/engine/tae/blockio"
	"github.com/matrixorigin/matrixone/pkg/vm/process"
)

const (
	PREFETCH_THRESHOLD = 512
	PREFETCH_ROUNDS    = 32
)

const (
	INSERT = iota
	DELETE
	COMPACTION_CN
	UPDATE
	ALTER
)

const (
	MO_DATABASE_ID_NAME_IDX       = 1
	MO_DATABASE_ID_ACCOUNT_IDX    = 2
	MO_DATABASE_LIST_ACCOUNT_IDX  = 1
	MO_TABLE_ID_NAME_IDX          = 1
	MO_TABLE_ID_DATABASE_ID_IDX   = 2
	MO_TABLE_ID_ACCOUNT_IDX       = 3
	MO_TABLE_LIST_DATABASE_ID_IDX = 1
	MO_TABLE_LIST_ACCOUNT_IDX     = 2
	MO_PRIMARY_OFF                = 2
	INIT_ROWID_OFFSET             = math.MaxUint32
)

const (
	WorkspaceThreshold uint64 = 1 * mpool.MB
)

var (
	_ client.Workspace = (*Transaction)(nil)
)

var GcCycle = 10 * time.Second

type DNStore = metadata.DNService

type IDGenerator interface {
	AllocateID(ctx context.Context) (uint64, error)
	// AllocateIDByKey allocate a globally unique ID by key.
	AllocateIDByKey(ctx context.Context, key string) (uint64, error)
}

type Engine struct {
	sync.RWMutex
	mp         *mpool.MPool
	fs         fileservice.FileService
	ls         lockservice.LockService
	qs         queryservice.QueryService
	cli        client.TxnClient
	idGen      IDGenerator
	catalog    *cache.CatalogCache
	dnID       string
	partitions map[[2]uint64]*logtailreplay.Partition
	packerPool *fileservice.Pool[*types.Packer]

	// XXX related to cn push model
	pClient pushClient
}

// Transaction represents a transaction
type Transaction struct {
	sync.Mutex
	engine *Engine
	// readOnly default value is true, once a write happen, then set to false
	readOnly atomic.Bool
	// db       *DB
	// blockId starts at 0 and keeps incrementing,
	// this is used to name the file on s3 and then give it to tae to use
	// not-used now
	// blockId uint64

	// local timestamp for workspace operations
	meta *txn.TxnMeta
	// the timestamp of the previous statement
	lastTS timestamp.Timestamp
	op     client.TxnOperator

	// writes cache stores any writes done by txn
	writes []Entry
	// txn workspace size
	workspaceSize uint64

	dnStores []DNStore
	proc     *process.Process

	idGen IDGenerator

	// interim incremental rowid
	rowId [6]uint32
	segId types.Uuid
	// use to cache table
	tableCache struct {
		cachedIndex int
		tableMap    *sync.Map
	}
	// use to cache database
	databaseMap *sync.Map
	// use to cache created table
	createMap *sync.Map
	/*
		for deleted table
		CORNER CASE
		create table t1(a int);
		begin;
		drop table t1; // t1 does not exist
		select * from t1; // can not access t1
		create table t2(a int); // new table
		drop table t2;
		create table t2(a int,b int); //new table
		commit;
		show tables; //no table t1; has table t2(a,b)
	*/
	deletedTableMap *sync.Map

	//deletes for uncommitted blocks generated by CN writing S3.
	deletedBlocks *deletedBlocks

	// uncommitted block generated by CN writing S3 -> block's meta location.
	cnBlkId_Pos map[types.Blockid]Pos
	// uncommitted block generated by CN -> batch in txn.writes.
	// it is used to shrinking the batch of txn.writes.
	blockId_raw_batch map[types.Blockid]*batch.Batch
	// committed block belongs to txn's snapshot data -> delta locations for committed block's deletes.
	blockId_dn_delete_metaLoc_batch map[types.Blockid][]*batch.Batch
	//select list for raw batch comes from txn.writes.batch.
	batchSelectList map[*batch.Batch][]int64

	rollbackCount int
	statementID   int
	statements    []int

	hasS3Op              atomic.Bool
	removed              bool
	startStatementCalled bool
	incrStatementCalled  bool
}

type Pos struct {
	idx     int
	offset  int64
	blkInfo catalog.BlockInfo
}

// FIXME: The map inside this one will be accessed concurrently, using
// a mutex, not sure if there will be performance issues
type deletedBlocks struct {
	sync.RWMutex

	// used to store cn block's deleted rows
	// blockId => deletedOffsets
	offsets map[types.Blockid][]int64
}

func (b *deletedBlocks) addDeletedBlocks(blockID *types.Blockid, offsets []int64) {
	b.Lock()
	defer b.Unlock()
	b.offsets[*blockID] = append(b.offsets[*blockID], offsets...)
}

func (b *deletedBlocks) getDeletedOffsetsByBlock(blockID *types.Blockid, offsets *[]int64) {
	b.RLock()
	defer b.RUnlock()
	res := b.offsets[*blockID]
	*offsets = append(*offsets, res...)
}

func (b *deletedBlocks) removeBlockDeletedInfos(ids []*types.Blockid) {
	b.Lock()
	defer b.Unlock()
	for _, id := range ids {
		delete(b.offsets, *id)
	}
}

func (b *deletedBlocks) iter(fn func(*types.Blockid, []int64) bool) {
	b.RLock()
	defer b.RUnlock()
	for id, offsets := range b.offsets {
		if !fn(&id, offsets) {
			return
		}
	}
}

func (txn *Transaction) PutCnBlockDeletes(blockId *types.Blockid, offsets []int64) {
	txn.deletedBlocks.addDeletedBlocks(blockId, offsets)
}

func (txn *Transaction) StartStatement() {
	if txn.startStatementCalled {
		logutil.Fatal("BUG: StartStatement called twice")
	}
	txn.startStatementCalled = true
	txn.incrStatementCalled = false
}

func (txn *Transaction) EndStatement() {
	if !txn.startStatementCalled {
		logutil.Fatal("BUG: StartStatement not called")
	}

	txn.startStatementCalled = false
	txn.incrStatementCalled = false
}

func (txn *Transaction) IncrStatementID(ctx context.Context, commit bool) error {
	if !commit {
		if !txn.startStatementCalled {
			logutil.Fatal("BUG: StartStatement not called")
		}
		if txn.incrStatementCalled {
			logutil.Fatal("BUG: IncrStatementID called twice")
		}
		txn.incrStatementCalled = true
	}

	txn.Lock()
	defer txn.Unlock()
	if err := txn.mergeTxnWorkspaceLocked(); err != nil {
		return err
	}
	if err := txn.dumpBatchLocked(0); err != nil {
		return err
	}
	txn.statements = append(txn.statements, len(txn.writes))
	txn.statementID++

	// For RC isolation, update the snapshot TS of transaction for each statement including
	// the first one. Means that, the timestamp of the first statement is not the transaction's
	// begin timestamp, but its own timestamp.
	if !commit && txn.meta.IsRCIsolation() {
		if err := txn.op.UpdateSnapshot(
			ctx,
			timestamp.Timestamp{}); err != nil {
			return err
		}
		txn.resetSnapshot()
	}
	return nil
}

// Adjust
func (txn *Transaction) Adjust() error {
	txn.Lock()
	defer txn.Unlock()
	if err := txn.adjustUpdateOrderLocked(); err != nil {
		return err
	}
	if err := txn.mergeTxnWorkspaceLocked(); err != nil {
		return err
	}
	return nil
}

// The current implementation, update's delete and insert are executed concurrently, inside workspace it
// may be the order of insert+delete that needs to be adjusted.
func (txn *Transaction) adjustUpdateOrderLocked() error {
	if txn.statementID > 0 {
		start := txn.statements[txn.statementID-1]
		writes := make([]Entry, 0, len(txn.writes[start:]))
		for i := start; i < len(txn.writes); i++ {
			if txn.writes[i].typ == DELETE {
				writes = append(writes, txn.writes[i])
			}
		}
		for i := start; i < len(txn.writes); i++ {
			if txn.writes[i].typ != DELETE {
				writes = append(writes, txn.writes[i])
			}
		}
		txn.writes = append(txn.writes[:start], writes...)
		// restore the scope of the statement
		txn.statements[txn.statementID-1] = len(txn.writes)
	}
<<<<<<< HEAD
=======
	txn.statements = append(txn.statements, len(txn.writes))
	txn.statementID++

	// For RC isolation, update the snapshot TS of transaction for each statement including
	// the first one. Means that, the timestamp of the first statement is not the transaction's
	// begin timestamp, but its own timestamp.
	if !commit && txn.meta.IsRCIsolation() {
		if err := txn.op.UpdateSnapshot(
			ctx,
			timestamp.Timestamp{}); err != nil {
			return err
		}
		txn.lastTS = txn.meta.SnapshotTS
		txn.resetSnapshot()
	}
>>>>>>> 846a55c4
	return nil
}

func (txn *Transaction) RollbackLastStatement(ctx context.Context) error {
	// If has s3 operation, can not rollback.
	if txn.hasS3Op.Load() {
		return moerr.NewTxnWWConflict(ctx)
	}

	txn.Lock()
	defer txn.Unlock()

	txn.rollbackCount++
	if txn.statementID > 0 {
		txn.statementID--
		end := txn.statements[txn.statementID]
		for i := end; i < len(txn.writes); i++ {
			if txn.writes[i].bat == nil {
				continue
			}
			txn.writes[i].bat.Clean(txn.engine.mp)
		}
		txn.writes = txn.writes[:end]
		txn.statements = txn.statements[:txn.statementID]
	}
	// rollback current statement's writes info
	for b := range txn.batchSelectList {
		delete(txn.batchSelectList, b)
	}
	return nil
}
func (txn *Transaction) resetSnapshot() error {
	txn.tableCache.tableMap.Range(func(key, value interface{}) bool {
		value.(*txnTable).resetSnapshot()
		return true
	})
	return nil
}

// Entry represents a delete/insert
type Entry struct {
	typ          int
	tableId      uint64
	databaseId   uint64
	tableName    string
	databaseName string
	// blockName for s3 file
	fileName string
	// update or delete tuples
	bat       *batch.Batch
	dnStore   DNStore
	pkChkByDN int8
	/*
		if truncate is true,it denotes the Entry with typ DELETE
		on mo_tables is generated by the Truncate operation.
	*/
	truncate bool
}

// isGeneratedByTruncate denotes the entry is yielded by the truncate operation.
func (e *Entry) isGeneratedByTruncate() bool {
	return e.typ == DELETE &&
		e.databaseId == catalog.MO_CATALOG_ID &&
		e.tableId == catalog.MO_TABLES_ID &&
		e.truncate
}

// txnDatabase represents an opened database in a transaction
type txnDatabase struct {
	databaseId        uint64
	databaseName      string
	databaseType      string
	databaseCreateSql string
	txn               *Transaction
}

type tableKey struct {
	accountId  uint32
	databaseId uint64
	tableId    uint64
	name       string
}

type databaseKey struct {
	accountId uint32
	id        uint64
	name      string
}

// txnTable represents an opened table in a transaction
type txnTable struct {
	sync.Mutex

	tableId   uint64
	version   uint32
	tableName string
	dnList    []int
	db        *txnDatabase
	//	insertExpr *plan.Expr
	defs       []engine.TableDef
	tableDef   *plan.TableDef
	seqnums    []uint16
	typs       []types.Type
	_partState *logtailreplay.PartitionState

	// blockInfos stores all the block infos for this table of this transaction
	// it is only generated when the table is not created by this transaction
	// it is initialized by updateBlockInfos and once it is initialized, it will not be updated
	blockInfos []catalog.BlockInfo

	// specify whether the blockInfos is updated. once it is updated, it will not be updated again
	blockInfosUpdated bool
	// specify whether the logtail is updated. once it is updated, it will not be updated again
	logtailUpdated bool

	primaryIdx    int // -1 means no primary key
	primarySeqnum int // -1 means no primary key
	clusterByIdx  int // -1 means no clusterBy key
	viewdef       string
	comment       string
	partitioned   int8   //1 : the table has partitions ; 0 : no partition
	partition     string // the info about partitions when the table has partitions
	relKind       string
	createSql     string
	constraint    []byte

	//entries belong to this table,and come from txn.writes.
	writes []Entry
	// offset of the writes in workspace
	writesOffset int

	// this should be the statement id
	// but seems that we're not maintaining it at the moment
	// localTS timestamp.Timestamp
	//rowid in mo_tables
	rowid types.Rowid
	//rowids in mo_columns
	rowids []types.Rowid
	//the old table id before truncate
	oldTableId uint64

	// process for statement
	proc *process.Process
}

type column struct {
	accountId  uint32
	tableId    uint64
	databaseId uint64
	// column name
	name            string
	tableName       string
	databaseName    string
	typ             []byte
	typLen          int32
	num             int32
	comment         string
	notNull         int8
	hasDef          int8
	defaultExpr     []byte
	constraintType  string
	isClusterBy     int8
	isHidden        int8
	isAutoIncrement int8
	hasUpdate       int8
	updateExpr      []byte
	seqnum          uint16
}

type withFilterMixin struct {
	ctx      context.Context
	fs       fileservice.FileService
	ts       timestamp.Timestamp
	proc     *process.Process
	tableDef *plan.TableDef

	// columns used for reading
	columns struct {
		seqnums  []uint16
		colTypes []types.Type
		// colNulls []bool

		compPKPositions []uint16 // composite primary key pos in the columns

		pkPos    int // -1 means no primary key in columns
		rowidPos int // -1 means no rowid in columns

		indexOfFirstSortedColumn int
	}

	filterState struct {
		evaluated bool
		//point select for primary key
		expr     *plan.Expr
		filter   blockio.ReadFilter
		seqnums  []uint16 // seqnums of the columns in the filter
		colTypes []types.Type
		hasNull  bool
	}

	sels []int32
}

type blockReader struct {
	withFilterMixin

	// used for prefetch
	infos       [][]*catalog.BlockInfo
	steps       []int
	currentStep int

	// block list to scan
	blks []*catalog.BlockInfo
	//buffer for block's deletes
	buffer []int64
}

type blockMergeReader struct {
	*blockReader
	table *txnTable

	//for perfetch deletes
	loaded     bool
	pkidx      int
	deletaLocs map[string][]objectio.Location
}

type mergeReader struct {
	rds []engine.Reader
}

type emptyReader struct {
}

type pkRange struct {
	isRange bool
	items   []int64
	ranges  []int64
}<|MERGE_RESOLUTION|>--- conflicted
+++ resolved
@@ -281,6 +281,7 @@
 			timestamp.Timestamp{}); err != nil {
 			return err
 		}
+		txn.lastTS = txn.meta.SnapshotTS
 		txn.resetSnapshot()
 	}
 	return nil
@@ -319,24 +320,6 @@
 		// restore the scope of the statement
 		txn.statements[txn.statementID-1] = len(txn.writes)
 	}
-<<<<<<< HEAD
-=======
-	txn.statements = append(txn.statements, len(txn.writes))
-	txn.statementID++
-
-	// For RC isolation, update the snapshot TS of transaction for each statement including
-	// the first one. Means that, the timestamp of the first statement is not the transaction's
-	// begin timestamp, but its own timestamp.
-	if !commit && txn.meta.IsRCIsolation() {
-		if err := txn.op.UpdateSnapshot(
-			ctx,
-			timestamp.Timestamp{}); err != nil {
-			return err
-		}
-		txn.lastTS = txn.meta.SnapshotTS
-		txn.resetSnapshot()
-	}
->>>>>>> 846a55c4
 	return nil
 }
 
