// Copyright 2022 Matrix Origin
//
// Licensed under the Apache License, Version 2.0 (the "License");
// you may not use this file except in compliance with the License.
// You may obtain a copy of the License at
//
//      http://www.apache.org/licenses/LICENSE-2.0
//
// Unless required by applicable law or agreed to in writing, software
// distributed under the License is distributed on an "AS IS" BASIS,
// WITHOUT WARRANTIES OR CONDITIONS OF ANY KIND, either express or implied.
// See the License for the specific language governing permissions and
// limitations under the License.

package disttae

import (
	"context"
	"math"
	"sync"
	"sync/atomic"
	"time"

	"github.com/matrixorigin/matrixone/pkg/catalog"
	"github.com/matrixorigin/matrixone/pkg/common/mpool"
	"github.com/matrixorigin/matrixone/pkg/container/batch"
	"github.com/matrixorigin/matrixone/pkg/container/types"
	"github.com/matrixorigin/matrixone/pkg/container/vector"
	"github.com/matrixorigin/matrixone/pkg/fileservice"
	"github.com/matrixorigin/matrixone/pkg/pb/metadata"
	"github.com/matrixorigin/matrixone/pkg/pb/plan"
	"github.com/matrixorigin/matrixone/pkg/pb/timestamp"
	"github.com/matrixorigin/matrixone/pkg/pb/txn"
	"github.com/matrixorigin/matrixone/pkg/txn/client"
	"github.com/matrixorigin/matrixone/pkg/vm/engine"
	"github.com/matrixorigin/matrixone/pkg/vm/engine/disttae/cache"
	"github.com/matrixorigin/matrixone/pkg/vm/process"
)

const (
	PREFETCH_THRESHOLD = 512
	PREFETCH_ROUNDS    = 32
)

const (
	INSERT = iota
	DELETE
	COMPACTION_CN
	UPDATE
)

const (
	MO_DATABASE_ID_NAME_IDX       = 1
	MO_DATABASE_ID_ACCOUNT_IDX    = 2
	MO_DATABASE_LIST_ACCOUNT_IDX  = 1
	MO_TABLE_ID_NAME_IDX          = 1
	MO_TABLE_ID_DATABASE_ID_IDX   = 2
	MO_TABLE_ID_ACCOUNT_IDX       = 3
	MO_TABLE_LIST_DATABASE_ID_IDX = 1
	MO_TABLE_LIST_ACCOUNT_IDX     = 2
	MO_PRIMARY_OFF                = 2
	INIT_ROWID_OFFSET             = math.MaxUint32
)

var GcCycle = 10 * time.Second

type DNStore = metadata.DNService

type IDGenerator interface {
	AllocateID(ctx context.Context) (uint64, error)
	// AllocateIDByKey allocate a globally unique ID by key.
	AllocateIDByKey(ctx context.Context, key string) (uint64, error)
}

type Engine struct {
	sync.RWMutex
	mp         *mpool.MPool
	fs         fileservice.FileService
	cli        client.TxnClient
	idGen      IDGenerator
	catalog    *cache.CatalogCache
	dnMap      map[string]int
	partitions map[[2]uint64]Partitions
	packerPool *fileservice.Pool[*types.Packer]

	// XXX related to cn push model
	usePushModel bool
	pClient      pushClient
}

type Partitions []*Partition

// a partition corresponds to a dn
type Partition struct {
	lock  chan struct{}
	state atomic.Pointer[PartitionState]
	ts    timestamp.Timestamp // last updated timestamp
}

// Transaction represents a transaction
type Transaction struct {
	sync.Mutex
	engine *Engine
	// readOnly default value is true, once a write happen, then set to false
	readOnly bool
	// db       *DB
	// blockId starts at 0 and keeps incrementing,
	// this is used to name the file on s3 and then give it to tae to use
	// not-used now
	// blockId uint64

	// local timestamp for workspace operations
	meta txn.TxnMeta
	op   client.TxnOperator

	// writes cache stores any writes done by txn
	writes []Entry
	// txn workspace size
	workspaceSize uint64

	dnStores []DNStore
	proc     *process.Process

	idGen IDGenerator

	// interim incremental rowid
	rowId [6]uint32
	segId types.Uuid
	// use to cache table
	tableMap *sync.Map
	// use to cache database
	databaseMap *sync.Map
	// use to cache created table
	createMap *sync.Map
<<<<<<< HEAD
	// for deleted table
	//CORNER CASE
	//create table t1(a int);
	//begin;
	//drop table t1; // t1 does not exist
	//select * from t1; // can not access t1
	deletedTableMap *sync.Map
=======

	deletedBlocks *deletedBlocks
	// blkId -> Pos
	cnBlkId_Pos                     map[string]Pos
	blockId_raw_batch               map[string]*batch.Batch
	blockId_dn_delete_metaLoc_batch map[string][]*batch.Batch
}

type Pos struct {
	idx    int
	offset int64
}

// FIXME: The map inside this one will be accessed concurrently, using
// a mutex, not sure if there will be performance issues
type deletedBlocks struct {
	sync.RWMutex

	// used to store cn block's deleted rows
	// blockId => deletedOffsets
	offsets map[string][]int64
}

func (b *deletedBlocks) addDeletedBlocks(blockID string, offsets []int64) {
	b.Lock()
	defer b.Unlock()
	b.offsets[blockID] = append(b.offsets[blockID], offsets...)
}

func (b *deletedBlocks) getDeletedOffsetsByBlock(blockID string) []int64 {
	b.RLock()
	defer b.RUnlock()
	res := b.offsets[blockID]
	offsets := make([]int64, len(res))
	copy(offsets, res)
	return offsets
}

func (b *deletedBlocks) removeBlockDeletedInfos(ids []string) {
	b.Lock()
	defer b.Unlock()
	for _, id := range ids {
		delete(b.offsets, id)
	}
}

func (b *deletedBlocks) iter(fn func(string, []int64) bool) {
	b.RLock()
	defer b.RUnlock()
	for id, offsets := range b.offsets {
		if !fn(id, offsets) {
			return
		}
	}
}

func (txn *Transaction) PutCnBlockDeletes(blockId string, offsets []int64) {
	txn.deletedBlocks.addDeletedBlocks(blockId, offsets)
>>>>>>> 4d4150ae
}

// Entry represents a delete/insert
type Entry struct {
	typ          int
	tableId      uint64
	databaseId   uint64
	tableName    string
	databaseName string
	// blockName for s3 file
	fileName string
	// update or delete tuples
	bat       *batch.Batch
	dnStore   DNStore
	pkChkByDN int8
}

// txnDatabase represents an opened database in a transaction
type txnDatabase struct {
	databaseId        uint64
	databaseName      string
	databaseType      string
	databaseCreateSql string
	txn               *Transaction
}

type tableKey struct {
	accountId  uint32
	databaseId uint64
	tableId    uint64
	name       string
}

type databaseKey struct {
	accountId uint32
	id        uint64
	name      string
}

// txnTable represents an opened table in a transaction
type txnTable struct {
	tableId   uint64
	tableName string
	dnList    []int
	db        *txnDatabase
	//	insertExpr *plan.Expr
	defs              []engine.TableDef
	tableDef          *plan.TableDef
	idxs              []uint16
	_parts            []*PartitionState
	modifiedBlocks    [][]ModifyBlockMeta
	blockInfos        [][]catalog.BlockInfo
	blockInfosUpdated bool
	logtailUpdated    bool

	primaryIdx   int // -1 means no primary key
	clusterByIdx int // -1 means no clusterBy key
	viewdef      string
	comment      string
	partitioned  int8   //1 : the table has partitions ; 0 : no partition
	partition    string // the info about partitions when the table has partitions
	relKind      string
	createSql    string
	constraint   []byte

	// use for skip rows
	// snapshot for read
	writes []Entry
	// offset of the writes in workspace
	writesOffset int
	skipBlocks   map[types.Blockid]uint8

	// localState stores uncommitted data
	localState *PartitionState
	// this should be the statement id
	// but seems that we're not maintaining it at the moment
	localTS timestamp.Timestamp
	//rowid in mo_tables
	rowid types.Rowid
	//rowids in mo_columns
	rowids []types.Rowid
}

type column struct {
	accountId  uint32
	tableId    uint64
	databaseId uint64
	// column name
	name            string
	tableName       string
	databaseName    string
	typ             []byte
	typLen          int32
	num             int32
	comment         string
	notNull         int8
	hasDef          int8
	defaultExpr     []byte
	constraintType  string
	isClusterBy     int8
	isHidden        int8
	isAutoIncrement int8
	hasUpdate       int8
	updateExpr      []byte
}

type blockReader struct {
	blks       []*catalog.BlockInfo
	ctx        context.Context
	fs         fileservice.FileService
	ts         timestamp.Timestamp
	tableDef   *plan.TableDef
	primaryIdx int
	expr       *plan.Expr

	//used for prefetch
	infos           [][]*catalog.BlockInfo
	steps           []int
	currentStep     int
	prefetchColIdxs []uint16 //need to remove rowid

	// cached meta data.
	colIdxs        []uint16
	colTypes       []types.Type
	colNulls       []bool
	pkidxInColIdxs int
	pkName         string
	// binary search info
	init       bool
	canCompute bool
	searchFunc func(*vector.Vector) int
}

type blockMergeReader struct {
	sels     []int64
	blks     []ModifyBlockMeta
	ctx      context.Context
	fs       fileservice.FileService
	ts       timestamp.Timestamp
	tableDef *plan.TableDef

	// cached meta data.
	colIdxs  []uint16
	colTypes []types.Type
	colNulls []bool
}

type mergeReader struct {
	rds []engine.Reader
}

type emptyReader struct {
}

type BlockMeta struct {
	Rows    int64
	Info    catalog.BlockInfo
	Zonemap []Zonemap
}

func (a *BlockMeta) MarshalBinary() ([]byte, error) {
	return a.Marshal()
}

func (a *BlockMeta) UnmarshalBinary(data []byte) error {
	return a.Unmarshal(data)
}

type Zonemap [64]byte

func (z *Zonemap) ProtoSize() int {
	return 64
}

func (z *Zonemap) MarshalToSizedBuffer(data []byte) (int, error) {
	if len(data) < z.ProtoSize() {
		panic("invalid byte slice")
	}
	n := copy(data, z[:])
	return n, nil
}

func (z *Zonemap) MarshalTo(data []byte) (int, error) {
	size := z.ProtoSize()
	return z.MarshalToSizedBuffer(data[:size])
}

func (z *Zonemap) Marshal() ([]byte, error) {
	data := make([]byte, z.ProtoSize())
	n, err := z.MarshalToSizedBuffer(data)
	if err != nil {
		return nil, err
	}
	return data[:n], nil
}

func (z *Zonemap) Unmarshal(data []byte) error {
	if len(data) < z.ProtoSize() {
		panic("invalid byte slice")
	}
	copy(z[:], data)
	return nil
}

type ModifyBlockMeta struct {
	meta    catalog.BlockInfo
	deletes []int
}

type Columns []column

func (cols Columns) Len() int           { return len(cols) }
func (cols Columns) Swap(i, j int)      { cols[i], cols[j] = cols[j], cols[i] }
func (cols Columns) Less(i, j int) bool { return cols[i].num < cols[j].num }

func (a BlockMeta) Eq(b BlockMeta) bool {
	return a.Info.BlockID == b.Info.BlockID
}

type pkRange struct {
	isRange bool
	items   []int64
	ranges  []int64
}<|MERGE_RESOLUTION|>--- conflicted
+++ resolved
@@ -132,7 +132,6 @@
 	databaseMap *sync.Map
 	// use to cache created table
 	createMap *sync.Map
-<<<<<<< HEAD
 	// for deleted table
 	//CORNER CASE
 	//create table t1(a int);
@@ -140,7 +139,6 @@
 	//drop table t1; // t1 does not exist
 	//select * from t1; // can not access t1
 	deletedTableMap *sync.Map
-=======
 
 	deletedBlocks *deletedBlocks
 	// blkId -> Pos
@@ -199,7 +197,6 @@
 
 func (txn *Transaction) PutCnBlockDeletes(blockId string, offsets []int64) {
 	txn.deletedBlocks.addDeletedBlocks(blockId, offsets)
->>>>>>> 4d4150ae
 }
 
 // Entry represents a delete/insert
