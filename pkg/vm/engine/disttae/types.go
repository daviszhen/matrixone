--- conflicted
+++ resolved
@@ -225,14 +225,6 @@
 	dnList    []int
 	db        *txnDatabase
 	//	insertExpr *plan.Expr
-<<<<<<< HEAD
-	defs           []engine.TableDef
-	tableDef       *plan.TableDef
-	idxs           []uint16
-	parts          []*PartitionState
-	modifiedBlocks [][]ModifyBlockMeta
-	blockMetas     [][]BlockMeta
-=======
 	defs              []engine.TableDef
 	tableDef          *plan.TableDef
 	idxs              []uint16
@@ -241,7 +233,6 @@
 	blockInfos        [][]catalog.BlockInfo
 	blockInfosUpdated bool
 	logtailUpdated    bool
->>>>>>> 3c9c946d
 
 	primaryIdx   int // -1 means no primary key
 	clusterByIdx int // -1 means no clusterBy key
