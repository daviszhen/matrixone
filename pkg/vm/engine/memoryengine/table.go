// Copyright 2022 Matrix Origin
//
// Licensed under the Apache License, Version 2.0 (the "License");
// you may not use this file except in compliance with the License.
// You may obtain a copy of the License at
//
//      http://www.apache.org/licenses/LICENSE-2.0
//
// Unless required by applicable law or agreed to in writing, software
// distributed under the License is distributed on an "AS IS" BASIS,
// WITHOUT WARRANTIES OR CONDITIONS OF ANY KIND, either express or implied.
// See the License for the specific language governing permissions and
// limitations under the License.

package memoryengine

import (
	"context"
	"fmt"
	"strings"

	"github.com/matrixorigin/matrixone/pkg/catalog"
	"github.com/matrixorigin/matrixone/pkg/common/mpool"
	"github.com/matrixorigin/matrixone/pkg/container/batch"
	"github.com/matrixorigin/matrixone/pkg/container/types"
	"github.com/matrixorigin/matrixone/pkg/container/vector"
	"github.com/matrixorigin/matrixone/pkg/objectio"
	"github.com/matrixorigin/matrixone/pkg/pb/api"
	"github.com/matrixorigin/matrixone/pkg/pb/plan"
	pb "github.com/matrixorigin/matrixone/pkg/pb/statsinfo"
	plan2 "github.com/matrixorigin/matrixone/pkg/sql/plan"
	"github.com/matrixorigin/matrixone/pkg/sql/util"
	"github.com/matrixorigin/matrixone/pkg/txn/client"
	"github.com/matrixorigin/matrixone/pkg/vm/engine"
)

type Table struct {
	id           ID
	engine       *Engine
	txnOperator  client.TxnOperator
	databaseName string
	tableName    string
}

var _ engine.Relation = new(Table)

<<<<<<< HEAD
func (t *Table) CollectChanges(from, to types.TS) (engine.ChangesHandle, error) {
	//TODO implement me
	panic("implement me")
}

=======
func (t *Table) CollectChanges(_ context.Context, from, to types.TS, _ *mpool.MPool) (engine.ChangesHandle, error) {
	panic("not support")
}
>>>>>>> a4509ea6
func (t *Table) Stats(ctx context.Context, sync bool) (*pb.StatsInfo, error) {
	return nil, nil
}

func (t *Table) Rows(ctx context.Context) (uint64, error) {
	resps, err := DoTxnRequest[TableStatsResp](
		ctx,
		t.txnOperator,
		true,
		t.engine.anyShard,
		OpTableStats,
		&TableStatsReq{
			TableID: t.id,
		},
	)
	if err != nil {
		return 0, err
	}
	resp := resps[0]
	return uint64(resp.Rows), err
}

func (t *Table) Size(ctx context.Context, columnName string) (uint64, error) {
	return 1, nil
}

func (t *Table) AddTableDef(ctx context.Context, def engine.TableDef) error {

	_, err := DoTxnRequest[AddTableDefResp](
		ctx,
		t.txnOperator,
		false,
		t.engine.allShards,
		OpAddTableDef,
		&AddTableDefReq{
			TableID:      t.id,
			Def:          def.ToPBVersion(),
			DatabaseName: t.databaseName,
			TableName:    t.tableName,
		},
	)
	if err != nil {
		return err
	}

	return nil
}

func (t *Table) DelTableDef(ctx context.Context, def engine.TableDef) error {

	_, err := DoTxnRequest[DelTableDefResp](
		ctx,
		t.txnOperator,
		false,
		t.engine.allShards,
		OpDelTableDef,
		&DelTableDefReq{
			TableID:      t.id,
			DatabaseName: t.databaseName,
			TableName:    t.tableName,
			Def:          def.ToPBVersion(),
		},
	)
	if err != nil {
		return err
	}

	return nil
}

func (t *Table) Delete(ctx context.Context, bat *batch.Batch, colName string) error {
	if bat == nil {
		return nil
	}
	vec := bat.Vecs[0]
	shards, err := t.engine.shardPolicy.Vector(
		ctx,
		t.id,
		t.TableDefs,
		colName,
		vec,
		getTNServices(t.engine.cluster),
	)
	if err != nil {
		return err
	}

	for _, shard := range shards {
		_, err := DoTxnRequest[DeleteResp](
			ctx,
			t.txnOperator,
			false,
			thisShard(shard.Shard),
			OpDelete,
			&DeleteReq{
				TableID:      t.id,
				DatabaseName: t.databaseName,
				TableName:    t.tableName,
				ColumnName:   colName,
				Vector:       shard.Vector,
			},
		)
		if err != nil {
			return err
		}
	}

	return nil
}

func (*Table) GetHideKey() *engine.Attribute {
	return nil
}

func (*Table) GetPriKeyOrHideKey() ([]engine.Attribute, bool) {
	return nil, false
}

func (t *Table) GetPrimaryKeys(ctx context.Context) ([]*engine.Attribute, error) {

	resps, err := DoTxnRequest[GetPrimaryKeysResp](
		ctx,
		t.txnOperator,
		true,
		t.engine.anyShard,
		OpGetPrimaryKeys,
		&GetPrimaryKeysReq{
			TableID: t.id,
		},
	)
	if err != nil {
		return nil, err
	}

	resp := resps[0]

	// convert from []engine.Attribute  to []*engine.Attribute
	attrs := make([]*engine.Attribute, 0, len(resp.Attrs))
	for i := 0; i < len(resp.Attrs); i++ {
		attrs = append(attrs, &resp.Attrs[i])
	}

	return attrs, nil
}

func (t *Table) TableColumns(ctx context.Context) ([]*engine.Attribute, error) {

	resps, err := DoTxnRequest[GetTableColumnsResp](
		ctx,
		t.txnOperator,
		true,
		t.engine.anyShard,
		OpGetTableColumns,
		&GetTableColumnsReq{
			TableID: t.id,
		},
	)
	if err != nil {
		return nil, err
	}

	resp := resps[0]

	// convert from []engine.Attribute  to []*engine.Attribute
	attrs := make([]*engine.Attribute, 0, len(resp.Attrs))
	for i := 0; i < len(resp.Attrs); i++ {
		attrs = append(attrs, &resp.Attrs[i])
	}

	return attrs, nil
}

func (t *Table) TableDefs(ctx context.Context) ([]engine.TableDef, error) {

	resps, err := DoTxnRequest[GetTableDefsResp](
		ctx,
		t.txnOperator,
		true,
		t.engine.anyShard,
		OpGetTableDefs,
		&GetTableDefsReq{
			TableID: t.id,
		},
	)
	if err != nil {
		return nil, err
	}

	resp := resps[0]

	// convert from PB version to interface version
	defs := make([]engine.TableDef, 0, len(resp.Defs))
	for i := 0; i < len(resp.Defs); i++ {
		defs = append(defs, resp.Defs[i].FromPBVersion())
	}

	return defs, nil
}

func (t *Table) CopyTableDef(ctx context.Context) *plan.TableDef {
	return t.GetTableDef(ctx)
}
func (t *Table) GetTableDef(ctx context.Context) *plan.TableDef {
	engineDefs, err := t.TableDefs(ctx)
	if err != nil {
		return nil
	}

	var clusterByDef *plan2.ClusterByDef
	var cols []*plan2.ColDef
	var schemaVersion uint32
	var defs []*plan2.TableDefType
	var properties []*plan2.Property
	var TableType, Createsql string
	var partitionInfo *plan2.PartitionByDef
	var viewSql *plan2.ViewDef
	var foreignKeys []*plan2.ForeignKeyDef
	var primarykey *plan2.PrimaryKeyDef
	var indexes []*plan2.IndexDef
	var refChildTbls []uint64

	for _, def := range engineDefs {
		if attr, ok := def.(*engine.AttributeDef); ok {
			col := &plan2.ColDef{
				ColId:      attr.Attr.ID,
				Name:       strings.ToLower(attr.Attr.Name),
				OriginName: attr.Attr.Name,
				Typ: plan2.Type{
					Id:          int32(attr.Attr.Type.Oid),
					Width:       attr.Attr.Type.Width,
					Scale:       attr.Attr.Type.Scale,
					AutoIncr:    attr.Attr.AutoIncrement,
					Table:       t.tableName,
					NotNullable: attr.Attr.Default != nil && !attr.Attr.Default.NullAbility,
					Enumvalues:  attr.Attr.EnumVlaues,
				},
				Primary:   attr.Attr.Primary,
				Default:   attr.Attr.Default,
				OnUpdate:  attr.Attr.OnUpdate,
				Comment:   attr.Attr.Comment,
				ClusterBy: attr.Attr.ClusterBy,
				Hidden:    attr.Attr.IsHidden,
				Seqnum:    uint32(attr.Attr.Seqnum),
			}
			if attr.Attr.ClusterBy {
				clusterByDef = &plan.ClusterByDef{
					Name: attr.Attr.Name,
				}
			}
			cols = append(cols, col)
		} else if pro, ok := def.(*engine.PropertiesDef); ok {
			for _, p := range pro.Properties {
				switch p.Key {
				case catalog.SystemRelAttr_Kind:
					TableType = p.Value
				case catalog.SystemRelAttr_CreateSQL:
					Createsql = p.Value
				default:
				}
				properties = append(properties, &plan2.Property{
					Key:   p.Key,
					Value: p.Value,
				})
			}
		} else if viewDef, ok := def.(*engine.ViewDef); ok {
			viewSql = &plan2.ViewDef{
				View: viewDef.View,
			}
		} else if c, ok := def.(*engine.ConstraintDef); ok {
			for _, ct := range c.Cts {
				switch k := ct.(type) {
				case *engine.IndexDef:
					indexes = k.Indexes
				case *engine.ForeignKeyDef:
					foreignKeys = k.Fkeys
				case *engine.RefChildTableDef:
					refChildTbls = k.Tables
				case *engine.PrimaryKeyDef:
					primarykey = k.Pkey
				case *engine.StreamConfigsDef:
					properties = append(properties, k.Configs...)
				}
			}
		} else if commnetDef, ok := def.(*engine.CommentDef); ok {
			properties = append(properties, &plan2.Property{
				Key:   catalog.SystemRelAttr_Comment,
				Value: commnetDef.Comment,
			})
		} else if partitionDef, ok := def.(*engine.PartitionDef); ok {
			if partitionDef.Partitioned > 0 {
				p := &plan2.PartitionByDef{}
				err = p.UnMarshalPartitionInfo(([]byte)(partitionDef.Partition))
				if err != nil {
					panic(fmt.Sprintf("cannot unmarshal partition metadata information: %s", err))
				}
				partitionInfo = p
			}
		} else if v, ok := def.(*engine.VersionDef); ok {
			schemaVersion = v.Version
		}
	}
	if len(properties) > 0 {
		defs = append(defs, &plan2.TableDefType{
			Def: &plan2.TableDef_DefType_Properties{
				Properties: &plan2.PropertiesDef{
					Properties: properties,
				},
			},
		})
	}

	if primarykey != nil && primarykey.PkeyColName == catalog.CPrimaryKeyColName {
		primarykey.CompPkeyCol = plan2.GetColDefFromTable(cols, catalog.CPrimaryKeyColName)
	}
	if clusterByDef != nil && util.JudgeIsCompositeClusterByColumn(clusterByDef.Name) {
		clusterByDef.CompCbkeyCol = plan2.GetColDefFromTable(cols, clusterByDef.Name)
	}
	rowIdCol := plan2.MakeRowIdColDef()
	cols = append(cols, rowIdCol)

	tableDef := &plan2.TableDef{
		TblId:        t.GetTableID(ctx),
		Name:         t.tableName,
		Cols:         cols,
		Defs:         defs,
		TableType:    TableType,
		Createsql:    Createsql,
		Pkey:         primarykey,
		ViewSql:      viewSql,
		Partition:    partitionInfo,
		Fkeys:        foreignKeys,
		RefChildTbls: refChildTbls,
		ClusterBy:    clusterByDef,
		Indexes:      indexes,
		Version:      schemaVersion,
		IsTemporary:  t.GetEngineType() == engine.Memory,
		DbName:       t.databaseName,
	}
	return tableDef
}

//func (t *Table) Truncate(ctx context.Context) (uint64, error) {
//
//	resps, err := DoTxnRequest[TruncateResp](
//		ctx,
//		t.txnOperator,
//		false,
//		t.engine.allShards,
//		OpTruncate,
//		&TruncateReq{
//			TableID:      t.id,
//			DatabaseName: t.databaseName,
//			TableName:    t.tableName,
//		},
//	)
//	if err != nil {
//		return 0, err
//	}
//
//	var affectedRows int64
//	for _, resp := range resps {
//		affectedRows += resp.AffectedRows
//	}
//
//	return uint64(affectedRows), nil
//}

func (t *Table) UpdateConstraint(context.Context, *engine.ConstraintDef) error {
	// implement me
	return nil
}

func (t *Table) AlterTable(ctx context.Context, c *engine.ConstraintDef, reqs []*api.AlterTableReq) error {
	// implement me
	return nil
}

func (t *Table) TableRenameInTxn(ctx context.Context, constraint [][]byte) error {
	// implement me
	return nil
}

func (t *Table) Update(ctx context.Context, data *batch.Batch) error {
	data.SetRowCount(data.RowCount())
	shards, err := t.engine.shardPolicy.Batch(
		ctx,
		t.id,
		t.TableDefs,
		data,
		getTNServices(t.engine.cluster),
	)
	if err != nil {
		return err
	}

	for _, shard := range shards {
		_, err := DoTxnRequest[UpdateResp](
			ctx,
			t.txnOperator,
			false,
			thisShard(shard.Shard),
			OpUpdate,
			&UpdateReq{
				TableID:      t.id,
				DatabaseName: t.databaseName,
				TableName:    t.tableName,
				Batch:        shard.Batch,
			},
		)
		if err != nil {
			return err
		}
	}

	return nil
}

func (t *Table) Write(ctx context.Context, data *batch.Batch) error {
	data.SetRowCount(data.RowCount())
	shards, err := t.engine.shardPolicy.Batch(
		ctx,
		t.id,
		t.TableDefs,
		data,
		getTNServices(t.engine.cluster),
	)
	if err != nil {
		return err
	}

	for _, shard := range shards {
		_, err := DoTxnRequest[WriteResp](
			ctx,
			t.txnOperator,
			false,
			thisShard(shard.Shard),
			OpWrite,
			&WriteReq{
				TableID:      t.id,
				DatabaseName: t.databaseName,
				TableName:    t.tableName,
				Batch:        shard.Batch,
			},
		)
		if err != nil {
			return err
		}
	}

	return nil
}

func (t *Table) GetHideKeys(ctx context.Context) ([]*engine.Attribute, error) {
	resps, err := DoTxnRequest[GetHiddenKeysResp](
		ctx,
		t.txnOperator,
		true,
		t.engine.anyShard,
		OpGetHiddenKeys,
		&GetHiddenKeysReq{
			TableID: t.id,
		},
	)
	if err != nil {
		return nil, err
	}

	resp := resps[0]

	// convert from []engine.Attribute  to []*engine.Attribute
	attrs := make([]*engine.Attribute, 0, len(resp.Attrs))
	for i := 0; i < len(resp.Attrs); i++ {
		attrs = append(attrs, &resp.Attrs[i])
	}

	return attrs, nil
}

func (t *Table) GetTableID(ctx context.Context) uint64 {
	return uint64(t.id)
}

// GetTableName implements the engine.Relation interface.
func (t *Table) GetTableName() string {
	return t.tableName
}

func (t *Table) GetDBID(ctx context.Context) uint64 {
	return 0
}

func (t *Table) MaxAndMinValues(ctx context.Context) ([][2]any, []uint8, error) {
	return nil, nil, nil
}

func (t *Table) GetColumMetadataScanInfo(ctx context.Context, name string) ([]*plan.MetadataScanInfo, error) {
	return nil, nil
}

func (t *Table) PrimaryKeysMayBeModified(ctx context.Context, from types.TS, to types.TS, keyVector *vector.Vector) (bool, error) {
	return true, nil
}

func (t *Table) ApproxObjectsNum(ctx context.Context) int {
	return 0
}

func (t *Table) MergeObjects(ctx context.Context, objstats []objectio.ObjectStats, targetObjSize uint32) (*api.MergeCommitEntry, error) {
	return nil, nil
}

func (t *Table) GetNonAppendableObjectStats(ctx context.Context) ([]objectio.ObjectStats, error) {
	return nil, nil
}<|MERGE_RESOLUTION|>--- conflicted
+++ resolved
@@ -44,17 +44,10 @@
 
 var _ engine.Relation = new(Table)
 
-<<<<<<< HEAD
-func (t *Table) CollectChanges(from, to types.TS) (engine.ChangesHandle, error) {
-	//TODO implement me
-	panic("implement me")
-}
-
-=======
 func (t *Table) CollectChanges(_ context.Context, from, to types.TS, _ *mpool.MPool) (engine.ChangesHandle, error) {
 	panic("not support")
 }
->>>>>>> a4509ea6
+
 func (t *Table) Stats(ctx context.Context, sync bool) (*pb.StatsInfo, error) {
 	return nil, nil
 }
