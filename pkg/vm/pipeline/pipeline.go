// Copyright 2021 Matrix Origin
//
// Licensed under the Apache License, Version 2.0 (the "License");
// you may not use this file except in compliance with the License.
// You may obtain a copy of the License at
//
//      http://www.apache.org/licenses/LICENSE-2.0
//
// Unless required by applicable law or agreed to in writing, software
// distributed under the License is distributed on an "AS IS" BASIS,
// WITHOUT WARRANTIES OR CONDITIONS OF ANY KIND, either express or implied.
// See the License for the specific language governing permissions and
// limitations under the License.

package pipeline

import (
	"bytes"
<<<<<<< HEAD

=======
>>>>>>> cd811cb5
	"github.com/matrixorigin/matrixone/pkg/container/batch"
	"github.com/matrixorigin/matrixone/pkg/sql/colexec/connector"
	"github.com/matrixorigin/matrixone/pkg/vm"
	"github.com/matrixorigin/matrixone/pkg/vm/engine"
	"github.com/matrixorigin/matrixone/pkg/vm/process"
)

func New(cs []uint64, attrs []string, ins vm.Instructions) *Pipeline {
	return &Pipeline{
		refCnts:      cs,
		instructions: ins,
		attrs:        attrs,
	}
}

func NewMerge(ins vm.Instructions) *Pipeline {
	return &Pipeline{
		instructions: ins,
	}
}

func (p *Pipeline) String() string {
	var buf bytes.Buffer

	vm.String(p.instructions, &buf)
	return buf.String()
}

func (p *Pipeline) Run(r engine.Reader, proc *process.Process) (bool, error) {
	var end bool // exist flag
	var err error
	var bat *batch.Batch

	defer func() {
		if err != nil {
			for i, in := range p.instructions {
				if in.Op == vm.Connector {
					arg := p.instructions[i].Arg.(*connector.Argument)
					arg.Reg.Ch <- nil
					break
				}
			}
		} else {
			proc.Reg.InputBatch = nil
			vm.Run(p.instructions, proc)
		}
	}()
	if err = vm.Prepare(p.instructions, proc); err != nil {
		return false, err
	}
	for {
<<<<<<< HEAD
		// read data from storage engine
		if bat, err = r.Read(p.refCnts, p.attrs); err != nil {
			return false, err
		}
		// processing the batch according to the instructions
		proc.Reg.InputBatch = bat
		if end, err = vm.Run(p.instructions, proc); err != nil || end { // end is true means pipeline successfully completed
			return end, err
		}
=======
		//fmt.Printf("---batch---%p\n", bat)
		// read data from storage engine
		if bat, err = r.Read(p.refCnts, p.attrs); err != nil {
			//fmt.Printf("r.Read %v\n", err)
			return false, err
		}
		//fmt.Printf("+++batch+++%p\n", bat)
		// processing the batch according to the instructions
		proc.Reg.InputBatch = bat
		if end, err = vm.Run(p.instructions, proc); err != nil || end { // end is true means pipeline successfully completed
			//fmt.Printf("vm.Run end %v err %v\n", end, err)
			return end, err
		}
		//fmt.Printf("===batch===%p\n", bat)
>>>>>>> cd811cb5
	}
}

func (p *Pipeline) RunMerge(proc *process.Process) (bool, error) {
	var end bool
	var err error

	defer func() {
		if err != nil {
			for i, in := range p.instructions {
				if in.Op == vm.Connector {
					arg := p.instructions[i].Arg.(*connector.Argument)
					arg.Reg.Ch <- nil
					break
				}
			}
		} else {
			proc.Reg.InputBatch = nil
			vm.Run(p.instructions, proc)
		}
		proc.Cancel()
	}()
	if err := vm.Prepare(p.instructions, proc); err != nil {
		return false, err
	}
	for {
		proc.Reg.InputBatch = nil
		if end, err = vm.Run(p.instructions, proc); err != nil || end {
			return end, err
		}
	}
}<|MERGE_RESOLUTION|>--- conflicted
+++ resolved
@@ -16,10 +16,7 @@
 
 import (
 	"bytes"
-<<<<<<< HEAD
 
-=======
->>>>>>> cd811cb5
 	"github.com/matrixorigin/matrixone/pkg/container/batch"
 	"github.com/matrixorigin/matrixone/pkg/sql/colexec/connector"
 	"github.com/matrixorigin/matrixone/pkg/vm"
@@ -71,32 +68,13 @@
 		return false, err
 	}
 	for {
-<<<<<<< HEAD
-		// read data from storage engine
 		if bat, err = r.Read(p.refCnts, p.attrs); err != nil {
 			return false, err
 		}
-		// processing the batch according to the instructions
 		proc.Reg.InputBatch = bat
 		if end, err = vm.Run(p.instructions, proc); err != nil || end { // end is true means pipeline successfully completed
 			return end, err
 		}
-=======
-		//fmt.Printf("---batch---%p\n", bat)
-		// read data from storage engine
-		if bat, err = r.Read(p.refCnts, p.attrs); err != nil {
-			//fmt.Printf("r.Read %v\n", err)
-			return false, err
-		}
-		//fmt.Printf("+++batch+++%p\n", bat)
-		// processing the batch according to the instructions
-		proc.Reg.InputBatch = bat
-		if end, err = vm.Run(p.instructions, proc); err != nil || end { // end is true means pipeline successfully completed
-			//fmt.Printf("vm.Run end %v err %v\n", end, err)
-			return end, err
-		}
-		//fmt.Printf("===batch===%p\n", bat)
->>>>>>> cd811cb5
 	}
 }
 
