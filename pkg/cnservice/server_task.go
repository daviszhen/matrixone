--- conflicted
+++ resolved
@@ -297,7 +297,7 @@
 			return err
 		},
 	)
-<<<<<<< HEAD
+
 	s.task.runner.RegisterExecutor(task.TaskCode_InitCdc,
 		frontend.RegisterCdcExecutor(
 			s.logger,
@@ -310,7 +310,7 @@
 			s.storeEngine,
 			s.distributeTaeMp,
 		))
-=======
+
 	s.task.runner.RegisterExecutor(task.TaskCode_Retention, func(ctx context.Context, task task.Task) error {
 		iExec := ieFactory()
 		accounts := querySql(ctx, 0, iExec, "select account_id from mo_catalog.mo_account;")
@@ -379,5 +379,4 @@
 	ctx, cancel := context.WithTimeout(defines.AttachAccount(ctx, accountID, 0, 0), 10*time.Second)
 	defer cancel()
 	return iExec.Query(ctx, sql, ie.NewOptsBuilder().Internal(true).Finish())
->>>>>>> a4509ea6
 }