// Copyright 2021 - 2022 Matrix Origin
//
// Licensed under the Apache License, Version 2.0 (the "License");
// you may not use this file except in compliance with the License.
// You may obtain a copy of the License at
//
//      http://www.apache.org/licenses/LICENSE-2.0
//
// Unless required by applicable law or agreed to in writing, software
// distributed under the License is distributed on an "AS IS" BASIS,
// WITHOUT WARRANTIES OR CONDITIONS OF ANY KIND, either express or implied.
// See the License for the specific language governing permissions and
// limitations under the License.

package plan

import (
	"context"
	"encoding/json"
	"fmt"
	"strconv"
	"strings"

	"github.com/matrixorigin/matrixone/pkg/catalog"
	"github.com/matrixorigin/matrixone/pkg/common/moerr"
	"github.com/matrixorigin/matrixone/pkg/container/types"
	"github.com/matrixorigin/matrixone/pkg/defines"
	"github.com/matrixorigin/matrixone/pkg/pb/plan"
	"github.com/matrixorigin/matrixone/pkg/sql/parsers/dialect"
	"github.com/matrixorigin/matrixone/pkg/sql/parsers/tree"
	"github.com/matrixorigin/matrixone/pkg/sql/util"
	mokafka "github.com/matrixorigin/matrixone/pkg/stream/adapter/kafka"
)

func genDynamicTableDef(ctx CompilerContext, stmt *tree.Select) (*plan.TableDef, error) {
	var tableDef plan.TableDef

	// check view statement
	var stmtPlan *Plan
	var err error
	switch s := stmt.Select.(type) {
	case *tree.ParenSelect:
		stmtPlan, err = runBuildSelectByBinder(plan.Query_SELECT, ctx, s.Select, false)
		if err != nil {
			return nil, err
		}
	default:
		stmtPlan, err = runBuildSelectByBinder(plan.Query_SELECT, ctx, stmt, false)
		if err != nil {
			return nil, err
		}
	}

	query := stmtPlan.GetQuery()
	cols := make([]*plan.ColDef, len(query.Nodes[query.Steps[len(query.Steps)-1]].ProjectList))
	for idx, expr := range query.Nodes[query.Steps[len(query.Steps)-1]].ProjectList {
		cols[idx] = &plan.ColDef{
			Name: strings.ToLower(query.Headings[idx]),
			Alg:  plan.CompressType_Lz4,
			Typ:  expr.Typ,
			Default: &plan.Default{
				NullAbility:  !expr.Typ.NotNullable,
				Expr:         nil,
				OriginString: "",
			},
		}
	}
	tableDef.Cols = cols

	viewData, err := json.Marshal(ViewData{
		Stmt:            ctx.GetRootSql(),
		DefaultDatabase: ctx.DefaultDatabase(),
	})
	if err != nil {
		return nil, err
	}
	tableDef.ViewSql = &plan.ViewDef{
		View: string(viewData),
	}
	properties := []*plan.Property{
		{
			Key:   catalog.SystemRelAttr_CreateSQL,
			Value: ctx.GetRootSql(),
		},
	}
	tableDef.Defs = append(tableDef.Defs, &plan.TableDef_DefType{
		Def: &plan.TableDef_DefType_Properties{
			Properties: &plan.PropertiesDef{
				Properties: properties,
			},
		},
	})

	return &tableDef, nil
}

func genViewTableDef(ctx CompilerContext, stmt *tree.Select) (*plan.TableDef, error) {
	var tableDef plan.TableDef

	// check view statement
	var stmtPlan *Plan
	var err error
	switch s := stmt.Select.(type) {
	case *tree.ParenSelect:
		stmtPlan, err = runBuildSelectByBinder(plan.Query_SELECT, ctx, s.Select, false)
		if err != nil {
			return nil, err
		}
	default:
		stmtPlan, err = runBuildSelectByBinder(plan.Query_SELECT, ctx, stmt, false)
		if err != nil {
			return nil, err
		}
	}

	query := stmtPlan.GetQuery()
	cols := make([]*plan.ColDef, len(query.Nodes[query.Steps[len(query.Steps)-1]].ProjectList))
	for idx, expr := range query.Nodes[query.Steps[len(query.Steps)-1]].ProjectList {
		cols[idx] = &plan.ColDef{
			Name: strings.ToLower(query.Headings[idx]),
			Alg:  plan.CompressType_Lz4,
			Typ:  expr.Typ,
			Default: &plan.Default{
				NullAbility:  !expr.Typ.NotNullable,
				Expr:         nil,
				OriginString: "",
			},
		}
	}
	tableDef.Cols = cols

	// Check alter and change the viewsql.
	viewSql := ctx.GetRootSql()
	if len(viewSql) != 0 {
		if viewSql[0] == 'A' {
			viewSql = strings.Replace(viewSql, "ALTER", "CREATE", 1)
		}
		if viewSql[0] == 'a' {
			viewSql = strings.Replace(viewSql, "alter", "create", 1)
		}
	}

	viewData, err := json.Marshal(ViewData{
		Stmt:            viewSql,
		DefaultDatabase: ctx.DefaultDatabase(),
	})
	if err != nil {
		return nil, err
	}
	tableDef.ViewSql = &plan.ViewDef{
		View: string(viewData),
	}
	properties := []*plan.Property{
		{
			Key:   catalog.SystemRelAttr_Kind,
			Value: catalog.SystemViewRel,
		},
		{
			Key:   catalog.SystemRelAttr_CreateSQL,
			Value: ctx.GetRootSql(),
		},
	}
	tableDef.Defs = append(tableDef.Defs, &plan.TableDef_DefType{
		Def: &plan.TableDef_DefType_Properties{
			Properties: &plan.PropertiesDef{
				Properties: properties,
			},
		},
	})

	return &tableDef, nil
}

func buildCreateSource(stmt *tree.CreateSource, ctx CompilerContext) (*Plan, error) {
	streamName := string(stmt.SourceName.ObjectName)
	createStream := &plan.CreateTable{
		IfNotExists: stmt.IfNotExists,
		TableDef: &TableDef{
			TableType: catalog.SystemSourceRel,
			Name:      streamName,
		},
	}
	if len(stmt.SourceName.SchemaName) == 0 {
		createStream.Database = ctx.DefaultDatabase()
	} else {
		createStream.Database = string(stmt.SourceName.SchemaName)
	}

	if sub, err := ctx.GetSubscriptionMeta(createStream.Database); err != nil {
		return nil, err
	} else if sub != nil {
		return nil, moerr.NewInternalError(ctx.GetContext(), "cannot create stream in subscription database")
	}

	if err := buildSourceDefs(stmt, ctx, createStream); err != nil {
		return nil, err
	}

	var properties []*plan.Property
	properties = append(properties, &plan.Property{
		Key:   catalog.SystemRelAttr_Kind,
		Value: catalog.SystemSourceRel,
	})
	configs := make(map[string]interface{})
	for _, option := range stmt.Options {
		switch opt := option.(type) {
		case *tree.CreateSourceWithOption:
			key := strings.ToLower(string(opt.Key))
			val := opt.Val.(*tree.NumVal).OrigString()
			properties = append(properties, &plan.Property{
				Key:   key,
				Value: val,
			})
			configs[key] = val
		}
	}
	if err := mokafka.ValidateConfig(context.Background(), configs, mokafka.NewKafkaAdapter); err != nil {
		return nil, err
	}
	createStream.TableDef.Defs = append(createStream.TableDef.Defs, &plan.TableDef_DefType{
		Def: &plan.TableDef_DefType_Properties{
			Properties: &plan.PropertiesDef{
				Properties: properties,
			},
		},
	})
	return &Plan{
		Plan: &plan.Plan_Ddl{
			Ddl: &plan.DataDefinition{
				DdlType: plan.DataDefinition_CREATE_TABLE,
				Definition: &plan.DataDefinition_CreateTable{
					CreateTable: createStream,
				},
			},
		},
	}, nil
}

func buildSourceDefs(stmt *tree.CreateSource, ctx CompilerContext, createStream *plan.CreateTable) error {
	colMap := make(map[string]*ColDef)
	for _, item := range stmt.Defs {
		switch def := item.(type) {
		case *tree.ColumnTableDef:
			colName := def.Name.Parts[0]
			if _, ok := colMap[colName]; ok {
				return moerr.NewInvalidInput(ctx.GetContext(), "duplicate column name: %s", colName)
			}
			colType, err := getTypeFromAst(ctx.GetContext(), def.Type)
			if err != nil {
				return err
			}
			if colType.Id == int32(types.T_char) || colType.Id == int32(types.T_varchar) ||
				colType.Id == int32(types.T_binary) || colType.Id == int32(types.T_varbinary) {
				if colType.GetWidth() > types.MaxStringSize {
					return moerr.NewInvalidInput(ctx.GetContext(), "string width (%d) is too long", colType.GetWidth())
				}
			}
			col := &ColDef{
				Name: colName,
				Alg:  plan.CompressType_Lz4,
				Typ:  colType,
			}
			colMap[colName] = col
			for _, attr := range def.Attributes {
				switch a := attr.(type) {
				case *tree.AttributeKey:
					col.Primary = true
				case *tree.AttributeHeader:
					col.Header = a.Key
				case *tree.AttributeHeaders:
					col.Headers = true
				}
			}
			createStream.TableDef.Cols = append(createStream.TableDef.Cols, col)
		case *tree.CreateSourceWithOption:
		default:
			return moerr.NewNYI(ctx.GetContext(), "stream def: '%v'", def)
		}
	}
	return nil
}

func buildCreateView(stmt *tree.CreateView, ctx CompilerContext) (*Plan, error) {
	viewName := stmt.Name.ObjectName
	createTable := &plan.CreateTable{
		Replace:     stmt.Replace,
		IfNotExists: stmt.IfNotExists,
		TableDef: &TableDef{
			Name: string(viewName),
		},
	}

	// get database name
	if len(stmt.Name.SchemaName) == 0 {
		createTable.Database = ""
	} else {
		createTable.Database = string(stmt.Name.SchemaName)
	}
	if len(createTable.Database) == 0 {
		createTable.Database = ctx.DefaultDatabase()
	}
	if sub, err := ctx.GetSubscriptionMeta(createTable.Database); err != nil {
		return nil, err
	} else if sub != nil {
		return nil, moerr.NewInternalError(ctx.GetContext(), "cannot create view in subscription database")
	}

	tableDef, err := genViewTableDef(ctx, stmt.AsSource)
	if err != nil {
		return nil, err
	}

	createTable.TableDef.Cols = tableDef.Cols
	createTable.TableDef.ViewSql = tableDef.ViewSql
	createTable.TableDef.Defs = tableDef.Defs

	return &Plan{
		Plan: &plan.Plan_Ddl{
			Ddl: &plan.DataDefinition{
				DdlType: plan.DataDefinition_CREATE_TABLE,
				Definition: &plan.DataDefinition_CreateTable{
					CreateTable: createTable,
				},
			},
		},
	}, nil
}

func buildSequenceTableDef(stmt *tree.CreateSequence, ctx CompilerContext, cs *plan.CreateSequence) error {
	// Sequence table got 1 row and 7 col
	// sequence_value, maxvalue,minvalue,startvalue,increment,cycleornot,iscalled.
	cols := make([]*plan.ColDef, len(Sequence_cols_name))

	typ, err := getTypeFromAst(ctx.GetContext(), stmt.Type)
	if err != nil {
		return err
	}
	for i := range cols {
		if i == 4 {
			break
		}
		cols[i] = &plan.ColDef{
			Name: Sequence_cols_name[i],
			Alg:  plan.CompressType_Lz4,
			Typ:  typ,
			Default: &plan.Default{
				NullAbility:  true,
				Expr:         nil,
				OriginString: "",
			},
		}
	}
	cols[4] = &plan.ColDef{
		Name: Sequence_cols_name[4],
		Alg:  plan.CompressType_Lz4,
		Typ: &plan.Type{
			Id:    int32(types.T_int64),
			Width: 0,
			Scale: 0,
		},
		Primary: true,
		Default: &plan.Default{
			NullAbility:  true,
			Expr:         nil,
			OriginString: "",
		},
	}
	cs.TableDef.Pkey = &PrimaryKeyDef{
		Names:       []string{Sequence_cols_name[4]},
		PkeyColName: Sequence_cols_name[4],
	}
	for i := 5; i <= 6; i++ {
		cols[i] = &plan.ColDef{
			Name: Sequence_cols_name[i],
			Alg:  plan.CompressType_Lz4,
			Typ: &plan.Type{
				Id:    int32(types.T_bool),
				Width: 0,
				Scale: 0,
			},
			Default: &plan.Default{
				NullAbility:  true,
				Expr:         nil,
				OriginString: "",
			},
		}
	}

	cs.TableDef.Cols = cols

	properties := []*plan.Property{
		{
			Key:   catalog.SystemRelAttr_Kind,
			Value: catalog.SystemSequenceRel,
		},
		{
			Key:   catalog.SystemRelAttr_CreateSQL,
			Value: ctx.GetRootSql(),
		},
	}

	cs.TableDef.Defs = append(cs.TableDef.Defs, &plan.TableDef_DefType{
		Def: &plan.TableDef_DefType_Properties{
			Properties: &plan.PropertiesDef{
				Properties: properties,
			},
		},
	})
	return nil
}

func buildAlterSequenceTableDef(stmt *tree.AlterSequence, ctx CompilerContext, as *plan.AlterSequence) error {
	// Sequence table got 1 row and 7 col
	// sequence_value, maxvalue,minvalue,startvalue,increment,cycleornot,iscalled.
	cols := make([]*plan.ColDef, len(Sequence_cols_name))

	var typ *plan.Type
	var err error
	if stmt.Type == nil {
		_, tableDef := ctx.Resolve(as.GetDatabase(), as.TableDef.Name)
		if tableDef == nil {
			return moerr.NewInvalidInput(ctx.GetContext(), "no such sequence %s", as.TableDef.Name)
		} else {
			typ = tableDef.Cols[0].GetTyp()
		}
	} else {
		typ, err = getTypeFromAst(ctx.GetContext(), stmt.Type.Type)
		if err != nil {
			return err
		}
	}

	for i := range cols {
		if i == 4 {
			break
		}
		cols[i] = &plan.ColDef{
			Name: Sequence_cols_name[i],
			Alg:  plan.CompressType_Lz4,
			Typ:  typ,
			Default: &plan.Default{
				NullAbility:  true,
				Expr:         nil,
				OriginString: "",
			},
		}
	}
	cols[4] = &plan.ColDef{
		Name: Sequence_cols_name[4],
		Alg:  plan.CompressType_Lz4,
		Typ: &plan.Type{
			Id:    int32(types.T_int64),
			Width: 0,
			Scale: 0,
		},
		Primary: true,
		Default: &plan.Default{
			NullAbility:  true,
			Expr:         nil,
			OriginString: "",
		},
	}
	as.TableDef.Pkey = &PrimaryKeyDef{
		Names:       []string{Sequence_cols_name[4]},
		PkeyColName: Sequence_cols_name[4],
	}
	for i := 5; i <= 6; i++ {
		cols[i] = &plan.ColDef{
			Name: Sequence_cols_name[i],
			Alg:  plan.CompressType_Lz4,
			Typ: &plan.Type{
				Id:    int32(types.T_bool),
				Width: 0,
				Scale: 0,
			},
			Default: &plan.Default{
				NullAbility:  true,
				Expr:         nil,
				OriginString: "",
			},
		}
	}

	as.TableDef.Cols = cols

	properties := []*plan.Property{
		{
			Key:   catalog.SystemRelAttr_Kind,
			Value: catalog.SystemSequenceRel,
		},
		{
			Key:   catalog.SystemRelAttr_CreateSQL,
			Value: ctx.GetRootSql(),
		},
	}

	as.TableDef.Defs = append(as.TableDef.Defs, &plan.TableDef_DefType{
		Def: &plan.TableDef_DefType_Properties{
			Properties: &plan.PropertiesDef{
				Properties: properties,
			},
		},
	})
	return nil

}

func buildDropSequence(stmt *tree.DropSequence, ctx CompilerContext) (*Plan, error) {
	dropSequence := &plan.DropSequence{
		IfExists: stmt.IfExists,
	}
	if len(stmt.Names) != 1 {
		return nil, moerr.NewNotSupported(ctx.GetContext(), "drop multiple (%d) Sequence in one statement", len(stmt.Names))
	}
	dropSequence.Database = string(stmt.Names[0].SchemaName)
	if dropSequence.Database == "" {
		dropSequence.Database = ctx.DefaultDatabase()
	}
	dropSequence.Table = string(stmt.Names[0].ObjectName)

	obj, tableDef := ctx.Resolve(dropSequence.Database, dropSequence.Table)
	if tableDef == nil || tableDef.TableType != catalog.SystemSequenceRel {
		if !dropSequence.IfExists {
			return nil, moerr.NewNoSuchSequence(ctx.GetContext(), dropSequence.Database, dropSequence.Table)
		}
		dropSequence.Table = ""
	}
	if obj != nil && obj.PubInfo != nil {
		return nil, moerr.NewInternalError(ctx.GetContext(), "cannot drop sequence in subscription database")
	}

	return &Plan{
		Plan: &plan.Plan_Ddl{
			Ddl: &plan.DataDefinition{
				DdlType: plan.DataDefinition_DROP_SEQUENCE,
				Definition: &plan.DataDefinition_DropSequence{
					DropSequence: dropSequence,
				},
			},
		},
	}, nil
}

func buildAlterSequence(stmt *tree.AlterSequence, ctx CompilerContext) (*Plan, error) {
	if stmt.Type == nil && stmt.IncrementBy == nil && stmt.MaxValue == nil && stmt.MinValue == nil && stmt.StartWith == nil && stmt.Cycle == nil {
		return nil, moerr.NewSyntaxError(ctx.GetContext(), "synatx error, %s has nothing to alter", string(stmt.Name.ObjectName))
	}

	alterSequence := &plan.AlterSequence{
		IfExists: stmt.IfExists,
		TableDef: &TableDef{
			Name: string(stmt.Name.ObjectName),
		},
	}
	// Get database name.
	if len(stmt.Name.SchemaName) == 0 {
		alterSequence.Database = ctx.DefaultDatabase()
	} else {
		alterSequence.Database = string(stmt.Name.SchemaName)
	}

	if sub, err := ctx.GetSubscriptionMeta(alterSequence.Database); err != nil {
		return nil, err
	} else if sub != nil {
		return nil, moerr.NewInternalError(ctx.GetContext(), "cannot alter sequence in subscription database")
	}

	err := buildAlterSequenceTableDef(stmt, ctx, alterSequence)
	if err != nil {
		return nil, err
	}

	return &Plan{
		Plan: &plan.Plan_Ddl{
			Ddl: &plan.DataDefinition{
				DdlType: plan.DataDefinition_ALTER_SEQUENCE,
				Definition: &plan.DataDefinition_AlterSequence{
					AlterSequence: alterSequence,
				},
			},
		},
	}, nil
}

func buildCreateSequence(stmt *tree.CreateSequence, ctx CompilerContext) (*Plan, error) {
	createSequence := &plan.CreateSequence{
		IfNotExists: stmt.IfNotExists,
		TableDef: &TableDef{
			Name: string(stmt.Name.ObjectName),
		},
	}
	// Get database name.
	if len(stmt.Name.SchemaName) == 0 {
		createSequence.Database = ctx.DefaultDatabase()
	} else {
		createSequence.Database = string(stmt.Name.SchemaName)
	}

	if sub, err := ctx.GetSubscriptionMeta(createSequence.Database); err != nil {
		return nil, err
	} else if sub != nil {
		return nil, moerr.NewInternalError(ctx.GetContext(), "cannot create sequence in subscription database")
	}

	err := buildSequenceTableDef(stmt, ctx, createSequence)
	if err != nil {
		return nil, err
	}

	return &Plan{
		Plan: &plan.Plan_Ddl{
			Ddl: &plan.DataDefinition{
				DdlType: plan.DataDefinition_CREATE_SEQUENCE,
				Definition: &plan.DataDefinition_CreateSequence{
					CreateSequence: createSequence,
				},
			},
		},
	}, nil
}

func buildCreateTable(stmt *tree.CreateTable, ctx CompilerContext) (*Plan, error) {
	createTable := &plan.CreateTable{
		IfNotExists: stmt.IfNotExists,
		Temporary:   stmt.Temporary,
		TableDef: &TableDef{
			Name: string(stmt.Table.ObjectName),
		},
	}

	// get database name
	if len(stmt.Table.SchemaName) == 0 {
		createTable.Database = ctx.DefaultDatabase()
	} else {
		createTable.Database = string(stmt.Table.SchemaName)
	}

	if stmt.Temporary && stmt.PartitionOption != nil {
		return nil, moerr.NewPartitionNoTemporary(ctx.GetContext())
	}

	if sub, err := ctx.GetSubscriptionMeta(createTable.Database); err != nil {
		return nil, err
	} else if sub != nil {
		return nil, moerr.NewInternalError(ctx.GetContext(), "cannot create table in subscription database")
	}

	// set tableDef
	var err error
	if stmt.IsDynamicTable {
		tableDef, err := genDynamicTableDef(ctx, stmt.AsSource)
		if err != nil {
			return nil, err
		}

		createTable.TableDef.Cols = tableDef.Cols
		//createTable.TableDef.ViewSql = tableDef.ViewSql
		//createTable.TableDef.Defs = tableDef.Defs
	}
	err = buildTableDefs(stmt, ctx, createTable)
	if err != nil {
		return nil, err
	}

	v, ok := getAutoIncrementOffsetFromVariables(ctx)
	if ok {
		createTable.TableDef.AutoIncrOffset = v
	}

	// set option
	for _, option := range stmt.Options {
		switch opt := option.(type) {
		case *tree.TableOptionProperties:
			properties := make([]*plan.Property, len(opt.Preperties))
			for idx, property := range opt.Preperties {
				properties[idx] = &plan.Property{
					Key:   property.Key,
					Value: property.Value,
				}
			}
			createTable.TableDef.Defs = append(createTable.TableDef.Defs, &plan.TableDef_DefType{
				Def: &plan.TableDef_DefType_Properties{
					Properties: &plan.PropertiesDef{
						Properties: properties,
					},
				},
			})
		// todo confirm: option data store like this?
		case *tree.TableOptionComment:
			if getNumOfCharacters(opt.Comment) > maxLengthOfTableComment {
				return nil, moerr.NewInvalidInput(ctx.GetContext(), "comment for field '%s' is too long", createTable.TableDef.Name)
			}

			properties := []*plan.Property{
				{
					Key:   catalog.SystemRelAttr_Comment,
					Value: opt.Comment,
				},
			}
			createTable.TableDef.Defs = append(createTable.TableDef.Defs, &plan.TableDef_DefType{
				Def: &plan.TableDef_DefType_Properties{
					Properties: &plan.PropertiesDef{
						Properties: properties,
					},
				},
			})
		case *tree.TableOptionAutoIncrement:
			if opt.Value != 0 {
				createTable.TableDef.AutoIncrOffset = opt.Value - 1
			}

		// these table options is not support in plan
		// case *tree.TableOptionEngine, *tree.TableOptionSecondaryEngine, *tree.TableOptionCharset,
		// 	*tree.TableOptionCollate, *tree.TableOptionAutoIncrement, *tree.TableOptionComment,
		// 	*tree.TableOptionAvgRowLength, *tree.TableOptionChecksum, *tree.TableOptionCompression,
		// 	*tree.TableOptionConnection, *tree.TableOptionPassword, *tree.TableOptionKeyBlockSize,
		// 	*tree.TableOptionMaxRows, *tree.TableOptionMinRows, *tree.TableOptionDelayKeyWrite,
		// 	*tree.TableOptionRowFormat, *tree.TableOptionStatsPersistent, *tree.TableOptionStatsAutoRecalc,
		// 	*tree.TableOptionPackKeys, *tree.TableOptionTablespace, *tree.TableOptionDataDirectory,
		// 	*tree.TableOptionIndexDirectory, *tree.TableOptionStorageMedia, *tree.TableOptionStatsSamplePages,
		// 	*tree.TableOptionUnion, *tree.TableOptionEncryption:
		// 	return nil, moerr.NewNotSupported("statement: '%v'", tree.String(stmt, dialect.MYSQL))
		case *tree.TableOptionAUTOEXTEND_SIZE, *tree.TableOptionAvgRowLength,
			*tree.TableOptionCharset, *tree.TableOptionChecksum, *tree.TableOptionCollate, *tree.TableOptionCompression,
			*tree.TableOptionConnection, *tree.TableOptionDataDirectory, *tree.TableOptionIndexDirectory,
			*tree.TableOptionDelayKeyWrite, *tree.TableOptionEncryption, *tree.TableOptionEngine, *tree.TableOptionEngineAttr,
			*tree.TableOptionKeyBlockSize, *tree.TableOptionMaxRows, *tree.TableOptionMinRows, *tree.TableOptionPackKeys,
			*tree.TableOptionPassword, *tree.TableOptionRowFormat, *tree.TableOptionStartTrans, *tree.TableOptionSecondaryEngineAttr,
			*tree.TableOptionStatsAutoRecalc, *tree.TableOptionStatsPersistent, *tree.TableOptionStatsSamplePages,
			*tree.TableOptionTablespace, *tree.TableOptionUnion:

		default:
			return nil, moerr.NewNotSupported(ctx.GetContext(), "statement: '%v'", tree.String(stmt, dialect.MYSQL))
		}
	}

	// After handleTableOptions, so begin the partitions processing depend on TableDef
	if stmt.Param != nil {
		for i := 0; i < len(stmt.Param.Option); i += 2 {
			switch strings.ToLower(stmt.Param.Option[i]) {
			case "endpoint", "region", "access_key_id", "secret_access_key", "bucket", "filepath", "compression", "format", "jsondata", "provider", "role_arn", "external_id":
			default:
				return nil, moerr.NewBadConfig(ctx.GetContext(), "the keyword '%s' is not support", strings.ToLower(stmt.Param.Option[i]))
			}
		}
		if err := InitNullMap(stmt.Param, ctx); err != nil {
			return nil, err
		}
		json_byte, err := json.Marshal(stmt.Param)
		if err != nil {
			return nil, err
		}
		properties := []*plan.Property{
			{
				Key:   catalog.SystemRelAttr_Kind,
				Value: catalog.SystemExternalRel,
			},
			{
				Key:   catalog.SystemRelAttr_CreateSQL,
				Value: string(json_byte),
			},
		}
		createTable.TableDef.TableType = catalog.SystemExternalRel
		createTable.TableDef.Defs = append(createTable.TableDef.Defs, &plan.TableDef_DefType{
			Def: &plan.TableDef_DefType_Properties{
				Properties: &plan.PropertiesDef{
					Properties: properties,
				},
			}})
	} else {
		kind := catalog.SystemOrdinaryRel
		if stmt.IsClusterTable {
			kind = catalog.SystemClusterRel
		}
		// when create hidden talbe(like: auto_incr_table, index_table)， we set relKind to empty
		if catalog.IsHiddenTable(createTable.TableDef.Name) {
			kind = ""
		}
		fmtCtx := tree.NewFmtCtx(dialect.MYSQL, tree.WithQuoteString(true))
		stmt.Format(fmtCtx)
		properties := []*plan.Property{
			{
				Key:   catalog.SystemRelAttr_Kind,
				Value: kind,
			},
			{
				Key:   catalog.SystemRelAttr_CreateSQL,
				Value: fmtCtx.String(),
			},
		}
		createTable.TableDef.Defs = append(createTable.TableDef.Defs, &plan.TableDef_DefType{
			Def: &plan.TableDef_DefType_Properties{
				Properties: &plan.PropertiesDef{
					Properties: properties,
				},
			}})
	}

	builder := NewQueryBuilder(plan.Query_SELECT, ctx, false)
	bindContext := NewBindContext(builder, nil)

	// set partition(unsupport now)
	if stmt.PartitionOption != nil {
		// Foreign keys are not yet supported in conjunction with partitioning
		// see: https://dev.mysql.com/doc/relnotes/mysql/8.0/en/news-8-0-14.html
		if len(createTable.TableDef.Fkeys) > 0 {
			return nil, moerr.NewErrForeignKeyOnPartitioned(ctx.GetContext())
		}

		nodeID := builder.appendNode(&plan.Node{
			NodeType:    plan.Node_TABLE_SCAN,
			Stats:       nil,
			ObjRef:      nil,
			TableDef:    createTable.TableDef,
			BindingTags: []int32{builder.genNewTag()},
		}, bindContext)

		err = builder.addBinding(nodeID, tree.AliasClause{}, bindContext)
		if err != nil {
			return nil, err
		}
		partitionBinder := NewPartitionBinder(builder, bindContext)
		err = buildPartitionByClause(ctx.GetContext(), partitionBinder, stmt, createTable.TableDef)
		if err != nil {
			return nil, err
		}

		err = addPartitionTableDef(ctx.GetContext(), string(stmt.Table.ObjectName), createTable)
		if err != nil {
			return nil, err
		}
	}

	return &Plan{
		Plan: &plan.Plan_Ddl{
			Ddl: &plan.DataDefinition{
				DdlType: plan.DataDefinition_CREATE_TABLE,
				Definition: &plan.DataDefinition_CreateTable{
					CreateTable: createTable,
				},
			},
		},
	}, nil
}

// addPartitionTableDef constructs the table def for the partition table
func addPartitionTableDef(ctx context.Context, mainTableName string, createTable *plan.CreateTable) error {
	//add partition table
	//there is no index for the partition table
	//there is no foreign key for the partition table
	if !util.IsValidNameForPartitionTable(mainTableName) {
		return moerr.NewInvalidInput(ctx, "invalid main table name %s", mainTableName)
	}

	//common properties
	partitionProps := []*plan.Property{
		{
			Key:   catalog.SystemRelAttr_Kind,
			Value: catalog.SystemPartitionRel,
		},
		{
			Key:   catalog.SystemRelAttr_CreateSQL,
			Value: "",
		},
	}
	partitionPropsDef := &plan.TableDef_DefType{
		Def: &plan.TableDef_DefType_Properties{
			Properties: &plan.PropertiesDef{
				Properties: partitionProps,
			},
		}}

	partitionDef := createTable.TableDef.Partition
	partitionTableDefs := make([]*TableDef, partitionDef.PartitionNum)

	partitionTableNames := make([]string, partitionDef.PartitionNum)
	for i := 0; i < int(partitionDef.PartitionNum); i++ {
		part := partitionDef.Partitions[i]
		ok, partitionTableName := util.MakeNameOfPartitionTable(part.GetPartitionName(), mainTableName)
		if !ok {
			return moerr.NewInvalidInput(ctx, "invalid partition table name %s", partitionTableName)
		}

		// save the table name for a partition
		part.PartitionTableName = partitionTableName
		partitionTableNames[i] = partitionTableName

		partitionTableDefs[i] = &TableDef{
			Name: partitionTableName,
			Cols: createTable.TableDef.Cols, //same as the main table's column defs
		}
		partitionTableDefs[i].Pkey = createTable.TableDef.GetPkey()
		partitionTableDefs[i].Defs = append(partitionTableDefs[i].Defs, partitionPropsDef)
	}
	partitionDef.PartitionTableNames = partitionTableNames
	createTable.PartitionTables = partitionTableDefs
	return nil
}

// buildPartitionByClause build partition by clause info and semantic check.
// Currently, sub partition and partition value verification are not supported
func buildPartitionByClause(ctx context.Context, partitionBinder *PartitionBinder, stmt *tree.CreateTable, tableDef *TableDef) (err error) {
	var builder partitionBuilder
	switch stmt.PartitionOption.PartBy.PType.(type) {
	case *tree.HashType:
		builder = &hashPartitionBuilder{}
	case *tree.KeyType:
		builder = &keyPartitionBuilder{}
	case *tree.RangeType:
		builder = &rangePartitionBuilder{}
	case *tree.ListType:
		builder = &listPartitionBuilder{}
	}
	return builder.build(ctx, partitionBinder, stmt, tableDef)
}

func buildTableDefs(stmt *tree.CreateTable, ctx CompilerContext, createTable *plan.CreateTable) error {
	var primaryKeys []string
	var indexs []string
	colMap := make(map[string]*ColDef)
	uniqueIndexInfos := make([]*tree.UniqueIndex, 0)
	secondaryIndexInfos := make([]*tree.Index, 0)
	fkDatasOfFKSelfRefer := make([]*fkData, 0)
	for _, item := range stmt.Defs {
		switch def := item.(type) {
		case *tree.ColumnTableDef:
			colType, err := getTypeFromAst(ctx.GetContext(), def.Type)
			if err != nil {
				return err
			}
			if colType.Id == int32(types.T_char) || colType.Id == int32(types.T_varchar) ||
				colType.Id == int32(types.T_binary) || colType.Id == int32(types.T_varbinary) {
				if colType.GetWidth() > types.MaxStringSize {
					return moerr.NewInvalidInput(ctx.GetContext(), "string width (%d) is too long", colType.GetWidth())
				}
			}
			if colType.Id == int32(types.T_array_float32) || colType.Id == int32(types.T_array_float64) {
				if colType.GetWidth() > types.MaxArrayDimension {
					return moerr.NewInvalidInput(ctx.GetContext(), "vector width (%d) is too long", colType.GetWidth())
				}
			}
			var pks []string
			var comment string
			var auto_incr bool
			for _, attr := range def.Attributes {
				switch attribute := attr.(type) {
				case *tree.AttributePrimaryKey, *tree.AttributeKey:
					if colType.GetId() == int32(types.T_blob) {
						return moerr.NewNotSupported(ctx.GetContext(), "blob type in primary key")
					}
					if colType.GetId() == int32(types.T_text) {
						return moerr.NewNotSupported(ctx.GetContext(), "text type in primary key")
					}
					if colType.GetId() == int32(types.T_json) {
						return moerr.NewNotSupported(ctx.GetContext(), fmt.Sprintf("JSON column '%s' cannot be in primary key", def.Name.Parts[0]))
					}
					if colType.GetId() == int32(types.T_array_float32) || colType.GetId() == int32(types.T_array_float64) {
						return moerr.NewNotSupported(ctx.GetContext(), fmt.Sprintf("VECTOR column '%s' cannot be in primary key", def.Name.Parts[0]))
					}
					if colType.GetId() == int32(types.T_enum) {
						return moerr.NewNotSupported(ctx.GetContext(), fmt.Sprintf("ENUM column '%s' cannot be in primary key", def.Name.Parts[0]))

					}
					pks = append(pks, def.Name.Parts[0])
				case *tree.AttributeComment:
					comment = attribute.CMT.String()
					if getNumOfCharacters(comment) > maxLengthOfColumnComment {
						return moerr.NewInvalidInput(ctx.GetContext(), "comment for column '%s' is too long", def.Name.Parts[0])
					}
				case *tree.AttributeAutoIncrement:
					auto_incr = true
					if !types.T(colType.GetId()).IsInteger() {
						return moerr.NewNotSupported(ctx.GetContext(), "the auto_incr column is only support integer type now")
					}
				case *tree.AttributeUnique, *tree.AttributeUniqueKey:
					uniqueIndexInfos = append(uniqueIndexInfos, &tree.UniqueIndex{
						KeyParts: []*tree.KeyPart{
							{
								ColName: def.Name,
							},
						},
						Name: def.Name.Parts[0],
					})
					indexs = append(indexs, def.Name.Parts[0])
				}
			}
			if len(pks) > 0 {
				if len(primaryKeys) > 0 {
					return moerr.NewInvalidInput(ctx.GetContext(), "more than one primary key defined")
				}
				primaryKeys = pks
			}

			defaultValue, err := buildDefaultExpr(def, colType, ctx.GetProcess())
			if err != nil {
				return err
			}
			if auto_incr && defaultValue.Expr != nil {
				return moerr.NewInvalidInput(ctx.GetContext(), "invalid default value for '%s'", def.Name.Parts[0])
			}

			onUpdateExpr, err := buildOnUpdate(def, colType, ctx.GetProcess())
			if err != nil {
				return err
			}

			if !checkTableColumnNameValid(def.Name.Parts[0]) {
				return moerr.NewInvalidInput(ctx.GetContext(), "table column name '%s' is illegal and conflicts with internal keyword", def.Name.Parts[0])
			}

			colType.AutoIncr = auto_incr
			col := &ColDef{
				Name:     def.Name.Parts[0],
				Alg:      plan.CompressType_Lz4,
				Typ:      colType,
				Default:  defaultValue,
				OnUpdate: onUpdateExpr,
				Comment:  comment,
			}
			colMap[col.Name] = col
			createTable.TableDef.Cols = append(createTable.TableDef.Cols, col)
		case *tree.PrimaryKeyIndex:
			if len(primaryKeys) > 0 {
				return moerr.NewInvalidInput(ctx.GetContext(), "more than one primary key defined")
			}
			pksMap := map[string]bool{}
			for _, key := range def.KeyParts {
				name := key.ColName.Parts[0] // name of primary key column
				if _, ok := pksMap[name]; ok {
					return moerr.NewInvalidInput(ctx.GetContext(), "duplicate column name '%s' in primary key", name)
				}
				primaryKeys = append(primaryKeys, name)
				pksMap[name] = true
				indexs = append(indexs, name)
			}
		case *tree.Index:
			err := checkIndexKeypartSupportability(ctx.GetContext(), def.KeyParts)
			if err != nil {
				return err
			}

			secondaryIndexInfos = append(secondaryIndexInfos, def)
			for _, key := range def.KeyParts {
				name := key.ColName.Parts[0]
				indexs = append(indexs, name)
			}

		case *tree.UniqueIndex:
			err := checkIndexKeypartSupportability(ctx.GetContext(), def.KeyParts)
			if err != nil {
				return err
			}

			uniqueIndexInfos = append(uniqueIndexInfos, def)
			for _, key := range def.KeyParts {
				name := key.ColName.Parts[0]
				indexs = append(indexs, name)
			}
		case *tree.ForeignKey:
			if createTable.Temporary {
				return moerr.NewNYI(ctx.GetContext(), "add foreign key for temporary table")
			}
			err := adjustConstraintName(ctx.GetContext(), def)
			if err != nil {
				return err
			}
			fkData, err := getForeignKeyData(ctx, createTable.Database, createTable.TableDef, def)
			if err != nil {
				return err
			}
			createTable.FkDbs = append(createTable.FkDbs, fkData.parentDbName)
			createTable.FkTables = append(createTable.FkTables, fkData.parentTableName)
			createTable.FkCols = append(createTable.FkCols, fkData.Cols)
			createTable.TableDef.Fkeys = append(createTable.TableDef.Fkeys, fkData.Def)

			//save self reference foreign keys
			if fkData.IsSelfRefer {
				fkDatasOfFKSelfRefer = append(fkDatasOfFKSelfRefer, fkData)
			}
		case *tree.CheckIndex, *tree.FullTextIndex:
			// unsupport in plan. will support in next version.
			// return moerr.NewNYI(ctx.GetContext(), "table def: '%v'", def)
		default:
			return moerr.NewNYI(ctx.GetContext(), "table def: '%v'", def)
		}
	}

	//add cluster table attribute
	if stmt.IsClusterTable {
		if _, ok := colMap[util.GetClusterTableAttributeName()]; ok {
			return moerr.NewInvalidInput(ctx.GetContext(), "the attribute account_id in the cluster table can not be defined directly by the user")
		}
		colType, err := getTypeFromAst(ctx.GetContext(), util.GetClusterTableAttributeType())
		if err != nil {
			return err
		}
		colDef := &ColDef{
			Name:    util.GetClusterTableAttributeName(),
			Alg:     plan.CompressType_Lz4,
			Typ:     colType,
			NotNull: true,
			Default: &plan.Default{
				Expr: &Expr{
					Expr: &plan.Expr_Lit{
						Lit: &Const{
							Isnull: false,
							Value:  &plan.Literal_U32Val{U32Val: catalog.System_Account},
						},
					},
					Typ: &plan.Type{
						Id:          colType.Id,
						NotNullable: true,
					},
				},
				NullAbility: false,
			},
			Comment: "the account_id added by the mo",
		}
		colMap[util.GetClusterTableAttributeName()] = colDef
		createTable.TableDef.Cols = append(createTable.TableDef.Cols, colDef)
	}

	pkeyName := ""
	// If the primary key is explicitly defined in the ddl statement
	if len(primaryKeys) > 0 {
		for _, primaryKey := range primaryKeys {
			if _, ok := colMap[primaryKey]; !ok {
				return moerr.NewInvalidInput(ctx.GetContext(), "column '%s' doesn't exist in table", primaryKey)
			}
		}
		if len(primaryKeys) == 1 {
			pkeyName = primaryKeys[0]
			for _, col := range createTable.TableDef.Cols {
				if col.Name == pkeyName {
					col.Primary = true
					createTable.TableDef.Pkey = &PrimaryKeyDef{
						Names:       primaryKeys,
						PkeyColName: pkeyName,
					}
					break
				}
			}
		} else {
			//pkeyName = util.BuildCompositePrimaryKeyColumnName(primaryKeys)
			pkeyName = catalog.CPrimaryKeyColName
			colDef := MakeHiddenColDefByName(pkeyName)
			colDef.Primary = true
			createTable.TableDef.Cols = append(createTable.TableDef.Cols, colDef)
			colMap[pkeyName] = colDef

			pkeyDef := &PrimaryKeyDef{
				Names:       primaryKeys,
				PkeyColName: pkeyName,
				CompPkeyCol: colDef,
			}
			createTable.TableDef.Pkey = pkeyDef
		}
		for _, primaryKey := range primaryKeys {
			colMap[primaryKey].Default.NullAbility = false
			colMap[primaryKey].NotNull = true
		}
	} else {
		// If table does not have a explicit primary key in the ddl statement, a new hidden primary key column will be add,
		// which will not be sorted or used for any other purpose, but will only be used to add
		// locks to the Lock operator in pessimistic transaction mode.
		if !createTable.IsSystemExternalRel() {
			pkeyName = catalog.FakePrimaryKeyColName
			colDef := &ColDef{
				ColId:  uint64(len(createTable.TableDef.Cols)),
				Name:   pkeyName,
				Hidden: true,
				Typ: &Type{
					Id:       int32(types.T_uint64),
					AutoIncr: true,
				},
				Default: &plan.Default{
					NullAbility:  false,
					Expr:         nil,
					OriginString: "",
				},
				NotNull: true,
				Primary: true,
			}

			createTable.TableDef.Cols = append(createTable.TableDef.Cols, colDef)
			colMap[pkeyName] = colDef

			createTable.TableDef.Pkey = &PrimaryKeyDef{
				Names:       []string{pkeyName},
				PkeyColName: pkeyName,
			}

			idx := len(createTable.TableDef.Cols) - 1
			// FIXME: due to the special treatment of insert and update for composite primary key, cluster-by, the
			// hidden primary key cannot be placed in the last column, otherwise it will cause the columns sent to
			// tae will not match the definition of schema, resulting in panic.
			if createTable.TableDef.ClusterBy != nil &&
				len(stmt.ClusterByOption.ColumnList) > 1 {
				// we must swap hide pk and cluster_by
				createTable.TableDef.Cols[idx-1], createTable.TableDef.Cols[idx] = createTable.TableDef.Cols[idx], createTable.TableDef.Cols[idx-1]
			}
		}
	}

	//handle cluster by keys
	if stmt.ClusterByOption != nil {
		if stmt.Temporary {
			return moerr.NewNotSupported(ctx.GetContext(), "cluster by with temporary table is not support")
		}
		if len(primaryKeys) > 0 {
			return moerr.NewNotSupported(ctx.GetContext(), "cluster by with primary key is not support")
		}
		lenClusterBy := len(stmt.ClusterByOption.ColumnList)
		var clusterByKeys []string
		for i := 0; i < lenClusterBy; i++ {
			colName := stmt.ClusterByOption.ColumnList[i].Parts[0]
			if _, ok := colMap[colName]; !ok {
				return moerr.NewInvalidInput(ctx.GetContext(), "column '%s' doesn't exist in table", colName)
			}
			clusterByKeys = append(clusterByKeys, colName)
		}

		if lenClusterBy == 1 {
			clusterByColName := clusterByKeys[0]
			for _, col := range createTable.TableDef.Cols {
				if col.Name == clusterByColName {
					col.ClusterBy = true
				}
			}

			createTable.TableDef.ClusterBy = &plan.ClusterByDef{
				Name: clusterByColName,
			}
		} else {
			clusterByColName := util.BuildCompositeClusterByColumnName(clusterByKeys)
			colDef := MakeHiddenColDefByName(clusterByColName)
			createTable.TableDef.Cols = append(createTable.TableDef.Cols, colDef)
			colMap[clusterByColName] = colDef

			createTable.TableDef.ClusterBy = &plan.ClusterByDef{
				Name:         clusterByColName,
				CompCbkeyCol: colDef,
			}
		}
	}

	// check index invalid on the type
	// for example, the text type don't support index
	for _, str := range indexs {
		if _, ok := colMap[str]; !ok {
			return moerr.NewInvalidInput(ctx.GetContext(), "column '%s' is not exist", str)
		}
		if colMap[str].Typ.Id == int32(types.T_blob) {
			return moerr.NewNotSupported(ctx.GetContext(), fmt.Sprintf("BLOB column '%s' cannot be in index", str))
		}
		if colMap[str].Typ.Id == int32(types.T_text) {
			return moerr.NewNotSupported(ctx.GetContext(), fmt.Sprintf("TEXT column '%s' cannot be in index", str))
		}
		if colMap[str].Typ.Id == int32(types.T_json) {
			return moerr.NewNotSupported(ctx.GetContext(), fmt.Sprintf("JSON column '%s' cannot be in index", str))
		}
	}

	// check Constraint Name (include index/ unique)
	err := checkConstraintNames(uniqueIndexInfos, secondaryIndexInfos, ctx.GetContext())
	if err != nil {
		return err
	}

	// build index table
	if len(uniqueIndexInfos) != 0 {
		err = buildUniqueIndexTable(createTable, uniqueIndexInfos, colMap, pkeyName, ctx)
		if err != nil {
			return err
		}
	}
	if len(secondaryIndexInfos) != 0 {
		err = buildSecondaryIndexDef(createTable, secondaryIndexInfos, colMap, pkeyName, ctx)
		if err != nil {
			return err
		}
	}

	//process self reference foreign keys after colDefs and indexes are processed.
	if len(fkDatasOfFKSelfRefer) > 0 {
		//for fk self refer. the column id of the tableDef is not ready.
		//setup fake column id to distinguish the columns
		for i, def := range createTable.TableDef.Cols {
			def.ColId = uint64(i)
		}
		for _, selfRefer := range fkDatasOfFKSelfRefer {
			if err := checkFkColsAreValid(ctx, selfRefer, createTable.TableDef); err != nil {
				return err
			}
		}
	}

	return nil
}

func getRefAction(typ tree.ReferenceOptionType) plan.ForeignKeyDef_RefAction {
	switch typ {
	case tree.REFERENCE_OPTION_CASCADE:
		return plan.ForeignKeyDef_CASCADE
	case tree.REFERENCE_OPTION_NO_ACTION:
		return plan.ForeignKeyDef_NO_ACTION
	case tree.REFERENCE_OPTION_RESTRICT:
		return plan.ForeignKeyDef_RESTRICT
	case tree.REFERENCE_OPTION_SET_NULL:
		return plan.ForeignKeyDef_SET_NULL
	case tree.REFERENCE_OPTION_SET_DEFAULT:
		return plan.ForeignKeyDef_SET_DEFAULT
	default:
		return plan.ForeignKeyDef_RESTRICT
	}
}

func buildUniqueIndexTable(createTable *plan.CreateTable, indexInfos []*tree.UniqueIndex, colMap map[string]*ColDef, pkeyName string, ctx CompilerContext) error {
	for _, indexInfo := range indexInfos {
		indexDef := &plan.IndexDef{}
		indexDef.Unique = true

		indexTableName, err := util.BuildIndexTableName(ctx.GetContext(), true)

		if err != nil {
			return err
		}
		tableDef := &TableDef{
			Name: indexTableName,
		}
		indexParts := make([]string, 0)

		for _, keyPart := range indexInfo.KeyParts {
			name := keyPart.ColName.Parts[0]
			if _, ok := colMap[name]; !ok {
				return moerr.NewInvalidInput(ctx.GetContext(), "column '%s' is not exist", name)
			}
			if colMap[name].Typ.Id == int32(types.T_blob) {
				return moerr.NewNotSupported(ctx.GetContext(), fmt.Sprintf("BLOB column '%s' cannot be in index", name))
			}
			if colMap[name].Typ.Id == int32(types.T_text) {
				return moerr.NewNotSupported(ctx.GetContext(), fmt.Sprintf("TEXT column '%s' cannot be in index", name))
			}
			if colMap[name].Typ.Id == int32(types.T_json) {
				return moerr.NewNotSupported(ctx.GetContext(), fmt.Sprintf("JSON column '%s' cannot be in index", name))
			}
			if colMap[name].Typ.Id == int32(types.T_array_float32) || colMap[name].Typ.Id == int32(types.T_array_float64) {
				return moerr.NewNotSupported(ctx.GetContext(), fmt.Sprintf("VECTOR column '%s' cannot be in index", name))
			}

			indexParts = append(indexParts, name)
		}

		var keyName string
		if len(indexInfo.KeyParts) == 1 {
			keyName = catalog.IndexTableIndexColName
			colDef := &ColDef{
				Name: keyName,
				Alg:  plan.CompressType_Lz4,
				Typ: &Type{
					Id:    colMap[indexInfo.KeyParts[0].ColName.Parts[0]].Typ.Id,
					Width: colMap[indexInfo.KeyParts[0].ColName.Parts[0]].Typ.Width,
				},
				Default: &plan.Default{
					NullAbility:  false,
					Expr:         nil,
					OriginString: "",
				},
			}
			tableDef.Cols = append(tableDef.Cols, colDef)
			tableDef.Pkey = &PrimaryKeyDef{
				Names:       []string{keyName},
				PkeyColName: keyName,
			}
		} else {
			keyName = catalog.IndexTableIndexColName
			colDef := &ColDef{
				Name: keyName,
				Alg:  plan.CompressType_Lz4,
				Typ: &Type{
					Id:    int32(types.T_varchar),
					Width: types.MaxVarcharLen,
				},
				Default: &plan.Default{
					NullAbility:  false,
					Expr:         nil,
					OriginString: "",
				},
			}
			tableDef.Cols = append(tableDef.Cols, colDef)
			tableDef.Pkey = &PrimaryKeyDef{
				Names:       []string{keyName},
				PkeyColName: keyName,
			}
		}
		if pkeyName != "" {
			colDef := &ColDef{
				Name: catalog.IndexTablePrimaryColName,
				Alg:  plan.CompressType_Lz4,
				Typ:  colMap[pkeyName].Typ,
				Default: &plan.Default{
					NullAbility:  false,
					Expr:         nil,
					OriginString: "",
				},
			}
			tableDef.Cols = append(tableDef.Cols, colDef)
		}

		//indexDef.IndexName = indexInfo.Name
		indexDef.IndexName = indexInfo.GetIndexName()
		indexDef.IndexTableName = indexTableName
		indexDef.Parts = indexParts
		indexDef.TableExist = true
		if indexInfo.IndexOption != nil {
			indexDef.Comment = indexInfo.IndexOption.Comment
		} else {
			indexDef.Comment = ""
		}
		createTable.IndexTables = append(createTable.IndexTables, tableDef)
		createTable.TableDef.Indexes = append(createTable.TableDef.Indexes, indexDef)
	}
	return nil
}

func buildSecondaryIndexDef(createTable *plan.CreateTable, indexInfos []*tree.Index, colMap map[string]*ColDef, pkeyName string, ctx CompilerContext) (err error) {

	if len(pkeyName) == 0 {
		return moerr.NewInternalErrorNoCtx("primary key cannot be empty for secondary index")
	}

	for _, indexInfo := range indexInfos {
		err = checkIndexKeypartSupportability(ctx.GetContext(), indexInfo.KeyParts)
		if err != nil {
			return err
		}

		var indexDef []*plan.IndexDef
		var tableDef []*TableDef
		switch indexInfo.KeyType {
		case tree.INDEX_TYPE_BTREE, tree.INDEX_TYPE_INVALID:
			indexDef, tableDef, err = buildRegularSecondaryIndexDef(ctx, indexInfo, colMap, pkeyName)
		case tree.INDEX_TYPE_IVFFLAT:
			indexDef, tableDef, err = buildIvfFlatSecondaryIndexDef(ctx, indexInfo, colMap, pkeyName)
		default:
			return moerr.NewInvalidInputNoCtx("unsupported index type: %s", indexInfo.KeyType.ToString())
		}

		if err != nil {
			return err
		}
		createTable.IndexTables = append(createTable.IndexTables, tableDef...)
		createTable.TableDef.Indexes = append(createTable.TableDef.Indexes, indexDef...)

	}
	return nil
}

func buildRegularSecondaryIndexDef(ctx CompilerContext, indexInfo *tree.Index, colMap map[string]*ColDef, pkeyName string) ([]*plan.IndexDef, []*TableDef, error) {

	// 1. indexDef init
	indexDef := &plan.IndexDef{}
	indexDef.Unique = false

	// 2. tableDef init
	indexTableName, err := util.BuildIndexTableName(ctx.GetContext(), false)
	if err != nil {
		return nil, nil, err
	}
	tableDef := &TableDef{
		Name: indexTableName,
	}

	nameCount := make(map[string]int)
	indexParts := make([]string, 0)

	isPkAlreadyPresentInIndexParts := false
	for _, keyPart := range indexInfo.KeyParts {
		name := keyPart.ColName.Parts[0]
		if _, ok := colMap[name]; !ok {
			return nil, nil, moerr.NewInvalidInput(ctx.GetContext(), "column '%s' is not exist", name)
		}
		if colMap[name].Typ.Id == int32(types.T_blob) {
			return nil, nil, moerr.NewNotSupported(ctx.GetContext(), fmt.Sprintf("BLOB column '%s' cannot be in index", name))
		}
		if colMap[name].Typ.Id == int32(types.T_text) {
			return nil, nil, moerr.NewNotSupported(ctx.GetContext(), fmt.Sprintf("TEXT column '%s' cannot be in index", name))
		}
		if colMap[name].Typ.Id == int32(types.T_json) {
			return nil, nil, moerr.NewNotSupported(ctx.GetContext(), fmt.Sprintf("JSON column '%s' cannot be in index", name))
		}
		if colMap[name].Typ.Id == int32(types.T_array_float32) || colMap[name].Typ.Id == int32(types.T_array_float64) {
			return nil, nil, moerr.NewNotSupported(ctx.GetContext(), fmt.Sprintf("VECTOR column '%s' cannot be in index", name))
		}

		if strings.Compare(name, pkeyName) == 0 || catalog.IsAlias(name) {
			isPkAlreadyPresentInIndexParts = true
		}
		indexParts = append(indexParts, name)
	}

	if !isPkAlreadyPresentInIndexParts {
		indexParts = append(indexParts, catalog.CreateAlias(pkeyName))
	}

	var keyName string
	if len(indexParts) == 1 {
		// This means indexParts only contains the primary key column
		keyName = catalog.IndexTableIndexColName
		colDef := &ColDef{
			Name: keyName,
			Alg:  plan.CompressType_Lz4,
			Typ:  colMap[pkeyName].Typ, // Take Type of primary key column
			Default: &plan.Default{
				NullAbility:  false,
				Expr:         nil,
				OriginString: "",
			},
		}
		tableDef.Cols = append(tableDef.Cols, colDef)
		tableDef.Pkey = &PrimaryKeyDef{
			Names:       []string{keyName},
			PkeyColName: keyName,
		}
	} else {
		keyName = catalog.IndexTableIndexColName
		colDef := &ColDef{
			Name: keyName,
			Alg:  plan.CompressType_Lz4,
			Typ: &Type{
				Id:    int32(types.T_varchar),
				Width: types.MaxVarcharLen,
			},
			Default: &plan.Default{
				NullAbility:  false,
				Expr:         nil,
				OriginString: "",
			},
		}
		tableDef.Cols = append(tableDef.Cols, colDef)
		tableDef.Pkey = &PrimaryKeyDef{
			Names:       []string{keyName},
			PkeyColName: keyName,
		}
	}
	if pkeyName != "" {
		colDef := &ColDef{
			Name: catalog.IndexTablePrimaryColName,
			Alg:  plan.CompressType_Lz4,
			Typ:  colMap[pkeyName].Typ,
			Default: &plan.Default{
				NullAbility:  false,
				Expr:         nil,
				OriginString: "",
			},
		}
		tableDef.Cols = append(tableDef.Cols, colDef)
	}

	if indexInfo.Name == "" {
		firstPart := indexInfo.KeyParts[0].ColName.Parts[0]
		nameCount[firstPart]++
		count := nameCount[firstPart]
		indexName := firstPart
		if count > 1 {
			indexName = firstPart + "_" + strconv.Itoa(count)
		}
		indexDef.IndexName = indexName
	} else {
		indexDef.IndexName = indexInfo.Name
	}

	indexDef.IndexTableName = indexTableName
	indexDef.Parts = indexParts
	indexDef.TableExist = true
	indexDef.IndexAlgo = indexInfo.KeyType.ToString()
	indexDef.IndexAlgoTableType = ""

	if indexInfo.IndexOption != nil {
		indexDef.Comment = indexInfo.IndexOption.Comment

		params, err := catalog.IndexParamsToJsonString(indexInfo)
		if err != nil {
			return nil, nil, err
		}
		indexDef.IndexAlgoParams = params
	} else {
		indexDef.Comment = ""
		indexDef.IndexAlgoParams = ""
	}
	return []*plan.IndexDef{indexDef}, []*TableDef{tableDef}, nil
}

func buildIvfFlatSecondaryIndexDef(ctx CompilerContext, indexInfo *tree.Index, colMap map[string]*ColDef, pkeyName string) ([]*plan.IndexDef, []*TableDef, error) {

	indexParts := make([]string, 1)

	// 0. Validate: We only support 1 column of either VECF32 or VECF64 type
	{
		if len(indexInfo.KeyParts) != 1 {
			return nil, nil, moerr.NewNotSupported(ctx.GetContext(), "don't support multi column  IVF vector index")
		}

		name := indexInfo.KeyParts[0].ColName.Parts[0]
		indexParts[0] = name

		if _, ok := colMap[name]; !ok {
			return nil, nil, moerr.NewInvalidInput(ctx.GetContext(), "column '%s' is not exist", name)
		}
		if colMap[name].Typ.Id != int32(types.T_array_float32) && colMap[name].Typ.Id != int32(types.T_array_float64) {
			return nil, nil, moerr.NewNotSupported(ctx.GetContext(), "IVFFLAT only supports VECFXX column types")
		}

	}

	indexDefs := make([]*plan.IndexDef, 3)
	tableDefs := make([]*TableDef, 3)

	// 1. create ivf-flat `metadata` table
	{
		// 1.a tableDef1 init
		indexTableName, err := util.BuildIndexTableName(ctx.GetContext(), false)
		if err != nil {
			return nil, nil, err
		}
		tableDefs[0] = &TableDef{
			Name:      indexTableName,
			TableType: catalog.SystemSI_IVFFLAT_TblType_Metadata,
			Cols:      make([]*ColDef, 2),
		}

		// 1.b indexDef1 init
		indexDefs[0], err = CreateIndexDef(indexInfo, indexTableName, catalog.SystemSI_IVFFLAT_TblType_Metadata, indexParts, false)
		if err != nil {
			return nil, nil, err
		}

		// 1.c columns: key (PK), val
		tableDefs[0].Cols[0] = &ColDef{
			Name: catalog.SystemSI_IVFFLAT_TblCol_Metadata_key,
			Alg:  plan.CompressType_Lz4,
			Typ: &Type{
				Id:    int32(types.T_varchar),
				Width: types.MaxVarcharLen,
			},
			Primary: true,
			Default: &plan.Default{
				NullAbility:  false,
				Expr:         nil,
				OriginString: "",
			},
		}
		tableDefs[0].Cols[1] = &ColDef{
			Name: catalog.SystemSI_IVFFLAT_TblCol_Metadata_val,
			Alg:  plan.CompressType_Lz4,
			Typ: &Type{
				Id:    int32(types.T_varchar),
				Width: types.MaxVarcharLen,
			},
			Default: &plan.Default{
				NullAbility:  false,
				Expr:         nil,
				OriginString: "",
			},
		}

		// 1.d PK def
		tableDefs[0].Pkey = &PrimaryKeyDef{
			Names:       []string{catalog.SystemSI_IVFFLAT_TblCol_Metadata_key},
			PkeyColName: catalog.SystemSI_IVFFLAT_TblCol_Metadata_key,
		}
	}

	// 2. create ivf-flat `centroids` table
	{
		// 2.a tableDefs[1] init
		indexTableName, err := util.BuildIndexTableName(ctx.GetContext(), false)
		if err != nil {
			return nil, nil, err
		}
		tableDefs[1] = &TableDef{
			Name:      indexTableName,
			TableType: catalog.SystemSI_IVFFLAT_TblType_Centroids,
			Cols:      make([]*ColDef, 4),
		}

		// 2.b indexDefs[1] init
		indexDefs[1], err = CreateIndexDef(indexInfo, indexTableName, catalog.SystemSI_IVFFLAT_TblType_Centroids, indexParts, false)
		if err != nil {
			return nil, nil, err
		}

		// 2.c columns: version, id, centroid, PRIMARY KEY (version,id)
		tableDefs[1].Cols[0] = &ColDef{
			Name: catalog.SystemSI_IVFFLAT_TblCol_Centroids_version,
			Alg:  plan.CompressType_Lz4,
			Typ: &plan.Type{
				Id:    int32(types.T_int64),
				Width: 0,
				Scale: 0,
			},
			Default: &plan.Default{
				NullAbility:  false,
				Expr:         nil,
				OriginString: "",
			},
		}
		tableDefs[1].Cols[1] = &ColDef{
			Name: catalog.SystemSI_IVFFLAT_TblCol_Centroids_id,
			Alg:  plan.CompressType_Lz4,
			Typ: &plan.Type{
				Id:    int32(types.T_int64),
				Width: 0,
				Scale: 0,
			},
			Default: &plan.Default{
				NullAbility:  false,
				Expr:         nil,
				OriginString: "",
			},
		}
		tableDefs[1].Cols[2] = &ColDef{
			Name: catalog.SystemSI_IVFFLAT_TblCol_Centroids_centroid,
			Alg:  plan.CompressType_Lz4,
			Typ: &Type{
				Id:    colMap[indexInfo.KeyParts[0].ColName.Parts[0]].Typ.Id,
				Width: colMap[indexInfo.KeyParts[0].ColName.Parts[0]].Typ.Width,
			},
			Default: &plan.Default{
				NullAbility:  true,
				Expr:         nil,
				OriginString: "",
			},
		}
		tableDefs[1].Cols[3] = MakeHiddenColDefByName(catalog.CPrimaryKeyColName)
		tableDefs[1].Cols[3].Alg = plan.CompressType_Lz4
		tableDefs[1].Cols[3].Primary = true

		// 2.d PK def
		tableDefs[1].Pkey = &PrimaryKeyDef{
			Names: []string{catalog.SystemSI_IVFFLAT_TblCol_Centroids_version,
				catalog.SystemSI_IVFFLAT_TblCol_Centroids_id},
			PkeyColName: catalog.CPrimaryKeyColName,
			CompPkeyCol: tableDefs[1].Cols[3],
		}
	}

	// 3. create ivf-flat `entries` table
	{
		// 3.a tableDefs[2] init
		indexTableName, err := util.BuildIndexTableName(ctx.GetContext(), false)
		if err != nil {
			return nil, nil, err
		}
		tableDefs[2] = &TableDef{
			Name:      indexTableName,
			TableType: catalog.SystemSI_IVFFLAT_TblType_Entries,
			Cols:      make([]*ColDef, 4),
		}

		// 3.b indexDefs[2] init
		indexDefs[2], err = CreateIndexDef(indexInfo, indexTableName, catalog.SystemSI_IVFFLAT_TblType_Entries, indexParts, false)
		if err != nil {
			return nil, nil, err
		}

		// 3.c columns: version, id, origin_pk, PRIMARY KEY (version,origin_pk)
		tableDefs[2].Cols[0] = &ColDef{
			Name: catalog.SystemSI_IVFFLAT_TblCol_Entries_version,
			Alg:  plan.CompressType_Lz4,
			Typ: &plan.Type{
				Id:    int32(types.T_int64),
				Width: 0,
				Scale: 0,
			},
			Default: &plan.Default{
				NullAbility:  false,
				Expr:         nil,
				OriginString: "",
			},
		}
		tableDefs[2].Cols[1] = &ColDef{
			Name: catalog.SystemSI_IVFFLAT_TblCol_Entries_id,
			Alg:  plan.CompressType_Lz4,
			Typ: &plan.Type{
				Id:    int32(types.T_int64),
				Width: 0,
				Scale: 0,
			},
			Default: &plan.Default{
				NullAbility:  false,
				Expr:         nil,
				OriginString: "",
			},
		}
		tableDefs[2].Cols[2] = &ColDef{
			Name: catalog.SystemSI_IVFFLAT_TblCol_Entries_pk,
			Alg:  plan.CompressType_Lz4,
			Typ:  colMap[pkeyName].Typ,
			Default: &plan.Default{
				NullAbility:  false,
				Expr:         nil,
				OriginString: "",
			},
		}
		tableDefs[2].Cols[3] = MakeHiddenColDefByName(catalog.CPrimaryKeyColName)
		tableDefs[2].Cols[3].Alg = plan.CompressType_Lz4
		tableDefs[2].Cols[3].Primary = true

		// 3.d PK def
		tableDefs[2].Pkey = &PrimaryKeyDef{
			Names: []string{catalog.SystemSI_IVFFLAT_TblCol_Entries_version,
				catalog.SystemSI_IVFFLAT_TblCol_Entries_pk},
			PkeyColName: catalog.CPrimaryKeyColName,
			CompPkeyCol: tableDefs[2].Cols[3],
		}
	}

	return indexDefs, tableDefs, nil
}

func CreateIndexDef(indexInfo *tree.Index,
	indexTableName, indexAlgoTableType string,
	indexParts []string, isUnique bool) (*plan.IndexDef, error) {

	//TODO: later use this function for RegularSecondaryIndex and UniqueIndex.

	indexDef := &plan.IndexDef{}

	indexDef.IndexTableName = indexTableName
	indexDef.Parts = indexParts

	indexDef.Unique = isUnique
	indexDef.TableExist = true

	// Algorithm related fields
	indexDef.IndexAlgo = indexInfo.KeyType.ToString()
	indexDef.IndexAlgoTableType = indexAlgoTableType
	if indexInfo.IndexOption != nil {
		// Copy Comment as it is
		indexDef.Comment = indexInfo.IndexOption.Comment

		// Create params JSON string and set it
		params, err := catalog.IndexParamsToJsonString(indexInfo)
		if err != nil {
			return nil, err
		}
		indexDef.IndexAlgoParams = params
	} else {
		// default indexInfo.IndexOption values
		switch indexInfo.KeyType {
		case catalog.MoIndexDefaultAlgo, catalog.MoIndexBTreeAlgo:
			indexDef.Comment = ""
			indexDef.IndexAlgoParams = ""
		case catalog.MoIndexIvfFlatAlgo:
			var err error
			indexDef.IndexAlgoParams, err = catalog.IndexParamsMapToJsonString(catalog.DefaultIvfIndexAlgoOptions())
			if err != nil {
				return nil, err
			}
		}

	}

	nameCount := make(map[string]int)
	if indexInfo.Name == "" {
		firstPart := indexInfo.KeyParts[0].ColName.Parts[0]
		nameCount[firstPart]++
		count := nameCount[firstPart]
		indexName := firstPart
		if count > 1 {
			indexName = firstPart + "_" + strconv.Itoa(count)
		}
		indexDef.IndexName = indexName
	} else {
		indexDef.IndexName = indexInfo.Name
	}

	return indexDef, nil
}

func buildTruncateTable(stmt *tree.TruncateTable, ctx CompilerContext) (*Plan, error) {
	truncateTable := &plan.TruncateTable{}

	truncateTable.Database = string(stmt.Name.SchemaName)
	if truncateTable.Database == "" {
		truncateTable.Database = ctx.DefaultDatabase()
	}
	truncateTable.Table = string(stmt.Name.ObjectName)
	obj, tableDef := ctx.Resolve(truncateTable.Database, truncateTable.Table)
	if tableDef == nil {
		return nil, moerr.NewNoSuchTable(ctx.GetContext(), truncateTable.Database, truncateTable.Table)
	} else {
		if tableDef.TableType == catalog.SystemSourceRel {
			return nil, moerr.NewInternalError(ctx.GetContext(), "can not truncate source '%v' ", truncateTable.Table)
		}

		if len(tableDef.RefChildTbls) > 0 {
			//if all children tables are self reference, we can drop the table
			if !HasFkSelfReferOnly(tableDef) {
				return nil, moerr.NewInternalError(ctx.GetContext(), "can not truncate table '%v' referenced by some foreign key constraint", truncateTable.Table)
			}
		}

		if tableDef.ViewSql != nil {
			return nil, moerr.NewNoSuchTable(ctx.GetContext(), truncateTable.Database, truncateTable.Table)
		}

		truncateTable.TableId = tableDef.TblId
		if tableDef.Fkeys != nil {
			for _, fk := range tableDef.Fkeys {
				truncateTable.ForeignTbl = append(truncateTable.ForeignTbl, fk.ForeignTbl)
			}
		}

		truncateTable.ClusterTable = &plan.ClusterTable{
			IsClusterTable: util.TableIsClusterTable(tableDef.GetTableType()),
		}

		//non-sys account can not truncate the cluster table
		accountId, err := ctx.GetAccountId()
		if err != nil {
			return nil, err
		}
		if truncateTable.GetClusterTable().GetIsClusterTable() && accountId != catalog.System_Account {
			return nil, moerr.NewInternalError(ctx.GetContext(), "only the sys account can truncate the cluster table")
		}

		if obj.PubInfo != nil {
			return nil, moerr.NewInternalError(ctx.GetContext(), "can not truncate table '%v' which is published by other account", truncateTable.Table)
		}

		truncateTable.IndexTableNames = make([]string, 0)
		if tableDef.Indexes != nil {
			for _, indexdef := range tableDef.Indexes {
				// We only handle truncate on regular index. For other indexes such as IVF, we don't handle truncate now.
				if indexdef.TableExist && catalog.IsRegularIndexAlgo(indexdef.IndexAlgo) {
					truncateTable.IndexTableNames = append(truncateTable.IndexTableNames, indexdef.IndexTableName)
				} else if indexdef.TableExist && catalog.IsIvfIndexAlgo(indexdef.IndexAlgo) {
					if indexdef.IndexAlgoTableType == catalog.SystemSI_IVFFLAT_TblType_Entries {
						//TODO: check with @feng on how to handle truncate on IVF index
						// Right now, we are only clearing the entries. Should we empty the centroids and metadata as well?
						// Ideally, after truncate the user is expected to run re-index.
						truncateTable.IndexTableNames = append(truncateTable.IndexTableNames, indexdef.IndexTableName)
					}
				}
			}
		}

		if tableDef.Partition != nil {
			truncateTable.PartitionTableNames = make([]string, len(tableDef.Partition.PartitionTableNames))
			copy(truncateTable.PartitionTableNames, tableDef.Partition.PartitionTableNames)
		}
	}

	return &Plan{
		Plan: &plan.Plan_Ddl{
			Ddl: &plan.DataDefinition{
				DdlType: plan.DataDefinition_TRUNCATE_TABLE,
				Definition: &plan.DataDefinition_TruncateTable{
					TruncateTable: truncateTable,
				},
			},
		},
	}, nil
}

func buildDropTable(stmt *tree.DropTable, ctx CompilerContext) (*Plan, error) {
	dropTable := &plan.DropTable{
		IfExists: stmt.IfExists,
	}
	if len(stmt.Names) != 1 {
		return nil, moerr.NewNotSupported(ctx.GetContext(), "drop multiple (%d) tables in one statement", len(stmt.Names))
	}
	dropTable.Database = string(stmt.Names[0].SchemaName)
	if dropTable.Database == "" {
		dropTable.Database = ctx.DefaultDatabase()
	}
	dropTable.Table = string(stmt.Names[0].ObjectName)

	obj, tableDef := ctx.Resolve(dropTable.Database, dropTable.Table)

	if tableDef == nil {
		if !dropTable.IfExists {
			return nil, moerr.NewNoSuchTable(ctx.GetContext(), dropTable.Database, dropTable.Table)
		}
	} else {
		if len(tableDef.RefChildTbls) > 0 {
			//if all children tables are self reference, we can drop the table
			if !HasFkSelfReferOnly(tableDef) {
				return nil, moerr.NewInternalError(ctx.GetContext(), "can not drop table '%v' referenced by some foreign key constraint", dropTable.Table)
			}
		}

		isView := (tableDef.ViewSql != nil)
		dropTable.IsView = isView

		if isView && !dropTable.IfExists {
			// drop table v0, v0 is view
			return nil, moerr.NewNoSuchTable(ctx.GetContext(), dropTable.Database, dropTable.Table)
		} else if isView {
			// drop table if exists v0, v0 is view
			dropTable.Table = ""
		}

		// Can not use drop table to drop sequence.
		if tableDef.TableType == catalog.SystemSequenceRel && !dropTable.IfExists {
			return nil, moerr.NewInternalError(ctx.GetContext(), "Should use 'drop sequence' to drop a sequence")
		} else if tableDef.TableType == catalog.SystemSequenceRel {
			// If exists, don't drop anything.
			dropTable.Table = ""
		}

		dropTable.ClusterTable = &plan.ClusterTable{
			IsClusterTable: util.TableIsClusterTable(tableDef.GetTableType()),
		}

		//non-sys account can not drop the cluster table
		accountId, err := ctx.GetAccountId()
		if err != nil {
			return nil, err
		}
		if dropTable.GetClusterTable().GetIsClusterTable() && accountId != catalog.System_Account {
			return nil, moerr.NewInternalError(ctx.GetContext(), "only the sys account can drop the cluster table")
		}

		if obj.PubInfo != nil {
			return nil, moerr.NewInternalError(ctx.GetContext(), "can not drop subscription table %s", dropTable.Table)
		}

		dropTable.TableId = tableDef.TblId
		if tableDef.Fkeys != nil {
			for _, fk := range tableDef.Fkeys {
				if fk.ForeignTbl == 0 {
					continue
				}
				dropTable.ForeignTbl = append(dropTable.ForeignTbl, fk.ForeignTbl)
			}
		}

		dropTable.IndexTableNames = make([]string, 0)
		if tableDef.Indexes != nil {
			for _, indexdef := range tableDef.Indexes {
				if indexdef.TableExist {
					dropTable.IndexTableNames = append(dropTable.IndexTableNames, indexdef.IndexTableName)
				}
			}
		}

		if tableDef.GetPartition() != nil {
			dropTable.PartitionTableNames = tableDef.GetPartition().GetPartitionTableNames()
		}

		dropTable.TableDef = tableDef
	}
	return &Plan{
		Plan: &plan.Plan_Ddl{
			Ddl: &plan.DataDefinition{
				DdlType: plan.DataDefinition_DROP_TABLE,
				Definition: &plan.DataDefinition_DropTable{
					DropTable: dropTable,
				},
			},
		},
	}, nil
}

func buildDropView(stmt *tree.DropView, ctx CompilerContext) (*Plan, error) {
	dropTable := &plan.DropTable{
		IfExists: stmt.IfExists,
	}
	if len(stmt.Names) != 1 {
		return nil, moerr.NewNotSupported(ctx.GetContext(), "drop multiple (%d) view", len(stmt.Names))
	}
	dropTable.Database = string(stmt.Names[0].SchemaName)
	if dropTable.Database == "" {
		dropTable.Database = ctx.DefaultDatabase()
	}
	dropTable.Table = string(stmt.Names[0].ObjectName)

	obj, tableDef := ctx.Resolve(dropTable.Database, dropTable.Table)
	if tableDef == nil {
		if !dropTable.IfExists {
			return nil, moerr.NewBadView(ctx.GetContext(), dropTable.Database, dropTable.Table)
		}
	} else {
		if tableDef.ViewSql == nil {
			return nil, moerr.NewBadView(ctx.GetContext(), dropTable.Database, dropTable.Table)
		}
		if obj.PubInfo != nil {
			return nil, moerr.NewInternalError(ctx.GetContext(), "cannot drop view in subscription database")
		}
	}
	dropTable.IsView = true

	return &Plan{
		Plan: &plan.Plan_Ddl{
			Ddl: &plan.DataDefinition{
				DdlType: plan.DataDefinition_DROP_TABLE,
				Definition: &plan.DataDefinition_DropTable{
					DropTable: dropTable,
				},
			},
		},
	}, nil
}

func buildCreateDatabase(stmt *tree.CreateDatabase, ctx CompilerContext) (*Plan, error) {
	if string(stmt.Name) == defines.TEMPORARY_DBNAME {
		return nil, moerr.NewInternalError(ctx.GetContext(), "this database name is used by mo temporary engine")
	}
	createDB := &plan.CreateDatabase{
		IfNotExists: stmt.IfNotExists,
		Database:    string(stmt.Name),
	}

	if stmt.SubscriptionOption != nil {
		accName := string(stmt.SubscriptionOption.From)
		pubName := string(stmt.SubscriptionOption.Publication)
		subName := string(stmt.Name)
		if err := ctx.CheckSubscriptionValid(subName, accName, pubName); err != nil {
			return nil, err
		}
		createDB.SubscriptionOption = &plan.SubscriptionOption{
			From:        string(stmt.SubscriptionOption.From),
			Publication: string(stmt.SubscriptionOption.Publication),
		}
	}
	createDB.Sql = stmt.Sql

	return &Plan{
		Plan: &plan.Plan_Ddl{
			Ddl: &plan.DataDefinition{
				DdlType: plan.DataDefinition_CREATE_DATABASE,
				Definition: &plan.DataDefinition_CreateDatabase{
					CreateDatabase: createDB,
				},
			},
		},
	}, nil
}

func buildDropDatabase(stmt *tree.DropDatabase, ctx CompilerContext) (*Plan, error) {
	dropDB := &plan.DropDatabase{
		IfExists: stmt.IfExists,
		Database: string(stmt.Name),
	}
	if publishing, err := ctx.IsPublishing(dropDB.Database); err != nil {
		return nil, err
	} else if publishing {
		return nil, moerr.NewInternalError(ctx.GetContext(), "can not drop database '%v' which is publishing", dropDB.Database)
	}

	if ctx.DatabaseExists(string(stmt.Name)) {
		databaseId, err := ctx.GetDatabaseId(string(stmt.Name))
		if err != nil {
			return nil, err
		}
		dropDB.DatabaseId = databaseId
	}

	return &Plan{
		Plan: &plan.Plan_Ddl{
			Ddl: &plan.DataDefinition{
				DdlType: plan.DataDefinition_DROP_DATABASE,
				Definition: &plan.DataDefinition_DropDatabase{
					DropDatabase: dropDB,
				},
			},
		},
	}, nil
}

func buildCreateIndex(stmt *tree.CreateIndex, ctx CompilerContext) (*Plan, error) {
	createIndex := &plan.CreateIndex{}
	if len(stmt.Table.SchemaName) == 0 {
		createIndex.Database = ctx.DefaultDatabase()
	} else {
		createIndex.Database = string(stmt.Table.SchemaName)
	}
	// check table
	tableName := string(stmt.Table.ObjectName)
	obj, tableDef := ctx.Resolve(createIndex.Database, tableName)
	if tableDef == nil {
		return nil, moerr.NewNoSuchTable(ctx.GetContext(), createIndex.Database, tableName)
	}
	if obj.PubInfo != nil {
		return nil, moerr.NewInternalError(ctx.GetContext(), "cannot create index in subscription database")
	}
	// check index
	indexName := string(stmt.Name)
	for _, def := range tableDef.Indexes {
		if def.IndexName == indexName {
			return nil, moerr.NewDuplicateKey(ctx.GetContext(), indexName)
		}
	}
	// build index
	var uIdx *tree.UniqueIndex
	var sIdx *tree.Index
	switch stmt.IndexCat {
	case tree.INDEX_CATEGORY_UNIQUE:
		uIdx = &tree.UniqueIndex{
			Name:        indexName,
			KeyParts:    stmt.KeyParts,
			IndexOption: stmt.IndexOption,
		}
	case tree.INDEX_CATEGORY_NONE:
		sIdx = &tree.Index{
			Name:        indexName,
			KeyParts:    stmt.KeyParts,
			IndexOption: stmt.IndexOption,
			KeyType:     stmt.IndexOption.IType,
		}
	default:
		return nil, moerr.NewNotSupported(ctx.GetContext(), "statement: '%v'", tree.String(stmt, dialect.MYSQL))
	}
	colMap := make(map[string]*ColDef)
	for _, col := range tableDef.Cols {
		colMap[col.Name] = col
	}

	// Check whether the composite primary key column is included
	if tableDef.Pkey != nil && tableDef.Pkey.CompPkeyCol != nil {
		colMap[tableDef.Pkey.CompPkeyCol.Name] = tableDef.Pkey.CompPkeyCol
	}

	// index.TableDef.Defs store info of index need to be modified
	// index.IndexTables store index table need to be created
	oriPriKeyName := getTablePriKeyName(tableDef.Pkey)
	createIndex.OriginTablePrimaryKey = oriPriKeyName

	indexInfo := &plan.CreateTable{TableDef: &TableDef{}}
	if uIdx != nil {
		if err := buildUniqueIndexTable(indexInfo, []*tree.UniqueIndex{uIdx}, colMap, oriPriKeyName, ctx); err != nil {
			return nil, err
		}
		createIndex.TableExist = true
	}
	if sIdx != nil {
		if err := buildSecondaryIndexDef(indexInfo, []*tree.Index{sIdx}, colMap, oriPriKeyName, ctx); err != nil {
			return nil, err
		}
		createIndex.TableExist = true
	}
	createIndex.Index = indexInfo
	createIndex.Table = tableName
	createIndex.TableDef = tableDef

	return &Plan{
		Plan: &plan.Plan_Ddl{
			Ddl: &plan.DataDefinition{
				DdlType: plan.DataDefinition_CREATE_INDEX,
				Definition: &plan.DataDefinition_CreateIndex{
					CreateIndex: createIndex,
				},
			},
		},
	}, nil
}

func buildDropIndex(stmt *tree.DropIndex, ctx CompilerContext) (*Plan, error) {
	dropIndex := &plan.DropIndex{}
	if len(stmt.TableName.SchemaName) == 0 {
		dropIndex.Database = ctx.DefaultDatabase()
	} else {
		dropIndex.Database = string(stmt.TableName.SchemaName)
	}

	// check table
	dropIndex.Table = string(stmt.TableName.ObjectName)
	obj, tableDef := ctx.Resolve(dropIndex.Database, dropIndex.Table)
	if tableDef == nil {
		return nil, moerr.NewNoSuchTable(ctx.GetContext(), dropIndex.Database, dropIndex.Table)
	}

	if obj.PubInfo != nil {
		return nil, moerr.NewInternalError(ctx.GetContext(), "cannot drop index in subscription database")
	}

	// check index
	dropIndex.IndexName = string(stmt.Name)
	found := false

	for _, indexdef := range tableDef.Indexes {
		if dropIndex.IndexName == indexdef.IndexName {
			dropIndex.IndexTableName = indexdef.IndexTableName
			found = true
			break
		}
	}

	if !found {
		return nil, moerr.NewInternalError(ctx.GetContext(), "not found index: %s", dropIndex.IndexName)
	}

	return &Plan{
		Plan: &plan.Plan_Ddl{
			Ddl: &plan.DataDefinition{
				DdlType: plan.DataDefinition_DROP_INDEX,
				Definition: &plan.DataDefinition_DropIndex{
					DropIndex: dropIndex,
				},
			},
		},
	}, nil
}

// Get tabledef(col, viewsql, properties) for alterview.
func buildAlterView(stmt *tree.AlterView, ctx CompilerContext) (*Plan, error) {
	viewName := string(stmt.Name.ObjectName)
	alterView := &plan.AlterView{
		IfExists: stmt.IfExists,
		TableDef: &plan.TableDef{
			Name: viewName,
		},
	}
	// get database name
	if len(stmt.Name.SchemaName) == 0 {
		alterView.Database = ""
	} else {
		alterView.Database = string(stmt.Name.SchemaName)
	}
	if alterView.Database == "" {
		alterView.Database = ctx.DefaultDatabase()
	}

	//step 1: check the view exists or not
	obj, oldViewDef := ctx.Resolve(alterView.Database, viewName)
	if oldViewDef == nil {
		if !alterView.IfExists {
			return nil, moerr.NewBadView(ctx.GetContext(),
				alterView.Database,
				viewName)
		}
	} else {
		if obj.PubInfo != nil {
			return nil, moerr.NewInternalError(ctx.GetContext(), "cannot alter view in subscription database")
		}
		if oldViewDef.ViewSql == nil {
			return nil, moerr.NewBadView(ctx.GetContext(),
				alterView.Database,
				viewName)
		}
	}

	//step 2: generate new view def
	ctx.SetBuildingAlterView(true, alterView.Database, viewName)
	//restore
	defer func() {
		ctx.SetBuildingAlterView(false, "", "")
	}()
	tableDef, err := genViewTableDef(ctx, stmt.AsSource)
	if err != nil {
		return nil, err
	}

	alterView.TableDef.Cols = tableDef.Cols
	alterView.TableDef.ViewSql = tableDef.ViewSql
	alterView.TableDef.Defs = tableDef.Defs

	return &Plan{
		Plan: &plan.Plan_Ddl{
			Ddl: &plan.DataDefinition{
				DdlType: plan.DataDefinition_ALTER_VIEW,
				Definition: &plan.DataDefinition_AlterView{
					AlterView: alterView,
				},
			},
		},
	}, nil
}

func getTableComment(tableDef *plan.TableDef) string {
	var comment string
	for _, def := range tableDef.Defs {
		if proDef, ok := def.Def.(*plan.TableDef_DefType_Properties); ok {
			for _, kv := range proDef.Properties.Properties {
				if kv.Key == catalog.SystemRelAttr_Comment {
					comment = kv.Value
				}
			}
		}
	}
	return comment
}

func buildAlterTableInplace(stmt *tree.AlterTable, ctx CompilerContext) (*Plan, error) {
	tableName := string(stmt.Table.ObjectName)
	databaseName := string(stmt.Table.SchemaName)
	if databaseName == "" {
		databaseName = ctx.DefaultDatabase()
	}

	_, tableDef := ctx.Resolve(databaseName, tableName)
	if tableDef == nil {
		return nil, moerr.NewNoSuchTable(ctx.GetContext(), databaseName, tableName)
	}

	alterTable := &plan.AlterTable{
		Actions:        make([]*plan.AlterTable_Action, len(stmt.Options)),
		AlgorithmType:  plan.AlterTable_INPLACE,
		Database:       databaseName,
		TableDef:       tableDef,
		IsClusterTable: util.TableIsClusterTable(tableDef.GetTableType()),
	}
	accountId, err := ctx.GetAccountId()
	if err != nil {
		return nil, err
	}
	if alterTable.IsClusterTable && accountId != catalog.System_Account {
		return nil, moerr.NewInternalError(ctx.GetContext(), "only the sys account can alter the cluster table")
	}

	comment := getTableComment(tableDef)
	colMap := make(map[string]*ColDef)
	for _, col := range tableDef.Cols {
		colMap[col.Name] = col
	}
	// Check whether the composite primary key column is included
	if tableDef.Pkey != nil && tableDef.Pkey.CompPkeyCol != nil {
		colMap[tableDef.Pkey.CompPkeyCol.Name] = tableDef.Pkey.CompPkeyCol
	}

	var primaryKeys []string
	var indexs []string
	var detectSqls []string
	uniqueIndexInfos := make([]*tree.UniqueIndex, 0)
	secondaryIndexInfos := make([]*tree.Index, 0)
	for i, option := range stmt.Options {
		switch opt := option.(type) {
		case *tree.AlterOptionDrop:
			alterTableDrop := new(plan.AlterTableDrop)
			constraintName := string(opt.Name)
			if constraintNameAreWhiteSpaces(constraintName) {
				return nil, moerr.NewInternalError(ctx.GetContext(), "Can't DROP '%s'; check that column/key exists", constraintName)
			}
			alterTableDrop.Name = constraintName
			name_not_found := true
			switch opt.Typ {
			case tree.AlterTableDropColumn:
				alterTableDrop.Typ = plan.AlterTableDrop_COLUMN
				err := checkIsDroppableColumn(tableDef, constraintName, ctx)
				if err != nil {
					return nil, err
				}
				for _, col := range tableDef.Cols {
					if col.Name == constraintName {
						name_not_found = false
						break
					}
				}
			case tree.AlterTableDropIndex:
				alterTableDrop.Typ = plan.AlterTableDrop_INDEX
				// check index
				for _, indexdef := range tableDef.Indexes {
					if constraintName == indexdef.IndexName {
						name_not_found = false
						break
					}
				}
			case tree.AlterTableDropKey:
				alterTableDrop.Typ = plan.AlterTableDrop_KEY
			case tree.AlterTableDropPrimaryKey:
				alterTableDrop.Typ = plan.AlterTableDrop_PRIMARY_KEY
				if tableDef.Pkey == nil || tableDef.Pkey.PkeyColName == catalog.FakePrimaryKeyColName {
					return nil, moerr.NewErrCantDropFieldOrKey(ctx.GetContext(), "PRIMARY")
				}
				return nil, moerr.NewInternalError(ctx.GetContext(), "Can't DROP exists Primary Key")
			case tree.AlterTableDropForeignKey:
				alterTableDrop.Typ = plan.AlterTableDrop_FOREIGN_KEY
				for _, fk := range tableDef.Fkeys {
					if fk.Name == constraintName {
						name_not_found = false
						break
					}
				}
			}
			if name_not_found {
				return nil, moerr.NewInternalError(ctx.GetContext(), "Can't DROP '%s'; check that column/key exists", constraintName)
			}
			alterTable.Actions[i] = &plan.AlterTable_Action{
				Action: &plan.AlterTable_Action_Drop{
					Drop: alterTableDrop,
				},
			}

		case *tree.AlterOptionAdd:
			switch def := opt.Def.(type) {
			case *tree.ForeignKey:
				err = adjustConstraintName(ctx.GetContext(), def)
				if err != nil {
					return nil, err
				}

				fkData, err := getForeignKeyData(ctx, databaseName, tableDef, def)
				if err != nil {
					return nil, err
				}
				alterTable.Actions[i] = &plan.AlterTable_Action{
					Action: &plan.AlterTable_Action_AddFk{
						AddFk: &plan.AlterTableAddFk{
							DbName:    fkData.parentDbName,
							TableName: fkData.parentTableName,
							Cols:      fkData.Cols.Cols,
							Fkey:      fkData.Def,
						},
					},
				}
				//for new fk in this alter table, the data in the table must
				//be checked to confirm that it is compliant with foreign key constraints.
				if fkData.IsSelfRefer {
					//fk self refer.
					//check columns of fk self refer are valid
					err = checkFkColsAreValid(ctx, fkData, tableDef)
					if err != nil {
						return nil, err
					}
					sqls, err := genSqlsForCheckFKSelfRefer(ctx.GetContext(), databaseName, tableDef.Name, tableDef.Cols, []*plan.ForeignKeyDef{fkData.Def})
					if err != nil {
						return nil, err
					}
					detectSqls = append(detectSqls, sqls...)
				} else {
					//get table def of parent table
					_, parentTableDef := ctx.Resolve(fkData.parentDbName, fkData.parentTableName)
					if parentTableDef == nil {
						return nil, moerr.NewNoSuchTable(ctx.GetContext(), fkData.parentDbName, fkData.parentTableName)
					}
					sql, err := genSqlForCheckFKConstraints(ctx.GetContext(), fkData.Def,
						databaseName, tableDef.Name, tableDef.Cols,
						fkData.parentDbName, fkData.parentTableName, parentTableDef.Cols)
					if err != nil {
						return nil, err
					}
					detectSqls = append(detectSqls, sql)
				}
			case *tree.UniqueIndex:
				err := checkIndexKeypartSupportability(ctx.GetContext(), def.KeyParts)
				if err != nil {
					return nil, err
				}

				indexName := def.GetIndexName()
				constrNames := map[string]bool{}
				// Check not empty constraint name whether is duplicated.
				for _, idx := range tableDef.Indexes {
					nameLower := strings.ToLower(idx.IndexName)
					constrNames[nameLower] = true
				}

				err = checkDuplicateConstraint(constrNames, indexName, false, ctx.GetContext())
				if err != nil {
					return nil, err
				}
				if len(indexName) == 0 {
					// set empty constraint names(index and unique index)
					setEmptyUniqueIndexName(constrNames, def)
				}

				oriPriKeyName := getTablePriKeyName(tableDef.Pkey)
				indexInfo := &plan.CreateTable{TableDef: &TableDef{}}
				if err = buildUniqueIndexTable(indexInfo, []*tree.UniqueIndex{def}, colMap, oriPriKeyName, ctx); err != nil {
					return nil, err
				}

				alterTable.Actions[i] = &plan.AlterTable_Action{
					Action: &plan.AlterTable_Action_AddIndex{
						AddIndex: &plan.AlterTableAddIndex{
							DbName:                databaseName,
							TableName:             tableName,
							OriginTablePrimaryKey: oriPriKeyName,
							IndexInfo:             indexInfo,
							IndexTableExist:       true,
						},
					},
				}
			case *tree.Index:
				err := checkIndexKeypartSupportability(ctx.GetContext(), def.KeyParts)
				if err != nil {
					return nil, err
				}

				indexName := def.Name

				constrNames := map[string]bool{}
				// Check not empty constraint name whether is duplicated.
				for _, idx := range tableDef.Indexes {
					nameLower := strings.ToLower(idx.IndexName)
					constrNames[nameLower] = true
				}

				err = checkDuplicateConstraint(constrNames, indexName, false, ctx.GetContext())
				if err != nil {
					return nil, err
				}

				if len(indexName) == 0 {
					// set empty constraint names(index and unique index)
					setEmptyIndexName(constrNames, def)
				}

				oriPriKeyName := getTablePriKeyName(tableDef.Pkey)

				indexInfo := &plan.CreateTable{TableDef: &TableDef{}}
				if err := buildSecondaryIndexDef(indexInfo, []*tree.Index{def}, colMap, oriPriKeyName, ctx); err != nil {
					return nil, err
				}

				alterTable.Actions[i] = &plan.AlterTable_Action{
					Action: &plan.AlterTable_Action_AddIndex{
						AddIndex: &plan.AlterTableAddIndex{
							DbName:                databaseName,
							TableName:             tableName,
							OriginTablePrimaryKey: oriPriKeyName,
							IndexInfo:             indexInfo,
							IndexTableExist:       true,
						},
					},
				}
			case *tree.CheckIndex:
				alterTable.Actions[i] = &plan.AlterTable_Action{
					Action: &plan.AlterTable_Action_AlterComment{
						AlterComment: &plan.AlterTableComment{
							NewComment: comment,
						},
					},
				}
			default:
				return nil, moerr.NewInternalError(ctx.GetContext(), "unsupported alter option: %T", def)
			}

		case *tree.AlterOptionAlterIndex:
			alterTableIndex := new(plan.AlterTableAlterIndex)
			constraintName := string(opt.Name)
			alterTableIndex.IndexName = constraintName

			if opt.Visibility == tree.VISIBLE_TYPE_VISIBLE {
				alterTableIndex.Visible = true
			} else {
				alterTableIndex.Visible = false
			}

			name_not_found := true
			// check index
			for _, indexdef := range tableDef.Indexes {
				if constraintName == indexdef.IndexName {
					name_not_found = false
					break
				}
			}
			if name_not_found {
				return nil, moerr.NewInternalError(ctx.GetContext(), "Can't ALTER '%s'; check that column/key exists", constraintName)
			}
			alterTable.Actions[i] = &plan.AlterTable_Action{
				Action: &plan.AlterTable_Action_AlterIndex{
					AlterIndex: alterTableIndex,
				},
			}

		case *tree.AlterOptionAlterReIndex:
			alterTableReIndex := new(plan.AlterTableAlterReIndex)
			constraintName := string(opt.Name)
			alterTableReIndex.IndexName = constraintName

			switch opt.KeyType {
			case tree.INDEX_TYPE_IVFFLAT:
				if opt.AlgoParamList <= 0 {
					return nil, moerr.NewInternalError(ctx.GetContext(), "lists should be > 0.")
				}
				alterTableReIndex.IndexAlgoParamList = opt.AlgoParamList
			default:
				return nil, moerr.NewInternalError(ctx.GetContext(), "unsupported index type: %v", opt.KeyType)
			}

			name_not_found := true
			// check index
			for _, indexdef := range tableDef.Indexes {
				if constraintName == indexdef.IndexName {
					name_not_found = false
					break
				}
			}
			if name_not_found {
				return nil, moerr.NewInternalError(ctx.GetContext(), "Can't REINDEX '%s'; check that column/key exists", constraintName)
			}
			alterTable.Actions[i] = &plan.AlterTable_Action{
				Action: &plan.AlterTable_Action_AlterReindex{
					AlterReindex: alterTableReIndex,
				},
			}

		case *tree.TableOptionComment:
			if getNumOfCharacters(opt.Comment) > maxLengthOfTableComment {
				return nil, moerr.NewInvalidInput(ctx.GetContext(), "comment for field '%s' is too long", alterTable.TableDef.Name)
			}
			comment = opt.Comment
			alterTable.Actions[i] = &plan.AlterTable_Action{
				Action: &plan.AlterTable_Action_AlterComment{
					AlterComment: &plan.AlterTableComment{
						NewComment: opt.Comment,
					},
				},
			}
		case *tree.AlterTableName:
			alterTable.Actions[i] = &plan.AlterTable_Action{
				Action: &plan.AlterTable_Action_AlterName{
					AlterName: &plan.AlterTableName{
						OldName: tableDef.Name,
						NewName: string(opt.Name.ToTableName().ObjectName),
					},
				},
			}
		case *tree.AlterAddCol:
			colType, err := getTypeFromAst(ctx.GetContext(), opt.Column.Type)
			if err != nil {
				return nil, err
			}
			if colType.Id == int32(types.T_char) || colType.Id == int32(types.T_varchar) ||
				colType.Id == int32(types.T_binary) || colType.Id == int32(types.T_varbinary) {
				if colType.GetWidth() > types.MaxStringSize {
					return nil, moerr.NewInvalidInput(ctx.GetContext(), "string width (%d) is too long", colType.GetWidth())
				}
			}

			if colType.Id == int32(types.T_array_float32) || colType.Id == int32(types.T_array_float64) {
				if colType.GetWidth() > types.MaxArrayDimension {
					return nil, moerr.NewInvalidInput(ctx.GetContext(), "vector width (%d) is too long", colType.GetWidth())
				}
			}
			var pks []string
			var comment string
			var auto_incr bool
			for _, attr := range opt.Column.Attributes {
				switch attribute := attr.(type) {
				case *tree.AttributePrimaryKey, *tree.AttributeKey:
					if colType.GetId() == int32(types.T_blob) {
						return nil, moerr.NewNotSupported(ctx.GetContext(), "blob type in primary key")
					}
					if colType.GetId() == int32(types.T_text) {
						return nil, moerr.NewNotSupported(ctx.GetContext(), "text type in primary key")
					}
					if colType.GetId() == int32(types.T_json) {
						return nil, moerr.NewNotSupported(ctx.GetContext(), fmt.Sprintf("JSON column '%s' cannot be in primary key", opt.Column.Name.Parts[0]))
					}
					if colType.GetId() == int32(types.T_array_float32) || colType.GetId() == int32(types.T_array_float64) {
						return nil, moerr.NewNotSupported(ctx.GetContext(), fmt.Sprintf("VECTOR column '%s' cannot be in primary key", opt.Column.Name.Parts[0]))
					}
					pks = append(pks, opt.Column.Name.Parts[0])
				case *tree.AttributeComment:
					comment = attribute.CMT.String()
					if getNumOfCharacters(comment) > maxLengthOfColumnComment {
						return nil, moerr.NewInvalidInput(ctx.GetContext(), "comment for column '%s' is too long", opt.Column.Name.Parts[0])
					}
				case *tree.AttributeAutoIncrement:
					auto_incr = true
					if !types.T(colType.GetId()).IsInteger() {
						return nil, moerr.NewNotSupported(ctx.GetContext(), "the auto_incr column is only support integer type now")
					}
				case *tree.AttributeUnique, *tree.AttributeUniqueKey:
					return nil, moerr.NewNotSupported(ctx.GetContext(), "unsupport add unique index constraints when adding new column")
					//uniqueIndexInfos = append(uniqueIndexInfos, &tree.UniqueIndex{
					//	KeyParts: []*tree.KeyPart{
					//		{
					//			ColName: opt.Column.Name,
					//		},
					//	},
					//	Name: opt.Column.Name.Parts[0],
					//})
					//indexs = append(indexs, opt.Column.Name.Parts[0])
				}
			}
			if len(pks) > 0 {
				if len(primaryKeys) > 0 {
					return nil, moerr.NewInvalidInput(ctx.GetContext(), "more than one primary key defined")
				}
				primaryKeys = pks
			}

			defaultValue, err := buildDefaultExpr(opt.Column, colType, ctx.GetProcess())
			if err != nil {
				return nil, err
			}
			if auto_incr && defaultValue.Expr != nil {
				return nil, moerr.NewInvalidInput(ctx.GetContext(), "invalid default value for '%s'", opt.Column.Name.Parts[0])
			}

			onUpdateExpr, err := buildOnUpdate(opt.Column, colType, ctx.GetProcess())
			if err != nil {
				return nil, err
			}

			if !checkTableColumnNameValid(opt.Column.Name.Parts[0]) {
				return nil, moerr.NewInvalidInput(ctx.GetContext(), "table column name '%s' is illegal and conflicts with internal keyword", opt.Column.Name.Parts[0])
			}

			colType.AutoIncr = auto_incr
			col := &ColDef{
				Name:     opt.Column.Name.Parts[0],
				Alg:      plan.CompressType_Lz4,
				Typ:      colType,
				Default:  defaultValue,
				OnUpdate: onUpdateExpr,
				Comment:  comment,
			}
			colMap[col.Name] = col
			preName := ""
			if opt.Position.RelativeColumn != nil {
				preName = opt.Position.RelativeColumn.Parts[0]
			}
			err = checkIsAddableColumn(tableDef, opt.Column.Name.Parts[0], colType, ctx)
			if err != nil {
				return nil, err
			}
			alterTable.Actions[i] = &plan.AlterTable_Action{
				Action: &plan.AlterTable_Action_AddColumn{
					AddColumn: &plan.AlterAddColumn{
						Name:    opt.Column.Name.Parts[0],
						PreName: preName,
						Type:    colType,
						Pos:     int32(opt.Position.Typ),
					},
				},
			}
		case *tree.TableOptionAutoIncrement:
			return nil, moerr.NewInvalidInput(ctx.GetContext(), "Can't set AutoIncr column value.")
		case *tree.AlterOptionAlterCheck, *tree.TableOptionCharset:
			alterTable.Actions[i] = &plan.AlterTable_Action{
				Action: &plan.AlterTable_Action_AlterComment{
					AlterComment: &plan.AlterTableComment{
						NewComment: comment,
					},
				},
			}
		default:
			return nil, moerr.NewInvalidInput(ctx.GetContext(), "Do not support this stmt now.")
		}
	}

	if stmt.PartitionOption != nil {
		alterPartitionOption := stmt.PartitionOption
		switch partitionOption := alterPartitionOption.(type) {
		case *tree.AlterPartitionAddPartitionClause:
			alterTableAddPartition, err := AddTablePartitions(ctx, alterTable, partitionOption)
			if err != nil {
				return nil, err
			}

			alterTable.Actions = append(alterTable.Actions, &plan.AlterTable_Action{
				Action: &plan.AlterTable_Action_AddPartition{
					AddPartition: alterTableAddPartition,
				},
			})
		case *tree.AlterPartitionDropPartitionClause:
			return nil, moerr.NewNotSupported(ctx.GetContext(), "alter table drop partition clause")
		case *tree.AlterPartitionTruncatePartitionClause:
			return nil, moerr.NewNotSupported(ctx.GetContext(), "alter table truncate partition clause")
		case *tree.AlterPartitionRedefinePartitionClause:
			return nil, moerr.NewNotSupported(ctx.GetContext(), "alter table partition by clause")
		}
	}

	for _, str := range indexs {
		if _, ok := colMap[str]; !ok {
			return nil, moerr.NewInvalidInput(ctx.GetContext(), "column '%s' is not exist", str)
		}
		if colMap[str].Typ.Id == int32(types.T_blob) {
			return nil, moerr.NewNotSupported(ctx.GetContext(), fmt.Sprintf("BLOB column '%s' cannot be in index", str))
		}
		if colMap[str].Typ.Id == int32(types.T_text) {
			return nil, moerr.NewNotSupported(ctx.GetContext(), fmt.Sprintf("TEXT column '%s' cannot be in index", str))
		}
		if colMap[str].Typ.Id == int32(types.T_json) {
			return nil, moerr.NewNotSupported(ctx.GetContext(), fmt.Sprintf("JSON column '%s' cannot be in index", str))
		}
	}

	// check Constraint Name (include index/ unique)
	err = checkConstraintNames(uniqueIndexInfos, secondaryIndexInfos, ctx.GetContext())
	if err != nil {
		return nil, err
	}
	alterTable.DetectSqls = detectSqls
	return &Plan{
		Plan: &plan.Plan_Ddl{
			Ddl: &plan.DataDefinition{
				DdlType: plan.DataDefinition_ALTER_TABLE,
				Definition: &plan.DataDefinition_AlterTable{
					AlterTable: alterTable,
				},
			},
		},
	}, nil
}

func buildLockTables(stmt *tree.LockTableStmt, ctx CompilerContext) (*Plan, error) {
	lockTables := make([]*plan.TableLockInfo, 0, len(stmt.TableLocks))
	uniqueTableName := make(map[string]bool)

	//Check table locks
	for _, tableLock := range stmt.TableLocks {
		tb := tableLock.Table

		//get table name
		tblName := string(tb.ObjectName)

		// get database name
		var schemaName string
		if len(tb.SchemaName) == 0 {
			schemaName = ctx.DefaultDatabase()
		} else {
			schemaName = string(tb.SchemaName)
		}

		//check table whether exist
		obj, tableDef := ctx.Resolve(schemaName, tblName)
		if tableDef == nil {
			return nil, moerr.NewNoSuchTable(ctx.GetContext(), schemaName, tblName)
		}

		if obj.PubInfo != nil {
			return nil, moerr.NewInternalError(ctx.GetContext(), "cannot lock table in subscription database")
		}

		// check the stmt whether locks the same table
		if _, ok := uniqueTableName[tblName]; ok {
			return nil, moerr.NewInvalidInput(ctx.GetContext(), "Not unique table %s", tblName)
		}

		uniqueTableName[tblName] = true

		tableLockInfo := &plan.TableLockInfo{
			LockType: plan.TableLockType(tableLock.LockType),
			TableDef: tableDef,
		}
		lockTables = append(lockTables, tableLockInfo)
	}

	LockTables := &plan.LockTables{
		TableLocks: lockTables,
	}

	return &Plan{
		Plan: &plan.Plan_Ddl{
			Ddl: &plan.DataDefinition{
				DdlType: plan.DataDefinition_LOCK_TABLES,
				Definition: &plan.DataDefinition_LockTables{
					LockTables: LockTables,
				},
			},
		},
	}, nil
}

func buildUnLockTables(stmt *tree.UnLockTableStmt, ctx CompilerContext) (*Plan, error) {
	unLockTables := &plan.UnLockTables{}
	return &Plan{
		Plan: &plan.Plan_Ddl{
			Ddl: &plan.DataDefinition{
				DdlType: plan.DataDefinition_UNLOCK_TABLES,
				Definition: &plan.DataDefinition_UnlockTables{
					UnlockTables: unLockTables,
				},
			},
		},
	}, nil
}

<<<<<<< HEAD
type FkData struct {
	DbName    string
	TableName string
	Cols      *plan.FkColName
	Def       *plan.ForeignKeyDef
}

func getForeignKeyData(ctx CompilerContext, tableDef *TableDef, def *tree.ForeignKey) (*FkData, error) {
=======
type fkData struct {
	// fk reference to itself
	IsSelfRefer bool
	// the database that the fk refers to
	parentDbName string
	// the table that the fk refers to
	parentTableName string
	//the columns in foreign key
	Cols *plan.FkColName
	//fk definition
	Def *plan.ForeignKeyDef
	//the column typs in foreign key
	ColTyps map[int]*plan.Type
	//the referred parent table info
	Refer *tree.AttributeReference
}

// getForeignKeyData prepares the foreign key data.
// for fk refer except the self refer, it is same as the previous one.
// but for fk self refer, it is different in not checking fk self refer instantly.
// because it is not ready. It should be checked after the pk,uk has been ready.
func getForeignKeyData(ctx CompilerContext, dbName string, tableDef *TableDef, def *tree.ForeignKey) (*fkData, error) {
>>>>>>> d38a3d8a
	refer := def.Refer
	fkData := FkData{
		Def: &plan.ForeignKeyDef{
			Name:        def.ConstraintSymbol,
			Cols:        make([]uint64, len(def.KeyParts)),
			OnDelete:    getRefAction(refer.OnDelete),
			OnUpdate:    getRefAction(refer.OnUpdate),
			ForeignCols: make([]uint64, len(refer.KeyParts)),
		},
		Refer: def.Refer,
	}

	if len(def.KeyParts) != len(refer.KeyParts) {
		//TODO: error
	}

	// get fk columns of create table
	fkCols := &plan.FkColName{
		Cols: make([]string, len(def.KeyParts)),
	}
	fkColTyp := make(map[int]*plan.Type)
	fkColName := make(map[int]string)
	//get the column (id,name,type) from tableDef for the foreign key
	for i, keyPart := range def.KeyParts {
		getCol := false
		colName := keyPart.ColName.Parts[0]
		for _, col := range tableDef.Cols {
			if col.Name == colName {
				//column id from tableDef
				fkData.Def.Cols[i] = col.ColId
				//column name from tableDef
				fkCols.Cols[i] = colName
				//column type from tableDef
				fkColTyp[i] = col.Typ
				//column name from tableDef
				fkColName[i] = colName
				getCol = true
				break
			}
		}
		if !getCol {
			return nil, moerr.NewInternalError(ctx.GetContext(), "column '%v' no exists in the creating table '%v'", colName, tableDef.Name)
		}
	}
	fkData.Cols = fkCols
	fkData.ColTyps = fkColTyp

	// get foreign table & their columns
	parentTableName := string(refer.TableName.ObjectName)
	parentDbName := string(refer.TableName.SchemaName)
	if parentDbName == "" {
		parentDbName = ctx.DefaultDatabase()
	}

<<<<<<< HEAD
	//TODO: skip fk self refer

	_, tableRef := ctx.Resolve(fkDbName, fkTableName)
	if tableRef == nil {
		//check foreign_key_checks
		enabled, err := isForeignKeyChecksEnabled(ctx)
		if err != nil {
			return nil, err
		}
		if enabled {
			//foreign_key_checks == 0. does not check foreign key currently
			fkData.Def.IsReady = false
			fkData.Def.ParentDbName = fkDbName
			fkData.Def.ParentTblName = fkTableName
			fkData.Def.ParentCols = make([]string, 0, len(refer.KeyParts))
			for _, keyPart := range refer.KeyParts {
				colName := keyPart.ColName.Parts[0]
				fkData.Def.ParentCols = append(fkData.Def.ParentCols, colName)
			}
		}

		return nil, moerr.NewNoSuchTable(ctx.GetContext(), ctx.DefaultDatabase(), fkTableName)
=======
	//foreign key reference to itself
	if IsFkSelfRefer(parentDbName, parentTableName, dbName, tableDef.Name) {
		//should be handled later for fk self reference
		//PK and unique key may not be processed now
		//check fk columns can not reference to themselves
		//In self refer, the parent table is the table itself
		parentColumnsMap := make(map[string]int8)
		for _, part := range refer.KeyParts {
			parentColumnsMap[part.ColName.Parts[0]] = 0
		}
		for _, name := range fkData.Cols.Cols {
			if _, ok := parentColumnsMap[name]; ok {
				return nil, moerr.NewInternalError(ctx.GetContext(), "foreign key %s can not reference to itself", name)
			}
		}
		//for fk self refer. column id may be not ready.

		fkData.IsSelfRefer = true
		fkData.parentDbName = parentDbName
		fkData.parentTableName = parentTableName
		fkData.Def.ForeignTbl = 0
		return &fkData, nil
>>>>>>> d38a3d8a
	}

	_, parentTableDef := ctx.Resolve(parentDbName, parentTableName)
	if parentTableDef == nil {
		return nil, moerr.NewNoSuchTable(ctx.GetContext(), ctx.DefaultDatabase(), parentTableName)
	}

	if parentTableDef.IsTemporary {
		return nil, moerr.NewNYI(ctx.GetContext(), "add foreign key for temporary table")
	}

	fkData.parentDbName = parentDbName
	fkData.parentTableName = parentTableName

	fkData.Def.ForeignTbl = parentTableDef.TblId

	//separate the rest of the logic in previous version
	//into an independent function checkFkColsAreValid
	//for reusing it in fk self refer that checks the
	//columns in fk definition are valid or not.
	if err := checkFkColsAreValid(ctx, &fkData, parentTableDef); err != nil {
		return nil, err
	}

	return &fkData, nil
}

/*
checkFkColsAreValid check foreign key columns is valid or not, then it saves them.
the columns referred by the foreign key in the children table must appear in the unique keys or primary key
in the parent table.

For instance:
create table f1 (a int ,b int, c int ,d int ,e int,

	primary key(a,b),  unique key(c,d), unique key (e))

Case 1:

	single column like "a" ,"b", "c", "d", "e" can be used as the column in foreign key of the child table
	due to they are the member of the primary key or some Unique key.

Case 2:

	"a, b" can be used as the columns in the foreign key of the child table
	due to they are the member of the primary key.

	"c, d" can be used as the columns in the foreign key of the child table
	due to they are the member of some unique key.

Case 3:

	"a, c" can not be used due to they belong to the different primary key / unique key
*/
func checkFkColsAreValid(ctx CompilerContext, fkData *fkData, parentTableDef *TableDef) error {
	//colId in parent table-> position in parent table
	columnIdPos := make(map[uint64]int)
	//columnName in parent table -> position in parent table
	columnNamePos := make(map[string]int)
	//columnName of index and pk of parent table -> colId in parent table
	uniqueColumns := make([]map[string]uint64, 0, len(parentTableDef.Cols))

	//1. collect parent column info
	for i, col := range parentTableDef.Cols {
		columnIdPos[col.ColId] = i
		columnNamePos[col.Name] = i
	}

	//2. check if the referred column does not exist in the parent table
	for _, keyPart := range fkData.Refer.KeyParts {
		colName := keyPart.ColName.Parts[0]
		if _, exists := columnNamePos[colName]; !exists { // column exists in parent table
			return moerr.NewInternalError(ctx.GetContext(), "column '%v' no exists in table '%v'", colName, fkData.parentTableName)
		}
	}

	//columnName in uk or pk -> its colId in the parent table
	collectIndexColumn := func(names []string) {
		ret := make(map[string]uint64)
		//columnName -> its colId in the parent table
		for _, colName := range names {
			ret[colName] = parentTableDef.Cols[columnNamePos[colName]].ColId
		}
		uniqueColumns = append(uniqueColumns, ret)
	}

	//3. collect pk column info of the parent table
	if parentTableDef.Pkey != nil {
		collectIndexColumn(parentTableDef.Pkey.Names)
	}

	//4. collect index column info of the parent table
	//secondary key?
	// now tableRef.Indices are empty, you can not test it
	for _, index := range parentTableDef.Indexes {
		if index.Unique {
			collectIndexColumn(index.Parts)
		}
	}

	//5. check if there is at least one unique key or primary key should have
	//the columns referenced by the foreign keys in the children tables.
	matchCol := make([]uint64, 0, len(fkData.Refer.KeyParts))
	//iterate on every pk or uk
	for _, uniqueColumn := range uniqueColumns {
		//iterate on the referred column of fk
		for i, keyPart := range fkData.Refer.KeyParts {
			colName := keyPart.ColName.Parts[0]
			//check if the referred column exists in this pk or uk
			if colId, ok := uniqueColumn[colName]; ok {
				// check column type
				// left part of expr: column type in parent table
				// right part of expr: column type in child table
				if parentTableDef.Cols[columnIdPos[colId]].Typ.Id != fkData.ColTyps[i].Id {
					return moerr.NewInternalError(ctx.GetContext(), "type of reference column '%v' is not match for column '%v'", colName, fkData.Cols.Cols[i])
				}
				matchCol = append(matchCol, colId)
			} else {
				// column in fk does not exist in this pk or uk
				matchCol = matchCol[:0]
				break
			}
		}

		if len(matchCol) > 0 {
			break
		}
	}

	if len(matchCol) == 0 {
		return moerr.NewInternalError(ctx.GetContext(), "failed to add the foreign key constraint")
	} else {
		fkData.Def.ForeignCols = matchCol
	}
<<<<<<< HEAD

	//to denote the foreign key is ready
	fkData.Def.IsReady = true

	return &fkData, nil
}

func getForeignKeyData2(ctx CompilerContext, tableDef *TableDef, fkey *plan.ForeignKeyDef) (*FkData, error) {
	fkData := FkData{
		Def: &plan.ForeignKeyDef{
			Name:        fkey.Name,
			Cols:        make([]uint64, len(fkey.Cols)),
			OnDelete:    fkey.OnDelete,
			OnUpdate:    fkey.OnUpdate,
			ForeignCols: make([]uint64, len(fkey.ForeignCols)),
		},
	}

	fkColTyp := make(map[int]*plan.Type)
	fkColName := make(map[int]string)
	allColDef := make(map[uint64]*ColDef)
	for _, colDef := range tableDef.Cols {
		allColDef[colDef.ColId] = colDef
	}
	for i, colId := range fkey.Cols {
		if colDef, has := allColDef[colId]; has {
			fkColTyp[i] = colDef.Typ
			fkColName[i] = colDef.Name
		} else {
			return nil, moerr.NewInternalError(ctx.GetContext(), "column '%v' no exists in the creating table '%v'", colId, tableDef.Name)
		}
	}

	// get foreign table & their columns
	fkTableName := fkey.ParentDbName
	fkDbName := fkey.ParentTblName
	if fkDbName == "" {
		fkDbName = ctx.DefaultDatabase()
	}

	//TODO: skip fk self refer

	_, tableRef := ctx.Resolve(fkDbName, fkTableName)
	if tableRef == nil {
		return nil, moerr.NewNoSuchTable(ctx.GetContext(), fkDbName, fkTableName)
	}

	if tableRef.IsTemporary {
		return nil, moerr.NewNYI(ctx.GetContext(), "add foreign key for temporary table")
	}

	fkData.DbName = fkDbName
	fkData.TableName = fkTableName

	fkData.Def.ForeignTbl = tableRef.TblId

	columnIdPos := make(map[uint64]int)
	columnNamePos := make(map[string]int)
	uniqueColumns := make([]map[string]uint64, 0, len(tableRef.Cols))
	for i, col := range tableRef.Cols {
		columnIdPos[col.ColId] = i
		columnNamePos[col.Name] = i
	}
	if tableRef.Pkey != nil {
		uniqueMap := make(map[string]uint64)
		for _, colName := range tableRef.Pkey.Names {
			uniqueMap[colName] = tableRef.Cols[columnNamePos[colName]].ColId
		}
		uniqueColumns = append(uniqueColumns, uniqueMap)
	}

	// now tableRef.Indices is empty, you can not test it
	for _, index := range tableRef.Indexes {
		if index.Unique {
			uniqueMap := make(map[string]uint64)
			for _, uniqueColName := range index.Parts {
				colId := tableRef.Cols[columnNamePos[uniqueColName]].ColId
				uniqueMap[uniqueColName] = colId
			}
			uniqueColumns = append(uniqueColumns, uniqueMap)
		}
	}

	matchCol := make([]uint64, 0, len(fkey.Cols))
	for _, uniqueColumn := range uniqueColumns {
		for i, colName := range fkey.ParentCols {
			if _, exists := columnNamePos[colName]; exists {
				if colId, ok := uniqueColumn[colName]; ok {
					// check column type
					if tableRef.Cols[columnIdPos[colId]].Typ.Id != fkColTyp[i].Id {
						return nil, moerr.NewInternalError(ctx.GetContext(), "type of reference column '%v' is not match for column '%v'", colName, fkColName[i])
					}
					matchCol = append(matchCol, colId)
				} else {
					matchCol = matchCol[:0]
					break
				}
			} else {
				return nil, moerr.NewInternalError(ctx.GetContext(), "column '%v' no exists in table '%v'", colName, fkTableName)
			}
		}

		if len(matchCol) > 0 {
			break
		}
	}

	if len(matchCol) == 0 {
		return nil, moerr.NewInternalError(ctx.GetContext(), "failed to add the foreign key constraint")
	} else {
		fkData.Def.ForeignCols = matchCol
	}

	//to denote the foreign key is ready
	fkData.Def.IsReady = true

	return &fkData, nil
=======
	return nil
>>>>>>> d38a3d8a
}

func getAutoIncrementOffsetFromVariables(ctx CompilerContext) (uint64, bool) {
	v, err := ctx.ResolveVariable("auto_increment_offset", true, false)
	if err == nil {
		if offset, ok := v.(int64); ok && offset > 1 {
			return uint64(offset - 1), true
		}
	}
	v, err = ctx.ResolveVariable("auto_increment_offset", true, true)
	if err == nil {
		if offset, ok := v.(int64); ok && offset > 1 {
			return uint64(offset - 1), true
		}
	}
	return 0, false
}<|MERGE_RESOLUTION|>--- conflicted
+++ resolved
@@ -920,7 +920,7 @@
 	colMap := make(map[string]*ColDef)
 	uniqueIndexInfos := make([]*tree.UniqueIndex, 0)
 	secondaryIndexInfos := make([]*tree.Index, 0)
-	fkDatasOfFKSelfRefer := make([]*fkData, 0)
+	fkDatasOfFKSelfRefer := make([]*FkData, 0)
 	for _, item := range stmt.Defs {
 		switch def := item.(type) {
 		case *tree.ColumnTableDef:
@@ -1068,8 +1068,8 @@
 			if err != nil {
 				return err
 			}
-			createTable.FkDbs = append(createTable.FkDbs, fkData.parentDbName)
-			createTable.FkTables = append(createTable.FkTables, fkData.parentTableName)
+			createTable.FkDbs = append(createTable.FkDbs, fkData.ParentDbName)
+			createTable.FkTables = append(createTable.FkTables, fkData.ParentTableName)
 			createTable.FkCols = append(createTable.FkCols, fkData.Cols)
 			createTable.TableDef.Fkeys = append(createTable.TableDef.Fkeys, fkData.Def)
 
@@ -2499,8 +2499,8 @@
 				alterTable.Actions[i] = &plan.AlterTable_Action{
 					Action: &plan.AlterTable_Action_AddFk{
 						AddFk: &plan.AlterTableAddFk{
-							DbName:    fkData.parentDbName,
-							TableName: fkData.parentTableName,
+							DbName:    fkData.ParentDbName,
+							TableName: fkData.ParentTableName,
 							Cols:      fkData.Cols.Cols,
 							Fkey:      fkData.Def,
 						},
@@ -2522,13 +2522,13 @@
 					detectSqls = append(detectSqls, sqls...)
 				} else {
 					//get table def of parent table
-					_, parentTableDef := ctx.Resolve(fkData.parentDbName, fkData.parentTableName)
+					_, parentTableDef := ctx.Resolve(fkData.ParentDbName, fkData.ParentTableName)
 					if parentTableDef == nil {
-						return nil, moerr.NewNoSuchTable(ctx.GetContext(), fkData.parentDbName, fkData.parentTableName)
+						return nil, moerr.NewNoSuchTable(ctx.GetContext(), fkData.ParentDbName, fkData.ParentTableName)
 					}
 					sql, err := genSqlForCheckFKConstraints(ctx.GetContext(), fkData.Def,
 						databaseName, tableDef.Name, tableDef.Cols,
-						fkData.parentDbName, fkData.parentTableName, parentTableDef.Cols)
+						fkData.ParentDbName, fkData.ParentTableName, parentTableDef.Cols)
 					if err != nil {
 						return nil, err
 					}
@@ -2965,23 +2965,13 @@
 	}, nil
 }
 
-<<<<<<< HEAD
 type FkData struct {
-	DbName    string
-	TableName string
-	Cols      *plan.FkColName
-	Def       *plan.ForeignKeyDef
-}
-
-func getForeignKeyData(ctx CompilerContext, tableDef *TableDef, def *tree.ForeignKey) (*FkData, error) {
-=======
-type fkData struct {
 	// fk reference to itself
 	IsSelfRefer bool
 	// the database that the fk refers to
-	parentDbName string
+	ParentDbName string
 	// the table that the fk refers to
-	parentTableName string
+	ParentTableName string
 	//the columns in foreign key
 	Cols *plan.FkColName
 	//fk definition
@@ -2996,8 +2986,7 @@
 // for fk refer except the self refer, it is same as the previous one.
 // but for fk self refer, it is different in not checking fk self refer instantly.
 // because it is not ready. It should be checked after the pk,uk has been ready.
-func getForeignKeyData(ctx CompilerContext, dbName string, tableDef *TableDef, def *tree.ForeignKey) (*fkData, error) {
->>>>>>> d38a3d8a
+func getForeignKeyData(ctx CompilerContext, dbName string, tableDef *TableDef, def *tree.ForeignKey) (*FkData, error) {
 	refer := def.Refer
 	fkData := FkData{
 		Def: &plan.ForeignKeyDef{
@@ -3052,30 +3041,6 @@
 		parentDbName = ctx.DefaultDatabase()
 	}
 
-<<<<<<< HEAD
-	//TODO: skip fk self refer
-
-	_, tableRef := ctx.Resolve(fkDbName, fkTableName)
-	if tableRef == nil {
-		//check foreign_key_checks
-		enabled, err := isForeignKeyChecksEnabled(ctx)
-		if err != nil {
-			return nil, err
-		}
-		if enabled {
-			//foreign_key_checks == 0. does not check foreign key currently
-			fkData.Def.IsReady = false
-			fkData.Def.ParentDbName = fkDbName
-			fkData.Def.ParentTblName = fkTableName
-			fkData.Def.ParentCols = make([]string, 0, len(refer.KeyParts))
-			for _, keyPart := range refer.KeyParts {
-				colName := keyPart.ColName.Parts[0]
-				fkData.Def.ParentCols = append(fkData.Def.ParentCols, colName)
-			}
-		}
-
-		return nil, moerr.NewNoSuchTable(ctx.GetContext(), ctx.DefaultDatabase(), fkTableName)
-=======
 	//foreign key reference to itself
 	if IsFkSelfRefer(parentDbName, parentTableName, dbName, tableDef.Name) {
 		//should be handled later for fk self reference
@@ -3094,11 +3059,10 @@
 		//for fk self refer. column id may be not ready.
 
 		fkData.IsSelfRefer = true
-		fkData.parentDbName = parentDbName
-		fkData.parentTableName = parentTableName
+		fkData.ParentDbName = parentDbName
+		fkData.ParentTableName = parentTableName
 		fkData.Def.ForeignTbl = 0
 		return &fkData, nil
->>>>>>> d38a3d8a
 	}
 
 	_, parentTableDef := ctx.Resolve(parentDbName, parentTableName)
@@ -3110,8 +3074,8 @@
 		return nil, moerr.NewNYI(ctx.GetContext(), "add foreign key for temporary table")
 	}
 
-	fkData.parentDbName = parentDbName
-	fkData.parentTableName = parentTableName
+	fkData.ParentDbName = parentDbName
+	fkData.ParentTableName = parentTableName
 
 	fkData.Def.ForeignTbl = parentTableDef.TblId
 
@@ -3153,7 +3117,7 @@
 
 	"a, c" can not be used due to they belong to the different primary key / unique key
 */
-func checkFkColsAreValid(ctx CompilerContext, fkData *fkData, parentTableDef *TableDef) error {
+func checkFkColsAreValid(ctx CompilerContext, fkData *FkData, parentTableDef *TableDef) error {
 	//colId in parent table-> position in parent table
 	columnIdPos := make(map[uint64]int)
 	//columnName in parent table -> position in parent table
@@ -3171,7 +3135,7 @@
 	for _, keyPart := range fkData.Refer.KeyParts {
 		colName := keyPart.ColName.Parts[0]
 		if _, exists := columnNamePos[colName]; !exists { // column exists in parent table
-			return moerr.NewInternalError(ctx.GetContext(), "column '%v' no exists in table '%v'", colName, fkData.parentTableName)
+			return moerr.NewInternalError(ctx.GetContext(), "column '%v' no exists in table '%v'", colName, fkData.ParentTableName)
 		}
 	}
 
@@ -3233,12 +3197,11 @@
 	} else {
 		fkData.Def.ForeignCols = matchCol
 	}
-<<<<<<< HEAD
 
 	//to denote the foreign key is ready
 	fkData.Def.IsReady = true
 
-	return &fkData, nil
+	return nil
 }
 
 func getForeignKeyData2(ctx CompilerContext, tableDef *TableDef, fkey *plan.ForeignKeyDef) (*FkData, error) {
@@ -3285,8 +3248,8 @@
 		return nil, moerr.NewNYI(ctx.GetContext(), "add foreign key for temporary table")
 	}
 
-	fkData.DbName = fkDbName
-	fkData.TableName = fkTableName
+	fkData.ParentDbName = fkDbName
+	fkData.ParentTableName = fkTableName
 
 	fkData.Def.ForeignTbl = tableRef.TblId
 
@@ -3351,9 +3314,6 @@
 	fkData.Def.IsReady = true
 
 	return &fkData, nil
-=======
-	return nil
->>>>>>> d38a3d8a
 }
 
 func getAutoIncrementOffsetFromVariables(ctx CompilerContext) (uint64, bool) {
