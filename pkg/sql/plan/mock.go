--- conflicted
+++ resolved
@@ -689,13 +689,8 @@
 	return testutil.NewProc()
 }
 
-<<<<<<< HEAD
-func (m *MockCompilerContext) GetQueryResultColDefs(uuid string) ([]*ColDef, error) {
-	return nil, nil
-=======
 func (m *MockCompilerContext) GetQueryResultMeta(uuid string) ([]*ColDef, string, error) {
 	return nil, "", nil
->>>>>>> 16feb231
 }
 
 type MockOptimizer struct {
