--- conflicted
+++ resolved
@@ -32,11 +32,8 @@
 	//sql := `select n_name, avg(N_REGIONKEY) t from NATION where n_name != 'a' group by n_name having avg(N_REGIONKEY) > 10 order by t limit 20`
 	// sql := `select date_add('1997-12-31 23:59:59',INTERVAL 100000 SECOND)`
 	//sql := "create view v1 as select * from nation"
-<<<<<<< HEAD
 	//sql := "select n_name,N_REGIONKEY from NATION"
 	//sql := "INSERT INTO NATION (N_NATIONKEY, N_REGIONKEY, N_NAME, N_COMMENT) VALUES (1, 21, 'NAME1','comment1'), (2, 22, 'NAME2', 'comment2')"
-=======
->>>>>>> dd0a9ad7
 	// sql := "explain a"
 	// sql := "select 18446744073709551500"
 	// stmts, err := mysql.Parse(sql)
@@ -44,9 +41,7 @@
 	// 	t.Fatalf("%+v", err)
 	// }
 	// t.Logf("%+v", string(getJSON(stmts[0], t)))
-<<<<<<< HEAD
-	sql := "SELECT UNIX_TIMESTAMP('2000-01-01 12:00:00.159')"
-=======
+	//sql := "SELECT UNIX_TIMESTAMP('2000-01-01 12:00:00.159')"
 	sql := `select
 		l_returnflag,
 		l_linestatus,
@@ -70,7 +65,6 @@
 		l_linestatus
 	;
 	`
->>>>>>> dd0a9ad7
 
 	mock := NewMockOptimizer()
 	logicPlan, err := runOneStmt(mock, t, sql)
