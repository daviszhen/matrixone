// Copyright 2021 - 2022 Matrix Origin
//
// Licensed under the Apache License, Version 2.0 (the "License");
// you may not use this file except in compliance with the License.
// You may obtain a copy of the License at
//
//      http://www.apache.org/licenses/LICENSE-2.0
//
// Unless required by applicable law or agreed to in writing, software
// distributed under the License is distributed on an "AS IS" BASIS,
// WITHOUT WARRANTIES OR CONDITIONS OF ANY KIND, either express or implied.
// See the License for the specific language governing permissions and
// limitations under the License.

package function

import (
	"context"
<<<<<<< HEAD
	"fmt"

	"github.com/matrixorigin/matrixone/pkg/catalog"
=======

>>>>>>> 52fc64d7
	"github.com/matrixorigin/matrixone/pkg/common/moerr"
	"github.com/matrixorigin/matrixone/pkg/container/vector"
	"github.com/matrixorigin/matrixone/pkg/defines"
	"github.com/matrixorigin/matrixone/pkg/incrservice"
	"github.com/matrixorigin/matrixone/pkg/sql/plan/function/functionUtil"
	"github.com/matrixorigin/matrixone/pkg/vm/engine"
	"github.com/matrixorigin/matrixone/pkg/vm/process"
)

// XXX confused function.
func builtInInternalAutoIncrement(parameters []*vector.Vector, result vector.FunctionResultWrapper, proc *process.Process, length int) error {
	p1 := vector.GenerateFunctionStrParameter(parameters[0])
	p2 := vector.GenerateFunctionStrParameter(parameters[1])
	rs := vector.MustFunctionResult[uint64](result)

	eng := proc.Ctx.Value(defines.EngineKey{}).(engine.Engine)
<<<<<<< HEAD
	// new txn operator to handle read and write
	var minSnapshotTS timestamp.Timestamp
	if proc.TxnOperator != nil {
		minSnapshotTS = proc.TxnOperator.Txn().SnapshotTS
	}
	txnOperator, err := proc.TxnClient.New(proc.Ctx, minSnapshotTS,
		client.WithTxnCreateBy("auto_increase"))
	if err != nil {
		return err
	}
	defer txnOperator.Rollback(proc.Ctx)

	if err = eng.New(proc.Ctx, txnOperator); err != nil {
		return err
	}
	defer eng.Rollback(proc.Ctx, txnOperator)

=======
>>>>>>> 52fc64d7
	for i := uint64(0); i < uint64(length); i++ {
		s1, null1 := p1.GetStrValue(i)
		s2, null2 := p2.GetStrValue(i)
		if null1 || null2 {
			return moerr.NewInvalidInput(proc.Ctx, "unsupported parameter `null` for internal_auto_increment")
		}

		dbName := functionUtil.QuickBytesToStr(s1)
		tableName := functionUtil.QuickBytesToStr(s2)

		database, err := eng.Database(proc.Ctx, dbName, proc.TxnOperator)
		if err != nil {
			return moerr.NewInvalidInput(proc.Ctx, "Database '%s' does not exist", dbName)
		}
		relation, err := database.Relation(proc.Ctx, tableName)
		if err != nil {
			return moerr.NewInvalidInput(proc.Ctx, "Table '%s' does not exist in database '%s'", tableName, dbName)
		}
		tableId := relation.GetTableID(proc.Ctx)
		engineDefs, err := relation.TableDefs(proc.Ctx)
		if err != nil {
			return err
		}
		autoIncrCol := getTableAutoIncrCol(engineDefs, tableName)
		if autoIncrCol != "" {
			autoIncrement, err := getCurrentValue(
				proc.Ctx,
				tableId,
				autoIncrCol)
			if err != nil {
				return err
			}
			if err = rs.Append(autoIncrement, false); err != nil {
				return err
			}
		} else {
			if err = rs.Append(0, true); err != nil {
				return err
			}
		}
	}
	return nil
}

func getTableAutoIncrCol(
	engineDefs []engine.TableDef,
	tableName string) string {
	for _, def := range engineDefs {
		// FIXME: more than one auto cols??
		if attr, ok := def.(*engine.AttributeDef); ok && attr.Attr.AutoIncrement {
			return attr.Attr.Name
		}
	}
	return ""
}

<<<<<<< HEAD
func newTxn(eg engine.Engine, proc *process.Process, ctx context.Context) (txn client.TxnOperator, err error) {
	if proc.TxnClient == nil {
		return nil, moerr.NewInternalError(ctx, "must set txn client")
	}
	var minSnapshotTS timestamp.Timestamp
	if proc.TxnOperator != nil {
		minSnapshotTS = proc.TxnOperator.Txn().SnapshotTS
	}
	txn, err = proc.TxnClient.New(proc.Ctx, minSnapshotTS,
		client.WithTxnCreateBy("auto_increase.newTxn"))
	if err != nil {
		return nil, err
	}
	if ctx == nil {
		return nil, moerr.NewInternalError(ctx, "context should not be nil")
	}
	if err = eg.New(ctx, txn); err != nil {
		return nil, err
	}
	return txn, nil
}

func rolllbackTxn(eg engine.Engine, txn client.TxnOperator, ctx context.Context) error {
	if txn == nil {
		return nil
	}
	if ctx == nil {
		return moerr.NewInternalError(ctx, "context should not be nil")
	}
	ctx, cancel := context.WithTimeout(
=======
func getCurrentValue(
	ctx context.Context,
	tableID uint64,
	col string) (uint64, error) {
	return incrservice.GetAutoIncrementService().CurrentValue(
>>>>>>> 52fc64d7
		ctx,
		tableID,
		col)
}<|MERGE_RESOLUTION|>--- conflicted
+++ resolved
@@ -16,13 +16,7 @@
 
 import (
 	"context"
-<<<<<<< HEAD
-	"fmt"
 
-	"github.com/matrixorigin/matrixone/pkg/catalog"
-=======
-
->>>>>>> 52fc64d7
 	"github.com/matrixorigin/matrixone/pkg/common/moerr"
 	"github.com/matrixorigin/matrixone/pkg/container/vector"
 	"github.com/matrixorigin/matrixone/pkg/defines"
@@ -39,26 +33,6 @@
 	rs := vector.MustFunctionResult[uint64](result)
 
 	eng := proc.Ctx.Value(defines.EngineKey{}).(engine.Engine)
-<<<<<<< HEAD
-	// new txn operator to handle read and write
-	var minSnapshotTS timestamp.Timestamp
-	if proc.TxnOperator != nil {
-		minSnapshotTS = proc.TxnOperator.Txn().SnapshotTS
-	}
-	txnOperator, err := proc.TxnClient.New(proc.Ctx, minSnapshotTS,
-		client.WithTxnCreateBy("auto_increase"))
-	if err != nil {
-		return err
-	}
-	defer txnOperator.Rollback(proc.Ctx)
-
-	if err = eng.New(proc.Ctx, txnOperator); err != nil {
-		return err
-	}
-	defer eng.Rollback(proc.Ctx, txnOperator)
-
-=======
->>>>>>> 52fc64d7
 	for i := uint64(0); i < uint64(length); i++ {
 		s1, null1 := p1.GetStrValue(i)
 		s2, null2 := p2.GetStrValue(i)
@@ -115,44 +89,11 @@
 	return ""
 }
 
-<<<<<<< HEAD
-func newTxn(eg engine.Engine, proc *process.Process, ctx context.Context) (txn client.TxnOperator, err error) {
-	if proc.TxnClient == nil {
-		return nil, moerr.NewInternalError(ctx, "must set txn client")
-	}
-	var minSnapshotTS timestamp.Timestamp
-	if proc.TxnOperator != nil {
-		minSnapshotTS = proc.TxnOperator.Txn().SnapshotTS
-	}
-	txn, err = proc.TxnClient.New(proc.Ctx, minSnapshotTS,
-		client.WithTxnCreateBy("auto_increase.newTxn"))
-	if err != nil {
-		return nil, err
-	}
-	if ctx == nil {
-		return nil, moerr.NewInternalError(ctx, "context should not be nil")
-	}
-	if err = eg.New(ctx, txn); err != nil {
-		return nil, err
-	}
-	return txn, nil
-}
-
-func rolllbackTxn(eg engine.Engine, txn client.TxnOperator, ctx context.Context) error {
-	if txn == nil {
-		return nil
-	}
-	if ctx == nil {
-		return moerr.NewInternalError(ctx, "context should not be nil")
-	}
-	ctx, cancel := context.WithTimeout(
-=======
 func getCurrentValue(
 	ctx context.Context,
 	tableID uint64,
 	col string) (uint64, error) {
 	return incrservice.GetAutoIncrementService().CurrentValue(
->>>>>>> 52fc64d7
 		ctx,
 		tableID,
 		col)
