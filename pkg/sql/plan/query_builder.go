// Copyright 2022 Matrix Origin
//
// Licensed under the Apache License, Version 2.0 (the "License");
// you may not use this file except in compliance with the License.
// You may obtain a copy of the License at
//
//     http://www.apache.org/licenses/LICENSE-2.0
//
// Unless required by applicable law or agreed to in writing, software
// distributed under the License is distributed on an "AS IS" BASIS,
// WITHOUT WARRANTIES OR CONDITIONS OF ANY KIND, either express or implied.
// See the License for the specific language governing permissions and
// limitations under the License.

package plan

import (
	"context"
	"encoding/json"
	"fmt"
	"go/constant"
	"strconv"
	"strings"

	"github.com/google/uuid"
	"github.com/matrixorigin/matrixone/pkg/catalog"
	"github.com/matrixorigin/matrixone/pkg/common/moerr"
	"github.com/matrixorigin/matrixone/pkg/container/batch"
	"github.com/matrixorigin/matrixone/pkg/container/types"
	"github.com/matrixorigin/matrixone/pkg/container/vector"
	"github.com/matrixorigin/matrixone/pkg/pb/plan"
	"github.com/matrixorigin/matrixone/pkg/sql/parsers/dialect"
	"github.com/matrixorigin/matrixone/pkg/sql/parsers/dialect/mysql"
	"github.com/matrixorigin/matrixone/pkg/sql/parsers/tree"
	"github.com/matrixorigin/matrixone/pkg/sql/plan/function"
	"github.com/matrixorigin/matrixone/pkg/sql/util"
)

func NewQueryBuilder(queryType plan.Query_StatementType, ctx CompilerContext, isPrepareStatement bool) *QueryBuilder {
	var mysqlCompatible bool

	mode, err := ctx.ResolveVariable("sql_mode", true, false)
	if err == nil {
		if modeStr, ok := mode.(string); ok {
			if !strings.Contains(modeStr, "ONLY_FULL_GROUP_BY") {
				mysqlCompatible = true
			}
		}
	}

	return &QueryBuilder{
		qry: &Query{
			StmtType: queryType,
		},
		compCtx:            ctx,
		ctxByNode:          []*BindContext{},
		nameByColRef:       make(map[[2]int32]string),
		nextTag:            0,
		mysqlCompatible:    mysqlCompatible,
		tag2Table:          make(map[int32]*TableDef),
		isPrepareStatement: isPrepareStatement,
		deleteNode:         make(map[uint64]int32),
	}
}

func (builder *QueryBuilder) remapColRefForExpr(expr *Expr, colMap map[[2]int32][2]int32) error {
	switch ne := expr.Expr.(type) {
	case *plan.Expr_Col:
		mapID := [2]int32{ne.Col.RelPos, ne.Col.ColPos}
		if ids, ok := colMap[mapID]; ok {
			ne.Col.RelPos = ids[0]
			ne.Col.ColPos = ids[1]
			ne.Col.Name = builder.nameByColRef[mapID]
		} else {
			return moerr.NewParseError(builder.GetContext(), "can't find column %v in context's map %v", mapID, colMap)
		}

	case *plan.Expr_F:
		for _, arg := range ne.F.GetArgs() {
			err := builder.remapColRefForExpr(arg, colMap)
			if err != nil {
				return err
			}
		}
	case *plan.Expr_W:
		err := builder.remapColRefForExpr(ne.W.WindowFunc, colMap)
		if err != nil {
			return err
		}
		for _, arg := range ne.W.PartitionBy {
			err = builder.remapColRefForExpr(arg, colMap)
			if err != nil {
				return err
			}
		}
		for _, order := range ne.W.OrderBy {
			err = builder.remapColRefForExpr(order.Expr, colMap)
			if err != nil {
				return err
			}
		}
	}
	return nil
}

type ColRefRemapping struct {
	globalToLocal map[[2]int32][2]int32
	localToGlobal [][2]int32
}

func (m *ColRefRemapping) addColRef(colRef [2]int32) {
	m.globalToLocal[colRef] = [2]int32{0, int32(len(m.localToGlobal))}
	m.localToGlobal = append(m.localToGlobal, colRef)
}

func (builder *QueryBuilder) copyNode(ctx *BindContext, nodeId int32) int32 {
	node := builder.qry.Nodes[nodeId]
	newNode := DeepCopyNode(node)
	newNode.Children = make([]int32, 0, len(node.Children))
	for _, child := range node.Children {
		newNode.Children = append(newNode.Children, builder.copyNode(ctx, child))
	}
	newNodeId := builder.appendNode(newNode, ctx)
	return newNodeId
}

func (builder *QueryBuilder) remapAllColRefs(nodeID int32, step int32, colRefCnt map[[2]int32]int, colRefBool map[[2]int32]bool, sinkColRef map[[2]int32]int) (*ColRefRemapping, error) {
	node := builder.qry.Nodes[nodeID]

	remapping := &ColRefRemapping{
		globalToLocal: make(map[[2]int32][2]int32),
	}

	switch node.NodeType {
	case plan.Node_FUNCTION_SCAN:
		for _, expr := range node.FilterList {
			increaseRefCnt(expr, 1, colRefCnt)
		}

		internalRemapping := &ColRefRemapping{
			globalToLocal: make(map[[2]int32][2]int32),
		}

		tag := node.BindingTags[0]
		newTableDef := &plan.TableDef{
			Name:          node.TableDef.Name,
			Defs:          node.TableDef.Defs,
			Name2ColIndex: node.TableDef.Name2ColIndex,
			Createsql:     node.TableDef.Createsql,
			TblFunc:       node.TableDef.TblFunc,
			TableType:     node.TableDef.TableType,
			Partition:     node.TableDef.Partition,
		}

		for i, col := range node.TableDef.Cols {
			globalRef := [2]int32{tag, int32(i)}
			if colRefCnt[globalRef] == 0 {
				continue
			}

			internalRemapping.addColRef(globalRef)

			newTableDef.Cols = append(newTableDef.Cols, col)
		}

		if len(newTableDef.Cols) == 0 {
			internalRemapping.addColRef([2]int32{tag, 0})
			newTableDef.Cols = append(newTableDef.Cols, node.TableDef.Cols[0])
		}

		node.TableDef = newTableDef

		for _, expr := range node.FilterList {
			increaseRefCnt(expr, -1, colRefCnt)
			err := builder.remapColRefForExpr(expr, internalRemapping.globalToLocal)
			if err != nil {
				return nil, err
			}
		}

		for i, col := range node.TableDef.Cols {
			if colRefCnt[internalRemapping.localToGlobal[i]] == 0 {
				continue
			}

			remapping.addColRef(internalRemapping.localToGlobal[i])

			node.ProjectList = append(node.ProjectList, &plan.Expr{
				Typ: col.Typ,
				Expr: &plan.Expr_Col{
					Col: &plan.ColRef{
						RelPos: 0,
						ColPos: int32(i),
						Name:   col.Name,
					},
				},
			})
		}

		if len(node.ProjectList) == 0 {
			if len(node.TableDef.Cols) == 0 {
				globalRef := [2]int32{tag, 0}
				remapping.addColRef(globalRef)

				node.ProjectList = append(node.ProjectList, &plan.Expr{
					Typ: node.TableDef.Cols[0].Typ,
					Expr: &plan.Expr_Col{
						Col: &plan.ColRef{
							RelPos: 0,
							ColPos: 0,
							Name:   node.TableDef.Cols[0].Name,
						},
					},
				})
			} else {
				remapping.addColRef(internalRemapping.localToGlobal[0])
				node.ProjectList = append(node.ProjectList, &plan.Expr{
					Typ: node.TableDef.Cols[0].Typ,
					Expr: &plan.Expr_Col{
						Col: &plan.ColRef{
							RelPos: 0,
							ColPos: 0,
							Name:   node.TableDef.Cols[0].Name,
						},
					},
				})
			}
		}
		childId := node.Children[0]
		childNode := builder.qry.Nodes[childId]

		if childNode.NodeType == plan.Node_VALUE_SCAN {
			break
		}
		for _, expr := range node.TblFuncExprList {
			increaseRefCnt(expr, 1, colRefCnt)
		}
		childMap, err := builder.remapAllColRefs(childId, step, colRefCnt, colRefBool, sinkColRef)

		if err != nil {
			return nil, err
		}

		for _, expr := range node.TblFuncExprList {
			increaseRefCnt(expr, -1, colRefCnt)
			err = builder.remapColRefForExpr(expr, childMap.globalToLocal)
			if err != nil {
				return nil, err
			}
		}

	case plan.Node_TABLE_SCAN, plan.Node_MATERIAL_SCAN, plan.Node_EXTERNAL_SCAN, plan.Node_STREAM_SCAN:
		for _, expr := range node.FilterList {
			increaseRefCnt(expr, 1, colRefCnt)
		}

		for _, expr := range node.BlockFilterList {
			increaseRefCnt(expr, 1, colRefCnt)
		}

		for _, rfSpec := range node.RuntimeFilterProbeList {
			increaseRefCnt(rfSpec.Expr, 1, colRefCnt)
		}

		internalRemapping := &ColRefRemapping{
			globalToLocal: make(map[[2]int32][2]int32),
		}

		tag := node.BindingTags[0]
		newTableDef := &plan.TableDef{
			TblId:          node.TableDef.TblId,
			Name:           node.TableDef.Name,
			Hidden:         node.TableDef.Hidden,
			TableType:      node.TableDef.TableType,
			Createsql:      node.TableDef.Createsql,
			TblFunc:        node.TableDef.TblFunc,
			Version:        node.TableDef.Version,
			Pkey:           node.TableDef.Pkey,
			Indexes:        node.TableDef.Indexes,
			Fkeys:          node.TableDef.Fkeys,
			RefChildTbls:   node.TableDef.RefChildTbls,
			Checks:         node.TableDef.Checks,
			Partition:      node.TableDef.Partition,
			ClusterBy:      node.TableDef.ClusterBy,
			Props:          node.TableDef.Props,
			ViewSql:        node.TableDef.ViewSql,
			Defs:           node.TableDef.Defs,
			Name2ColIndex:  node.TableDef.Name2ColIndex,
			IsLocked:       node.TableDef.IsLocked,
			TableLockType:  node.TableDef.TableLockType,
			IsTemporary:    node.TableDef.IsTemporary,
			AutoIncrOffset: node.TableDef.AutoIncrOffset,
		}

		for i, col := range node.TableDef.Cols {
			globalRef := [2]int32{tag, int32(i)}
			if colRefCnt[globalRef] == 0 {
				continue
			}

			internalRemapping.addColRef(globalRef)

			newTableDef.Cols = append(newTableDef.Cols, col)
		}

		if len(newTableDef.Cols) == 0 {
			internalRemapping.addColRef([2]int32{tag, 0})
			newTableDef.Cols = append(newTableDef.Cols, node.TableDef.Cols[0])
		}

		node.TableDef = newTableDef

		for _, expr := range node.FilterList {
			increaseRefCnt(expr, -1, colRefCnt)
			err := builder.remapColRefForExpr(expr, internalRemapping.globalToLocal)
			if err != nil {
				return nil, err
			}
		}

		for _, expr := range node.BlockFilterList {
			increaseRefCnt(expr, -1, colRefCnt)
			err := builder.remapColRefForExpr(expr, internalRemapping.globalToLocal)
			if err != nil {
				return nil, err
			}
		}

		for _, rfSpec := range node.RuntimeFilterProbeList {
			increaseRefCnt(rfSpec.Expr, -1, colRefCnt)
			err := builder.remapColRefForExpr(rfSpec.Expr, internalRemapping.globalToLocal)
			if err != nil {
				return nil, err
			}
		}

		for i, col := range node.TableDef.Cols {
			if colRefCnt[internalRemapping.localToGlobal[i]] == 0 {
				continue
			}

			remapping.addColRef(internalRemapping.localToGlobal[i])

			node.ProjectList = append(node.ProjectList, &plan.Expr{
				Typ: col.Typ,
				Expr: &plan.Expr_Col{
					Col: &plan.ColRef{
						RelPos: 0,
						ColPos: int32(i),
						Name:   builder.nameByColRef[internalRemapping.localToGlobal[i]],
					},
				},
			})
		}

		if len(node.ProjectList) == 0 {
			if len(node.TableDef.Cols) == 0 {
				globalRef := [2]int32{tag, 0}
				remapping.addColRef(globalRef)

				node.ProjectList = append(node.ProjectList, &plan.Expr{
					Typ: node.TableDef.Cols[0].Typ,
					Expr: &plan.Expr_Col{
						Col: &plan.ColRef{
							RelPos: 0,
							ColPos: 0,
							Name:   builder.nameByColRef[globalRef],
						},
					},
				})
			} else {
				remapping.addColRef(internalRemapping.localToGlobal[0])
				node.ProjectList = append(node.ProjectList, &plan.Expr{
					Typ: node.TableDef.Cols[0].Typ,
					Expr: &plan.Expr_Col{
						Col: &plan.ColRef{
							RelPos: 0,
							ColPos: 0,
							Name:   builder.nameByColRef[internalRemapping.localToGlobal[0]],
						},
					},
				})
			}
		}

	case plan.Node_INTERSECT, plan.Node_INTERSECT_ALL,
		plan.Node_UNION, plan.Node_UNION_ALL,
		plan.Node_MINUS, plan.Node_MINUS_ALL:

		thisTag := node.BindingTags[0]
		leftID := node.Children[0]
		rightID := node.Children[1]
		for i, expr := range node.ProjectList {
			increaseRefCnt(expr, 1, colRefCnt)
			globalRef := [2]int32{thisTag, int32(i)}
			remapping.addColRef(globalRef)
		}

		rightNode := builder.qry.Nodes[rightID]
		if rightNode.NodeType == plan.Node_PROJECT {
			projectTag := rightNode.BindingTags[0]
			for i := range rightNode.ProjectList {
				increaseRefCnt(&plan.Expr{
					Expr: &plan.Expr_Col{
						Col: &plan.ColRef{
							RelPos: projectTag,
							ColPos: int32(i),
						},
					}}, 1, colRefCnt)
			}
		}

		internalMap := make(map[[2]int32][2]int32)

		leftRemapping, err := builder.remapAllColRefs(leftID, step, colRefCnt, colRefBool, sinkColRef)
		if err != nil {
			return nil, err
		}
		for k, v := range leftRemapping.globalToLocal {
			internalMap[k] = v
		}

		_, err = builder.remapAllColRefs(rightID, step, colRefCnt, colRefBool, sinkColRef)
		if err != nil {
			return nil, err
		}

		for _, expr := range node.ProjectList {
			increaseRefCnt(expr, -1, colRefCnt)
			err := builder.remapColRefForExpr(expr, internalMap)
			if err != nil {
				return nil, err
			}
		}

	case plan.Node_JOIN:
		for _, expr := range node.OnList {
			increaseRefCnt(expr, 1, colRefCnt)
		}

		internalMap := make(map[[2]int32][2]int32)

		leftID := node.Children[0]
		leftRemapping, err := builder.remapAllColRefs(leftID, step, colRefCnt, colRefBool, sinkColRef)
		if err != nil {
			return nil, err
		}

		for k, v := range leftRemapping.globalToLocal {
			internalMap[k] = v
		}

		rightID := node.Children[1]
		rightRemapping, err := builder.remapAllColRefs(rightID, step, colRefCnt, colRefBool, sinkColRef)
		if err != nil {
			return nil, err
		}

		for k, v := range rightRemapping.globalToLocal {
			internalMap[k] = [2]int32{1, v[1]}
		}

		for _, expr := range node.OnList {
			increaseRefCnt(expr, -1, colRefCnt)
			err := builder.remapColRefForExpr(expr, internalMap)
			if err != nil {
				return nil, err
			}
		}

		childProjList := builder.qry.Nodes[leftID].ProjectList
		for i, globalRef := range leftRemapping.localToGlobal {
			if colRefCnt[globalRef] == 0 {
				continue
			}

			remapping.addColRef(globalRef)

			node.ProjectList = append(node.ProjectList, &plan.Expr{
				Typ: childProjList[i].Typ,
				Expr: &plan.Expr_Col{
					Col: &plan.ColRef{
						RelPos: 0,
						ColPos: int32(i),
						Name:   builder.nameByColRef[globalRef],
					},
				},
			})
		}

		if node.JoinType == plan.Node_MARK {
			globalRef := [2]int32{node.BindingTags[0], 0}
			remapping.addColRef(globalRef)

			node.ProjectList = append(node.ProjectList, &plan.Expr{
				Typ: &plan.Type{
					Id:          int32(types.T_bool),
					NotNullable: false,
				},
				Expr: &plan.Expr_Col{
					Col: &plan.ColRef{
						RelPos: -1,
						ColPos: 0,
						Name:   builder.nameByColRef[globalRef],
					},
				},
			})
		} else {
			childProjList = builder.qry.Nodes[rightID].ProjectList
			for i, globalRef := range rightRemapping.localToGlobal {
				if colRefCnt[globalRef] == 0 {
					continue
				}

				remapping.addColRef(globalRef)

				node.ProjectList = append(node.ProjectList, &plan.Expr{
					Typ: childProjList[i].Typ,
					Expr: &plan.Expr_Col{
						Col: &plan.ColRef{
							RelPos: 1,
							ColPos: int32(i),
							Name:   builder.nameByColRef[globalRef],
						},
					},
				})
			}
		}

		if len(node.ProjectList) == 0 && len(leftRemapping.localToGlobal) > 0 {
			globalRef := leftRemapping.localToGlobal[0]
			remapping.addColRef(globalRef)

			node.ProjectList = append(node.ProjectList, &plan.Expr{
				Typ: builder.qry.Nodes[leftID].ProjectList[0].Typ,
				Expr: &plan.Expr_Col{
					Col: &plan.ColRef{
						RelPos: 0,
						ColPos: 0,
						Name:   builder.nameByColRef[globalRef],
					},
				},
			})
		}

	case plan.Node_AGG:
		for _, expr := range node.GroupBy {
			increaseRefCnt(expr, 1, colRefCnt)
		}

		for _, expr := range node.AggList {
			increaseRefCnt(expr, 1, colRefCnt)
		}

		if node.WinSpecList != nil {
			increaseRefCntForExprList(node.WinSpecList, 1, colRefCnt)
		}

		childRemapping, err := builder.remapAllColRefs(node.Children[0], step, colRefCnt, colRefBool, sinkColRef)
		if err != nil {
			return nil, err
		}

		groupTag := node.BindingTags[0]
		aggregateTag := node.BindingTags[1]
		groupSize := int32(len(node.GroupBy))

		if node.WinSpecList != nil {
			groupSize = int32(len(builder.qry.Nodes[node.Children[0]].ProjectList))
			increaseRefCntForExprList(node.WinSpecList, -1, colRefCnt)
		}

		for _, expr := range node.FilterList {
			builder.remapHavingClause(expr, groupTag, aggregateTag, groupSize)
		}

		for idx, expr := range node.GroupBy {
			increaseRefCnt(expr, -1, colRefCnt)
			err := builder.remapColRefForExpr(expr, childRemapping.globalToLocal)
			if err != nil {
				return nil, err
			}

			globalRef := [2]int32{groupTag, int32(idx)}
			if colRefCnt[globalRef] == 0 {
				continue
			}

			remapping.addColRef(globalRef)

			node.ProjectList = append(node.ProjectList, &plan.Expr{
				Typ: expr.Typ,
				Expr: &plan.Expr_Col{
					Col: &ColRef{
						RelPos: -1,
						ColPos: int32(idx),
						Name:   builder.nameByColRef[globalRef],
					},
				},
			})
		}

		for idx, expr := range node.AggList {
			increaseRefCnt(expr, -1, colRefCnt)
			err := builder.remapColRefForExpr(expr, childRemapping.globalToLocal)
			if err != nil {
				return nil, err
			}

			globalRef := [2]int32{aggregateTag, int32(idx)}
			if colRefCnt[globalRef] == 0 {
				continue
			}

			remapping.addColRef(globalRef)

			node.ProjectList = append(node.ProjectList, &Expr{
				Typ: expr.Typ,
				Expr: &plan.Expr_Col{
					Col: &ColRef{
						RelPos: -2,
						ColPos: int32(idx) + groupSize,
						Name:   builder.nameByColRef[globalRef],
					},
				},
			})
		}

		if node.WinSpecList != nil {

			node.NodeType = plan.Node_WINDOW

			for _, expr := range node.WinSpecList {
				err := builder.remapColRefForExpr(expr, childRemapping.globalToLocal)
				if err != nil {
					return nil, err
				}
			}
		}

		if len(node.ProjectList) == 0 {
			if groupSize > 0 {
				globalRef := [2]int32{groupTag, 0}
				remapping.addColRef(globalRef)

				node.ProjectList = append(node.ProjectList, &plan.Expr{
					Typ: node.GroupBy[0].Typ,
					Expr: &plan.Expr_Col{
						Col: &plan.ColRef{
							RelPos: -1,
							ColPos: 0,
							Name:   builder.nameByColRef[globalRef],
						},
					},
				})
			} else {
				globalRef := [2]int32{aggregateTag, 0}
				remapping.addColRef(globalRef)

				node.ProjectList = append(node.ProjectList, &plan.Expr{
					Typ: node.AggList[0].Typ,
					Expr: &plan.Expr_Col{
						Col: &plan.ColRef{
							RelPos: -2,
							ColPos: 0,
							Name:   builder.nameByColRef[globalRef],
						},
					},
				})
			}
		}

	case plan.Node_WINDOW:
		for _, expr := range node.WinSpecList {
			increaseRefCnt(expr, 1, colRefCnt)
		}

		childRemapping, err := builder.remapAllColRefs(node.Children[0], step, colRefCnt, colRefBool, sinkColRef)
		if err != nil {
			return nil, err
		}

		childProjList := builder.qry.Nodes[node.Children[0]].ProjectList
		for i, globalRef := range childRemapping.localToGlobal {
			if colRefCnt[globalRef] == 0 {
				continue
			}

			remapping.addColRef(globalRef)

			node.ProjectList = append(node.ProjectList, &plan.Expr{
				Typ: childProjList[i].Typ,
				Expr: &plan.Expr_Col{
					Col: &plan.ColRef{
						RelPos: 0,
						ColPos: int32(i),
						Name:   builder.nameByColRef[globalRef],
					},
				},
			})
		}

		windowTag := node.BindingTags[0]
		l := len(childProjList)

		for _, expr := range node.FilterList {
			builder.remapWindowClause(expr, windowTag, int32(l))
		}

		for idx, expr := range node.WinSpecList {
			increaseRefCnt(expr, -1, colRefCnt)
			err = builder.remapColRefForExpr(expr, childRemapping.globalToLocal)
			if err != nil {
				return nil, err
			}

			globalRef := [2]int32{windowTag, int32(idx)}
			if colRefCnt[globalRef] == 0 {
				continue
			}

			remapping.addColRef(globalRef)

			node.ProjectList = append(node.ProjectList, &plan.Expr{
				Typ: expr.Typ,
				Expr: &plan.Expr_Col{
					Col: &ColRef{
						RelPos: -1,
						ColPos: int32(idx + l),
						Name:   builder.nameByColRef[globalRef],
					},
				},
			})
		}

	case plan.Node_SORT:
		for _, orderBy := range node.OrderBy {
			increaseRefCnt(orderBy.Expr, 1, colRefCnt)
		}

		childRemapping, err := builder.remapAllColRefs(node.Children[0], step, colRefCnt, colRefBool, sinkColRef)
		if err != nil {
			return nil, err
		}

		for _, orderBy := range node.OrderBy {
			increaseRefCnt(orderBy.Expr, -1, colRefCnt)
			err := builder.remapColRefForExpr(orderBy.Expr, childRemapping.globalToLocal)
			if err != nil {
				return nil, err
			}
		}

		childProjList := builder.qry.Nodes[node.Children[0]].ProjectList
		for i, globalRef := range childRemapping.localToGlobal {
			if colRefCnt[globalRef] == 0 {
				continue
			}

			remapping.addColRef(globalRef)

			node.ProjectList = append(node.ProjectList, &plan.Expr{
				Typ: childProjList[i].Typ,
				Expr: &plan.Expr_Col{
					Col: &plan.ColRef{
						RelPos: 0,
						ColPos: int32(i),
						Name:   builder.nameByColRef[globalRef],
					},
				},
			})
		}

		if len(node.ProjectList) == 0 && len(childRemapping.localToGlobal) > 0 {
			globalRef := childRemapping.localToGlobal[0]
			remapping.addColRef(globalRef)

			node.ProjectList = append(node.ProjectList, &plan.Expr{
				Typ: childProjList[0].Typ,
				Expr: &plan.Expr_Col{
					Col: &plan.ColRef{
						RelPos: 0,
						ColPos: 0,
						Name:   builder.nameByColRef[globalRef],
					},
				},
			})
		}

	case plan.Node_FILTER:
		for _, expr := range node.FilterList {
			increaseRefCnt(expr, 1, colRefCnt)
		}

		childRemapping, err := builder.remapAllColRefs(node.Children[0], step, colRefCnt, colRefBool, sinkColRef)
		if err != nil {
			return nil, err
		}

		for _, expr := range node.FilterList {
			increaseRefCnt(expr, -1, colRefCnt)
			err := builder.remapColRefForExpr(expr, childRemapping.globalToLocal)
			if err != nil {
				return nil, err
			}
		}

		childProjList := builder.qry.Nodes[node.Children[0]].ProjectList
		for i, globalRef := range childRemapping.localToGlobal {
			if colRefCnt[globalRef] == 0 {
				continue
			}

			remapping.addColRef(globalRef)

			node.ProjectList = append(node.ProjectList, &plan.Expr{
				Typ: childProjList[i].Typ,
				Expr: &plan.Expr_Col{
					Col: &plan.ColRef{
						RelPos: 0,
						ColPos: int32(i),
						Name:   builder.nameByColRef[globalRef],
					},
				},
			})
		}

		if len(node.ProjectList) == 0 {
			if len(childRemapping.localToGlobal) > 0 {
				remapping.addColRef(childRemapping.localToGlobal[0])
			}

			node.ProjectList = append(node.ProjectList, &plan.Expr{
				Typ: childProjList[0].Typ,
				Expr: &plan.Expr_Col{
					Col: &plan.ColRef{
						RelPos: 0,
						ColPos: 0,
					},
				},
			})
		}

	case plan.Node_SINK_SCAN, plan.Node_RECURSIVE_SCAN, plan.Node_RECURSIVE_CTE:
		tag := node.BindingTags[0]
		var newProjList []*plan.Expr

		for i, expr := range node.ProjectList {
			globalRef := [2]int32{tag, int32(i)}
			if colRefCnt[globalRef] == 0 {
				continue
			}
			newProjList = append(newProjList, &plan.Expr{
				Typ: expr.Typ,
				Expr: &plan.Expr_Col{
					Col: &ColRef{
						RelPos: 0,
						ColPos: int32(i),
					},
				},
			})
			remapping.addColRef(globalRef)
			for _, sourceStep := range node.SourceStep {
				if sourceStep >= step {
					continue
				}
				colRefBool[[2]int32{sourceStep, int32(i)}] = true
			}

		}
		node.ProjectList = newProjList

	case plan.Node_SINK:
		childNode := builder.qry.Nodes[node.Children[0]]
		resultTag := childNode.BindingTags[0]
		for i := range childNode.ProjectList {
			if colRefBool[[2]int32{step, int32(i)}] {
				colRefCnt[[2]int32{resultTag, int32(i)}] = 1
			}
		}

		childRemapping, err := builder.remapAllColRefs(node.Children[0], step, colRefCnt, colRefBool, sinkColRef)
		if err != nil {
			return nil, err
		}
		var newProjList []*plan.Expr
		for i, expr := range node.ProjectList {
			if !colRefBool[[2]int32{step, int32(i)}] {
				continue
			}
			sinkColRef[[2]int32{step, int32(i)}] = len(newProjList)
			newProjList = append(newProjList, &plan.Expr{
				Typ: expr.Typ,
				Expr: &plan.Expr_Col{
					Col: &ColRef{
						RelPos: 0,
						ColPos: childRemapping.globalToLocal[[2]int32{resultTag, int32(i)}][1],
						// Name:   builder.nameByColRef[globalRef],
					},
				},
			})
		}

		node.ProjectList = newProjList

	case plan.Node_PROJECT, plan.Node_MATERIAL:
		projectTag := node.BindingTags[0]

		var neededProj []int32

		for i, expr := range node.ProjectList {
			globalRef := [2]int32{projectTag, int32(i)}
			if colRefCnt[globalRef] == 0 {
				continue
			}

			neededProj = append(neededProj, int32(i))
			increaseRefCnt(expr, 1, colRefCnt)
		}

		if len(neededProj) == 0 {
			increaseRefCnt(node.ProjectList[0], 1, colRefCnt)
			neededProj = append(neededProj, 0)
		}

		childRemapping, err := builder.remapAllColRefs(node.Children[0], step, colRefCnt, colRefBool, sinkColRef)
		if err != nil {
			return nil, err
		}

		var newProjList []*plan.Expr
		for _, needed := range neededProj {
			expr := node.ProjectList[needed]
			increaseRefCnt(expr, -1, colRefCnt)
			err := builder.remapColRefForExpr(expr, childRemapping.globalToLocal)
			if err != nil {
				return nil, err
			}

			globalRef := [2]int32{projectTag, needed}
			remapping.addColRef(globalRef)

			newProjList = append(newProjList, expr)
		}

		node.ProjectList = newProjList

	case plan.Node_DISTINCT:
		childRemapping, err := builder.remapAllColRefs(node.Children[0], step, colRefCnt, colRefBool, sinkColRef)
		if err != nil {
			return nil, err
		}

		// Rewrite DISTINCT to AGG
		node.NodeType = plan.Node_AGG
		preNode := builder.qry.Nodes[node.Children[0]]
		node.GroupBy = make([]*Expr, len(preNode.ProjectList))
		node.ProjectList = make([]*Expr, len(preNode.ProjectList))

		for i, prjExpr := range preNode.ProjectList {
			node.GroupBy[i] = &plan.Expr{
				Typ: prjExpr.Typ,
				Expr: &plan.Expr_Col{
					Col: &plan.ColRef{
						RelPos: 0,
						ColPos: int32(i),
					},
				},
			}

			node.ProjectList[i] = &plan.Expr{
				Typ: prjExpr.Typ,
				Expr: &plan.Expr_Col{
					Col: &plan.ColRef{
						RelPos: -1,
						ColPos: int32(i),
					},
				},
			}
		}

		remapping = childRemapping

	case plan.Node_VALUE_SCAN:
		node.NotCacheable = true
		// VALUE_SCAN always have one column now
		if node.TableDef == nil { // like select 1,2
			node.ProjectList = append(node.ProjectList, &plan.Expr{
				Typ:  &plan.Type{Id: int32(types.T_int64)},
				Expr: &plan.Expr_C{C: &plan.Const{Value: &plan.Const_I64Val{I64Val: 0}}},
			})
		} else {
			internalRemapping := &ColRefRemapping{
				globalToLocal: make(map[[2]int32][2]int32),
			}

			tag := node.BindingTags[0]
			for i := range node.TableDef.Cols {
				globalRef := [2]int32{tag, int32(i)}
				if colRefCnt[globalRef] == 0 {
					continue
				}
				internalRemapping.addColRef(globalRef)
			}

			for i, col := range node.TableDef.Cols {
				if colRefCnt[internalRemapping.localToGlobal[i]] == 0 {
					continue
				}

				remapping.addColRef(internalRemapping.localToGlobal[i])

				node.ProjectList = append(node.ProjectList, &plan.Expr{
					Typ: col.Typ,
					Expr: &plan.Expr_Col{
						Col: &plan.ColRef{
							RelPos: 0,
							ColPos: int32(i),
							Name:   col.Name,
						},
					},
				})
			}
		}

	case plan.Node_LOCK_OP:
		preNode := builder.qry.Nodes[node.Children[0]]
		pkexpr := &plan.Expr{
			Typ: node.LockTargets[0].GetPrimaryColTyp(),
			Expr: &plan.Expr_Col{
				Col: &plan.ColRef{
					RelPos: preNode.BindingTags[0],
					ColPos: node.LockTargets[0].PrimaryColIdxInBat,
				},
			},
		}
		oldPos := [2]int32{preNode.BindingTags[0], node.LockTargets[0].PrimaryColIdxInBat}
		increaseRefCnt(pkexpr, 1, colRefCnt)
		childRemapping, err := builder.remapAllColRefs(node.Children[0], step, colRefCnt, colRefBool, sinkColRef)
		if err != nil {
			return nil, err
		}

		tableDef := preNode.GetTableDef()
		if tableDef.Partition != nil {
			partitionIdx := len(preNode.ProjectList)
			partitionExpr := DeepCopyExpr(tableDef.Partition.PartitionExpression)
			preNode.ProjectList = append(preNode.ProjectList, partitionExpr)

			partTableIDs, _ := getPartTableIdsAndNames(builder.compCtx, preNode.GetObjRef(), tableDef)
			node.LockTargets[0].IsPartitionTable = true
			node.LockTargets[0].PartitionTableIds = partTableIDs
			node.LockTargets[0].FilterColIdxInBat = int32(partitionIdx)
		}

		if newPos, ok := childRemapping.globalToLocal[oldPos]; ok {
			node.LockTargets[0].PrimaryColIdxInBat = newPos[1]
		}
		increaseRefCnt(pkexpr, -1, colRefCnt)

		for i, globalRef := range childRemapping.localToGlobal {
			if colRefCnt[globalRef] == 0 {
				continue
			}
			remapping.addColRef(globalRef)

			node.ProjectList = append(node.ProjectList, &plan.Expr{
				Typ: preNode.ProjectList[i].Typ,
				Expr: &plan.Expr_Col{
					Col: &plan.ColRef{
						RelPos: 0,
						ColPos: int32(i),
						Name:   builder.nameByColRef[globalRef],
					},
				},
			})
		}

		if len(node.ProjectList) == 0 {
			if len(childRemapping.localToGlobal) > 0 {
				remapping.addColRef(childRemapping.localToGlobal[0])
			}

			node.ProjectList = append(node.ProjectList, &plan.Expr{
				Typ: preNode.ProjectList[0].Typ,
				Expr: &plan.Expr_Col{
					Col: &plan.ColRef{
						RelPos: 0,
						ColPos: 0,
					},
				},
			})
		}

	default:
		return nil, moerr.NewInternalError(builder.GetContext(), "unsupport node type")
	}

	node.BindingTags = nil

	return remapping, nil
}

func (builder *QueryBuilder) markSinkProject(nodeID int32, step int32, colRefBool map[[2]int32]bool) {
	node := builder.qry.Nodes[nodeID]

	switch node.NodeType {
	case plan.Node_SINK_SCAN, plan.Node_RECURSIVE_SCAN, plan.Node_RECURSIVE_CTE:
		for _, i := range node.SourceStep {
			if i >= step {
				for _, expr := range node.ProjectList {
					colRefBool[[2]int32{i, expr.Expr.(*plan.Expr_Col).Col.ColPos}] = true
				}
			}
		}
	default:
		for i := range node.Children {
			builder.markSinkProject(node.Children[i], step, colRefBool)
		}
	}
}

//func (builder *QueryBuilder) remapSinkScanColRefs(nodeID int32, step int32, sinkColRef map[[2]int32]int) {
//	node := builder.qry.Nodes[nodeID]
//
//	switch node.NodeType {
//	case plan.Node_SINK_SCAN:
//		for _, expr := range node.ProjectList {
//			expr.Expr.(*plan.Expr_Col).Col.ColPos = int32(sinkColRef[[2]int32{step, expr.Expr.(*plan.Expr_Col).Col.ColPos}])
//		}
//	default:
//		for i := range node.Children {
//			builder.remapSinkScanColRefs(node.Children[i], step, sinkColRef)
//		}
//	}
//}

func (builder *QueryBuilder) rewriteStarApproxCount(nodeID int32) {
	node := builder.qry.Nodes[nodeID]

	switch node.NodeType {
	case plan.Node_AGG:
		if len(node.GroupBy) == 0 && len(node.AggList) == 1 {
			agg, ok := node.AggList[0].Expr.(*plan.Expr_F)
			if ok && agg.F.Func.ObjName == "approx_count" {
				if len(node.Children) == 1 {
					child := builder.qry.Nodes[node.Children[0]]
					if child.NodeType == plan.Node_TABLE_SCAN && len(child.FilterList) == 0 {
						agg.F.Func.ObjName = "sum"
						fr, _ := function.GetFunctionByName(context.TODO(), "sum", []types.Type{types.T_int64.ToType()})
						agg.F.Func.Obj = fr.GetEncodedOverloadID()
						agg.F.Args[0] = &plan.Expr{
							Typ: &Type{},
							Expr: &plan.Expr_Col{
								Col: &plan.ColRef{
									RelPos: 0,
									ColPos: Metadata_Rows_Cnt_Pos,
								},
							},
						}

						var exprs []*plan.Expr
						str := child.ObjRef.SchemaName + "." + child.TableDef.Name
						exprs = append(exprs, &plan.Expr{
							Typ: &Type{
								Id:          int32(types.T_varchar),
								NotNullable: true,
								Width:       int32(len(str)),
							},
							Expr: &plan.Expr_C{
								C: &plan.Const{
									Value: &plan.Const_Sval{
										Sval: str,
									},
								},
							},
						})
						str = child.TableDef.Cols[0].Name
						exprs = append(exprs, &plan.Expr{
							Typ: &Type{
								Id:          int32(types.T_varchar),
								NotNullable: true,
								Width:       int32(len(str)),
							},
							Expr: &plan.Expr_C{
								C: &plan.Const{
									Value: &plan.Const_Sval{
										Sval: str,
									},
								},
							},
						})
						scanNode := &plan.Node{
							NodeType: plan.Node_VALUE_SCAN,
						}
						childId := builder.appendNode(scanNode, nil)
						node.Children[0] = builder.buildMetadataScan(nil, nil, exprs, childId)
						child = builder.qry.Nodes[node.Children[0]]
						switch expr := agg.F.Args[0].Expr.(type) {
						case *plan.Expr_Col:
							expr.Col.RelPos = child.BindingTags[0]
							agg.F.Args[0].Typ = child.TableDef.Cols[expr.Col.ColPos].Typ
						}
					}
				}
			}
		}
	default:
		for i := range node.Children {
			builder.rewriteStarApproxCount(node.Children[i])
		}
	}
}

func (builder *QueryBuilder) createQuery() (*Query, error) {
	colRefBool := make(map[[2]int32]bool)
	sinkColRef := make(map[[2]int32]int)

	for i, rootID := range builder.qry.Steps {
		rootID, _ = builder.pushdownFilters(rootID, nil, false)
		err := foldTableScanFilters(builder.compCtx.GetProcess(), builder.qry, rootID)
		if err != nil {
			return nil, err
		}

		builder.removeSimpleProjections(rootID, plan.Node_UNKNOWN, false, make(map[[2]int32]int))

		tagCnt := make(map[int32]int)
		rootID = builder.removeEffectlessLeftJoins(rootID, tagCnt)

		ReCalcNodeStats(rootID, builder, true, true)
		builder.applySwapRuleByStats(rootID, true)
		rootID = builder.aggPushDown(rootID)
		ReCalcNodeStats(rootID, builder, true, false)
		rootID = builder.determineJoinOrder(rootID)
		rootID = builder.removeRedundantJoinCond(rootID)
		ReCalcNodeStats(rootID, builder, true, false)
		rootID = builder.applyAssociativeLaw(rootID)
		builder.applySwapRuleByStats(rootID, true)
		rootID = builder.aggPullup(rootID, rootID)
		ReCalcNodeStats(rootID, builder, true, false)
		rootID = builder.pushdownSemiAntiJoins(rootID)
		builder.optimizeDistinctAgg(rootID)
		ReCalcNodeStats(rootID, builder, true, false)
		builder.applySwapRuleByStats(rootID, true)
		rewriteFilterListByStats(builder.GetContext(), rootID, builder)
		builder.qry.Steps[i] = rootID

		// XXX: This will be removed soon, after merging implementation of all hash-join operators
		builder.swapJoinChildren(rootID)
		ReCalcNodeStats(rootID, builder, true, false)

		//-----------------------------------------------------------------
		builder.partitionPrune(rootID)
		ReCalcNodeStats(rootID, builder, true, false)
		//-----------------------------------------------------------------

		//after determine shuffle method, never call ReCalcNodeStats again
		determineShuffleMethod(rootID, builder)
		determineShuffleMethod2(rootID, -1, builder)
		determineHashOnPK(rootID, builder)
		builder.pushdownRuntimeFilters(rootID)

		builder.rewriteStarApproxCount(rootID)

		rootNode := builder.qry.Nodes[rootID]

		for j := range rootNode.ProjectList {
			colRefBool[[2]int32{int32(i), int32(j)}] = false
			if i == len(builder.qry.Steps)-1 {
				colRefBool[[2]int32{int32(i), int32(j)}] = true
			}
		}

	}

	for i := range builder.qry.Steps {
		rootID := builder.qry.Steps[i]
		builder.markSinkProject(rootID, int32(i), colRefBool)
	}

	for i := len(builder.qry.Steps) - 1; i >= 0; i-- {
		rootID := builder.qry.Steps[i]
		rootNode := builder.qry.Nodes[rootID]
		resultTag := rootNode.BindingTags[0]
		colRefCnt := make(map[[2]int32]int)
		for j := range rootNode.ProjectList {
			colRefCnt[[2]int32{resultTag, int32(j)}] = 1
		}
		_, err := builder.remapAllColRefs(rootID, int32(i), colRefCnt, colRefBool, sinkColRef)
		if err != nil {
			return nil, err
		}
	}

	//for i := 1; i < len(builder.qry.Steps); i++ {
	//	builder.remapSinkScanColRefs(builder.qry.Steps[i], int32(i), sinkColRef)
	//}

	return builder.qry, nil
}

func (builder *QueryBuilder) buildUnion(stmt *tree.UnionClause, astOrderBy tree.OrderBy, astLimit *tree.Limit, ctx *BindContext, isRoot bool) (int32, error) {
	var selectStmts []tree.Statement
	var unionTypes []plan.Node_NodeType

	// get Union selectStmts
	err := getUnionSelects(builder.GetContext(), stmt, &selectStmts, &unionTypes)
	if err != nil {
		return 0, err
	}

	if len(selectStmts) == 1 {
		switch sltStmt := selectStmts[0].(type) {
		case *tree.Select:
			if sltClause, ok := sltStmt.Select.(*tree.SelectClause); ok {
				sltClause.Distinct = true
				return builder.buildSelect(sltStmt, ctx, isRoot)
			} else {
				// rewrite sltStmt to select distinct * from (sltStmt) a
				tmpSltStmt := &tree.Select{
					Select: &tree.SelectClause{
						Distinct: true,

						Exprs: []tree.SelectExpr{
							{Expr: tree.StarExpr()},
						},
						From: &tree.From{
							Tables: tree.TableExprs{
								&tree.AliasedTableExpr{
									Expr: &tree.ParenTableExpr{
										Expr: sltStmt,
									},
									As: tree.AliasClause{
										Alias: "a",
									},
								},
							},
						},
					},
					Limit:   astLimit,
					OrderBy: astOrderBy,
				}
				return builder.buildSelect(tmpSltStmt, ctx, isRoot)
			}

		case *tree.SelectClause:
			if !sltStmt.Distinct {
				sltStmt.Distinct = true
			}
			return builder.buildSelect(&tree.Select{Select: sltStmt, Limit: astLimit, OrderBy: astOrderBy}, ctx, isRoot)
		}
	}

	// build selects
	var projectTypList [][]types.Type
	selectStmtLength := len(selectStmts)
	nodes := make([]int32, selectStmtLength)
	subCtxList := make([]*BindContext, selectStmtLength)
	var projectLength int
	var nodeID int32
	for idx, sltStmt := range selectStmts {
		subCtx := NewBindContext(builder, ctx)
		subCtx.unionSelect = subCtx.initSelect
		if slt, ok := sltStmt.(*tree.Select); ok {
			nodeID, err = builder.buildSelect(slt, subCtx, isRoot)
		} else {
			nodeID, err = builder.buildSelect(&tree.Select{Select: sltStmt}, subCtx, isRoot)
		}
		if err != nil {
			return 0, err
		}

		if idx == 0 {
			projectLength = len(builder.qry.Nodes[nodeID].ProjectList)
			projectTypList = make([][]types.Type, projectLength)
			for i := 0; i < projectLength; i++ {
				projectTypList[i] = make([]types.Type, selectStmtLength)
			}
		} else {
			if projectLength != len(builder.qry.Nodes[nodeID].ProjectList) {
				return 0, moerr.NewParseError(builder.GetContext(), "SELECT statements have different number of columns")
			}
		}

		for i, expr := range subCtx.results {
			projectTypList[i][idx] = makeTypeByPlan2Expr(expr)
		}
		subCtxList[idx] = subCtx
		nodes[idx] = nodeID
	}

	// reset all select's return Projection(type cast up)
	// we use coalesce function's type check&type cast rule
	for columnIdx, argsType := range projectTypList {
		// we don't cast null as any type in function
		// but we will cast null as some target type in union/intersect/minus
		var tmpArgsType []types.Type
		for _, typ := range argsType {
			if typ.Oid != types.T_any {
				tmpArgsType = append(tmpArgsType, typ)
			}
		}

		if len(tmpArgsType) > 0 {
			fGet, err := function.GetFunctionByName(builder.GetContext(), "coalesce", tmpArgsType)
			if err != nil {
				return 0, moerr.NewParseError(builder.GetContext(), "the %d column cann't cast to a same type", columnIdx)
			}
			argsCastType, _ := fGet.ShouldDoImplicitTypeCast()

			if len(argsCastType) > 0 && int(argsCastType[0].Oid) == int(types.T_datetime) {
				for i := 0; i < len(argsCastType); i++ {
					argsCastType[i].Scale = 0
				}
			}
			var targetType *plan.Type
			var targetArgType types.Type
			if len(argsCastType) == 0 {
				targetArgType = tmpArgsType[0]
			} else {
				targetArgType = argsCastType[0]
			}
			// if string union string, different length may cause error. use text type as the output
			if targetArgType.Oid == types.T_varchar || targetArgType.Oid == types.T_char {
				targetArgType = types.T_text.ToType()
			}

			if targetArgType.Oid == types.T_binary || targetArgType.Oid == types.T_varbinary {
				targetArgType = types.T_blob.ToType()
			}
			targetType = makePlan2Type(&targetArgType)

			for idx, tmpID := range nodes {
				if !argsType[idx].Eq(targetArgType) {
					node := builder.qry.Nodes[tmpID]
					if argsType[idx].Oid == types.T_any {
						node.ProjectList[columnIdx].Typ = targetType
					} else {
						node.ProjectList[columnIdx], err = appendCastBeforeExpr(builder.GetContext(), node.ProjectList[columnIdx], targetType)
						if err != nil {
							return 0, err
						}
					}
				}
			}
		}
	}

	firstSelectProjectNode := builder.qry.Nodes[nodes[0]]
	// set ctx's headings  projects  results
	ctx.headings = append(ctx.headings, subCtxList[0].headings...)

	getProjectList := func(tag int32, thisTag int32) []*plan.Expr {
		projectList := make([]*plan.Expr, len(firstSelectProjectNode.ProjectList))
		for i, expr := range firstSelectProjectNode.ProjectList {
			projectList[i] = &plan.Expr{
				Typ: expr.Typ,
				Expr: &plan.Expr_Col{
					Col: &plan.ColRef{
						RelPos: tag,
						ColPos: int32(i),
					},
				},
			}
			builder.nameByColRef[[2]int32{thisTag, int32(i)}] = ctx.headings[i]
		}
		return projectList
	}

	// build intersect node first.  because intersect has higher precedence then UNION and MINUS
	var newNodes []int32
	var newUnionType []plan.Node_NodeType
	var lastTag int32
	newNodes = append(newNodes, nodes[0])
	for i := 1; i < len(nodes); i++ {
		utIdx := i - 1
		lastNewNodeIdx := len(newNodes) - 1
		if unionTypes[utIdx] == plan.Node_INTERSECT || unionTypes[utIdx] == plan.Node_INTERSECT_ALL {
			lastTag = builder.genNewTag()
			leftNodeTag := builder.qry.Nodes[newNodes[lastNewNodeIdx]].BindingTags[0]
			newNodeID := builder.appendNode(&plan.Node{
				NodeType:    unionTypes[utIdx],
				Children:    []int32{newNodes[lastNewNodeIdx], nodes[i]},
				BindingTags: []int32{lastTag},
				ProjectList: getProjectList(leftNodeTag, lastTag),
			}, ctx)
			newNodes[lastNewNodeIdx] = newNodeID
		} else {
			newNodes = append(newNodes, nodes[i])
			newUnionType = append(newUnionType, unionTypes[utIdx])
		}
	}

	// build UNION/MINUS node one by one
	lastNodeID := newNodes[0]
	for i := 1; i < len(newNodes); i++ {
		utIdx := i - 1
		lastTag = builder.genNewTag()
		leftNodeTag := builder.qry.Nodes[lastNodeID].BindingTags[0]

		lastNodeID = builder.appendNode(&plan.Node{
			NodeType:    newUnionType[utIdx],
			Children:    []int32{lastNodeID, newNodes[i]},
			BindingTags: []int32{lastTag},
			ProjectList: getProjectList(leftNodeTag, lastTag),
		}, ctx)
	}

	// set ctx base on selects[0] and it's ctx
	ctx.groupTag = builder.genNewTag()
	ctx.aggregateTag = builder.genNewTag()
	ctx.projectTag = builder.genNewTag()
	for i, v := range ctx.headings {
		ctx.aliasMap[v] = &aliasItem{
			idx: int32(i),
		}
		builder.nameByColRef[[2]int32{ctx.projectTag, int32(i)}] = v
	}
	for i, expr := range firstSelectProjectNode.ProjectList {
		ctx.projects = append(ctx.projects, &plan.Expr{
			Typ: expr.Typ,
			Expr: &plan.Expr_Col{
				Col: &plan.ColRef{
					RelPos: lastTag,
					ColPos: int32(i),
				},
			},
		})
	}
	havingBinder := NewHavingBinder(builder, ctx)
	projectionBinder := NewProjectionBinder(builder, ctx, havingBinder)

	// append a project node
	lastNodeID = builder.appendNode(&plan.Node{
		NodeType:    plan.Node_PROJECT,
		ProjectList: ctx.projects,
		Children:    []int32{lastNodeID},
		BindingTags: []int32{ctx.projectTag},
	}, ctx)

	// append orderBy
	if astOrderBy != nil {
		orderBinder := NewOrderBinder(projectionBinder, nil)
		orderBys := make([]*plan.OrderBySpec, 0, len(astOrderBy))

		for _, order := range astOrderBy {
			expr, err := orderBinder.BindExpr(order.Expr)
			if err != nil {
				return 0, err
			}

			orderBy := &plan.OrderBySpec{
				Expr: expr,
				Flag: plan.OrderBySpec_INTERNAL,
			}

			switch order.Direction {
			case tree.Ascending:
				orderBy.Flag |= plan.OrderBySpec_ASC
			case tree.Descending:
				orderBy.Flag |= plan.OrderBySpec_DESC
			}

			switch order.NullsPosition {
			case tree.NullsFirst:
				orderBy.Flag |= plan.OrderBySpec_NULLS_FIRST
			case tree.NullsLast:
				orderBy.Flag |= plan.OrderBySpec_NULLS_LAST
			}

			orderBys = append(orderBys, orderBy)
		}

		lastNodeID = builder.appendNode(&plan.Node{
			NodeType: plan.Node_SORT,
			Children: []int32{lastNodeID},
			OrderBy:  orderBys,
		}, ctx)
	}

	// append limit
	if astLimit != nil {
		node := builder.qry.Nodes[lastNodeID]

		limitBinder := NewLimitBinder(builder, ctx)
		if astLimit.Offset != nil {
			node.Offset, err = limitBinder.BindExpr(astLimit.Offset, 0, true)
			if err != nil {
				return 0, err
			}
		}
		if astLimit.Count != nil {
			node.Limit, err = limitBinder.BindExpr(astLimit.Count, 0, true)
			if err != nil {
				return 0, err
			}

			if cExpr, ok := node.Limit.Expr.(*plan.Expr_C); ok {
				if c, ok := cExpr.C.Value.(*plan.Const_I64Val); ok {
					ctx.hasSingleRow = c.I64Val == 1
				}
			}
		}
	}

	// append result PROJECT node
	if builder.qry.Nodes[lastNodeID].NodeType != plan.Node_PROJECT {
		for i := 0; i < len(ctx.projects); i++ {
			ctx.results = append(ctx.results, &plan.Expr{
				Typ: ctx.projects[i].Typ,
				Expr: &plan.Expr_Col{
					Col: &plan.ColRef{
						RelPos: ctx.projectTag,
						ColPos: int32(i),
					},
				},
			})
		}
		ctx.resultTag = builder.genNewTag()

		lastNodeID = builder.appendNode(&plan.Node{
			NodeType:    plan.Node_PROJECT,
			ProjectList: ctx.results,
			Children:    []int32{lastNodeID},
			BindingTags: []int32{ctx.resultTag},
		}, ctx)
	} else {
		ctx.results = ctx.projects
	}

	if ctx.initSelect {
		lastNodeID = appendSinkNodeWithTag(builder, ctx, lastNodeID, ctx.sinkTag)
	}

	// set heading
	if isRoot {
		builder.qry.Headings = append(builder.qry.Headings, ctx.headings...)
	}

	return lastNodeID, nil
}

const NameGroupConcat = "group_concat"

func (bc *BindContext) generateForceWinSpecList() ([]*plan.Expr, error) {
	windowsSpecList := make([]*plan.Expr, 0, len(bc.aggregates))
	j := 0

	if len(bc.windows) < 1 {
		panic("no winspeclist to be used to force")
	}

	for i := range bc.aggregates {
		windowExpr := DeepCopyExpr(bc.windows[j])
		windowSpec := windowExpr.GetW()
		if windowSpec == nil {
			panic("no winspeclist to be used to force")
		}
		windowSpec.WindowFunc = DeepCopyExpr(bc.aggregates[i])
		windowExpr.Typ = bc.aggregates[i].Typ

		if windowSpec.Name == NameGroupConcat {
			if j < len(bc.windows)-1 {
				j++
			}
		} else {
			windowSpec.OrderBy = nil
		}
		windowsSpecList = append(windowsSpecList, windowExpr)
	}

	//clean ctx.windows to avoid adding another windows node
	bc.windows = nil

	return windowsSpecList, nil
}

func (builder *QueryBuilder) buildSelect(stmt *tree.Select, ctx *BindContext, isRoot bool) (int32, error) {
	// preprocess CTEs
	if stmt.With != nil {
		ctx.cteByName = make(map[string]*CTERef)
		maskedNames := make([]string, len(stmt.With.CTEs))

		for i := range stmt.With.CTEs {
			idx := len(stmt.With.CTEs) - i - 1
			cte := stmt.With.CTEs[idx]

			name := string(cte.Name.Alias)
			if _, ok := ctx.cteByName[name]; ok {
				return 0, moerr.NewSyntaxError(builder.GetContext(), "WITH query name %q specified more than once", name)
			}

			var maskedCTEs map[string]any
			if len(maskedNames) > 0 {
				maskedCTEs = make(map[string]any)
				for _, mask := range maskedNames {
					maskedCTEs[mask] = nil
				}
			}

			maskedNames = append(maskedNames, name)

			ctx.cteByName[name] = &CTERef{
				ast:         cte,
				isRecursive: stmt.With.IsRecursive,
				maskedCTEs:  maskedCTEs,
			}
		}

		// Try to do binding for CTE at declaration
		for _, cte := range stmt.With.CTEs {

			table := string(cte.Name.Alias)
			cteRef := ctx.cteByName[table]

			var err error
			var s *tree.Select
			switch stmt := cte.Stmt.(type) {
			case *tree.Select:
				s = stmt

			case *tree.ParenSelect:
				s = stmt.Select

			default:
				return 0, moerr.NewParseError(builder.GetContext(), "unexpected statement: '%v'", tree.String(stmt, dialect.MYSQL))
			}

			var left *tree.SelectStatement
			var stmts []tree.SelectStatement
			left, err = builder.splitRecursiveMember(&s.Select, table, &stmts)
			if err != nil {
				return 0, err
			}
			isR := len(stmts) > 0

			if isR && !cteRef.isRecursive {
				return 0, moerr.NewParseError(builder.GetContext(), "not declare RECURSIVE: '%v'", tree.String(stmt, dialect.MYSQL))
			} else if !isR {
				subCtx := NewBindContext(builder, ctx)
				subCtx.normalCTE = true
				subCtx.cteName = table
				subCtx.maskedCTEs = cteRef.maskedCTEs
				cteRef.isRecursive = false
				nodeID, err := builder.buildSelect(s, subCtx, false)
				if err != nil {
					return 0, err
				}
				if len(cteRef.ast.Name.Cols) > 0 && len(cteRef.ast.Name.Cols) != len(builder.qry.Nodes[nodeID].ProjectList) {
					return 0, moerr.NewSyntaxError(builder.GetContext(), "table %q has %d columns available but %d columns specified", table, len(builder.qry.Nodes[nodeID].ProjectList), len(cteRef.ast.Name.Cols))
				}
			} else {

				initCtx := NewBindContext(builder, ctx)
				initCtx.initSelect = true
				initCtx.sinkTag = builder.genNewTag()
				initCtx.isTryBindingCTE = true
				initLastNodeID, err := builder.buildSelect(&tree.Select{Select: *left}, initCtx, false)
				if err != nil {
					return 0, err
				}
				if len(cteRef.ast.Name.Cols) > 0 && len(cteRef.ast.Name.Cols) != len(builder.qry.Nodes[initLastNodeID].ProjectList) {
					return 0, moerr.NewSyntaxError(builder.GetContext(), "table %q has %d columns available but %d columns specified", table, len(builder.qry.Nodes[initLastNodeID].ProjectList), len(cteRef.ast.Name.Cols))
				}
				recursiveNodeId := initLastNodeID
				for _, r := range stmts {
					subCtx := NewBindContext(builder, ctx)
					subCtx.maskedCTEs = cteRef.maskedCTEs
					subCtx.recSelect = true
					subCtx.sinkTag = builder.genNewTag()
					subCtx.isTryBindingCTE = true
					subCtx.cteByName = make(map[string]*CTERef)
					subCtx.cteByName[table] = cteRef
					err = builder.addBinding(initLastNodeID, *cteRef.ast.Name, subCtx)
					if err != nil {
						return 0, err
					}
					sourceStep := builder.appendStep(recursiveNodeId)
					nodeID := appendRecursiveScanNode(builder, subCtx, sourceStep, subCtx.sinkTag)
					subCtx.recRecursiveScanNodeId = nodeID
					recursiveNodeId, err = builder.buildSelect(&tree.Select{Select: r}, subCtx, false)
					if err != nil {
						return 0, err
					}
				}
				builder.qry.Steps = builder.qry.Steps[:0]
			}
		}
	}

	var clause *tree.SelectClause
	var valuesClause *tree.ValuesClause
	var nodeID int32
	var err error
	astOrderBy := stmt.OrderBy
	astLimit := stmt.Limit

	if stmt.SelectLockInfo != nil && stmt.SelectLockInfo.LockType == tree.SelectLockForUpdate {
		builder.isForUpdate = true
	}

	// strip parentheses
	// ((select a from t1)) order by b  [ is equal ] select a from t1 order by b
	// (((select a from t1)) order by b) [ is equal ] select a from t1 order by b
	//
	// (select a from t1 union/union all select aa from t2) order by a
	//       => we will strip parentheses, but order by only can use 'a' column from the union's output projectlist
	for {
		if selectClause, ok := stmt.Select.(*tree.ParenSelect); ok {
			if selectClause.Select.OrderBy != nil {
				if astOrderBy != nil {
					return 0, moerr.NewSyntaxError(builder.GetContext(), "multiple ORDER BY clauses not allowed")
				}
				astOrderBy = selectClause.Select.OrderBy
			}
			if selectClause.Select.Limit != nil {
				if astLimit != nil {
					return 0, moerr.NewSyntaxError(builder.GetContext(), "multiple LIMIT clauses not allowed")
				}
				astLimit = selectClause.Select.Limit
			}
			stmt = selectClause.Select
		} else {
			break
		}
	}

	switch selectClause := stmt.Select.(type) {
	case *tree.SelectClause:
		clause = selectClause
	case *tree.UnionClause:
		if builder.isForUpdate {
			return 0, moerr.NewInternalError(builder.GetContext(), "not support select union for update")
		}
		return builder.buildUnion(selectClause, astOrderBy, astLimit, ctx, isRoot)
	case *tree.ValuesClause:
		valuesClause = selectClause
	default:
		return 0, moerr.NewNYI(builder.GetContext(), "statement '%s'", tree.String(stmt, dialect.MYSQL))
	}

	var projectionBinder *ProjectionBinder
	var havingList []*plan.Expr
	var selectList tree.SelectExprs
	var resultLen int
	var havingBinder *HavingBinder
	var lockNode *plan.Node

	if clause == nil {
		proc := builder.compCtx.GetProcess()
		rowCount := len(valuesClause.Rows)
		if len(valuesClause.Rows) == 0 {
			return 0, moerr.NewInternalError(builder.GetContext(), "values statement have not rows")
		}
		bat := batch.NewWithSize(len(valuesClause.Rows[0]))
		strTyp := &plan.Type{
			Id:          int32(types.T_text),
			NotNullable: false,
		}
		strColTyp := makeTypeByPlan2Type(strTyp)
		strColTargetTyp := &plan.Expr{
			Typ: strTyp,
			Expr: &plan.Expr_T{
				T: &plan.TargetType{
					Typ: strTyp,
				},
			},
		}
		colCount := len(valuesClause.Rows[0])
		for j := 1; j < rowCount; j++ {
			if len(valuesClause.Rows[j]) != colCount {
				return 0, moerr.NewInternalError(builder.GetContext(), fmt.Sprintf("have different column count in row '%v'", j))
			}
		}

		ctx.hasSingleRow = rowCount == 1
		rowSetData := &plan.RowsetData{
			Cols: make([]*plan.ColData, colCount),
		}
		tableDef := &plan.TableDef{
			TblId: 0,
			Name:  "",
			Cols:  make([]*plan.ColDef, colCount),
		}
		ctx.binder = NewWhereBinder(builder, ctx)
		for i := 0; i < colCount; i++ {
			vec := proc.GetVector(types.T_text.ToType())
			bat.Vecs[i] = vec
			rowSetData.Cols[i] = &plan.ColData{}
			for j := 0; j < rowCount; j++ {
				if err := vector.AppendBytes(vec, nil, true, proc.Mp()); err != nil {
					bat.Clean(proc.Mp())
					return 0, err
				}
				planExpr, err := ctx.binder.BindExpr(valuesClause.Rows[j][i], 0, true)
				if err != nil {
					return 0, err
				}
				planExpr, err = forceCastExpr2(builder.GetContext(), planExpr, strColTyp, strColTargetTyp)
				if err != nil {
					return 0, err
				}
				rowSetData.Cols[i].Data = append(rowSetData.Cols[i].Data, &plan.RowsetExpr{
					RowPos: int32(j),
					Expr:   planExpr,
					Pos:    -1,
				})
			}

			colName := fmt.Sprintf("column_%d", i) // like MySQL
			as := tree.NewCStr(colName, 0)
			selectList = append(selectList, tree.SelectExpr{
				Expr: &tree.UnresolvedName{
					NumParts: 1,
					Star:     false,
					Parts:    [4]string{colName, "", "", ""},
				},
				As: as,
			})
			ctx.headings = append(ctx.headings, colName)
			tableDef.Cols[i] = &plan.ColDef{
				ColId: 0,
				Name:  colName,
				Typ:   strTyp,
			}
		}
		bat.SetRowCount(rowCount)
		nodeUUID, _ := uuid.NewUUID()
		nodeID = builder.appendNode(&plan.Node{
			NodeType:     plan.Node_VALUE_SCAN,
			RowsetData:   rowSetData,
			TableDef:     tableDef,
			BindingTags:  []int32{builder.genNewTag()},
			Uuid:         nodeUUID[:],
			NotCacheable: true,
		}, ctx)
		if builder.isPrepareStatement {
			proc.SetPrepareBatch(bat)
		} else {
			proc.SetValueScanBatch(nodeUUID, bat)
		}

		err = builder.addBinding(nodeID, tree.AliasClause{
			Alias: "_ValueScan",
		}, ctx)
		if err != nil {
			return 0, err
		}
	} else {
		if ctx.recSelect && clause.Distinct {
			return 0, moerr.NewParseError(builder.GetContext(), "not support DISTINCT in recursive cte")
		}
		// build FROM clause
		nodeID, err = builder.buildFrom(clause.From.Tables, ctx)
		if err != nil {
			return 0, err
		}

		ctx.binder = NewWhereBinder(builder, ctx)
		if !ctx.isTryBindingCTE {
			if ctx.initSelect {
				clause.Exprs = append(clause.Exprs, makeZeroRecursiveLevel())
			} else if ctx.recSelect {
				clause.Exprs = append(clause.Exprs, makePlusRecursiveLevel(ctx.cteName))
			}
		}
		// unfold stars and generate headings
		for _, selectExpr := range clause.Exprs {
			switch expr := selectExpr.Expr.(type) {
			case tree.UnqualifiedStar:
				cols, names, err := ctx.unfoldStar(builder.GetContext(), "", builder.compCtx.GetAccountId() == catalog.System_Account)
				if err != nil {
					return 0, err
				}
				for i, name := range names {
					if ctx.finalSelect && name == moRecursiveLevelCol {
						continue
					}
					selectList = append(selectList, cols[i])
					ctx.headings = append(ctx.headings, name)
				}

			case *tree.UnresolvedName:
				if expr.Star {
					cols, names, err := ctx.unfoldStar(builder.GetContext(), expr.Parts[0], builder.compCtx.GetAccountId() == catalog.System_Account)
					if err != nil {
						return 0, err
					}
					selectList = append(selectList, cols...)
					ctx.headings = append(ctx.headings, names...)
				} else {
					if selectExpr.As != nil && !selectExpr.As.Empty() {
						ctx.headings = append(ctx.headings, string(selectExpr.As.Origin()))
					} else {
						ctx.headings = append(ctx.headings, expr.Parts[0])
					}

					newExpr, err := ctx.qualifyColumnNames(expr, NoAlias)
					if err != nil {
						return 0, err
					}

					selectList = append(selectList, tree.SelectExpr{
						Expr: newExpr,
						As:   selectExpr.As,
					})
				}
			case *tree.NumVal:
				if expr.ValType == tree.P_null {
					expr.ValType = tree.P_nulltext
				}

				if selectExpr.As != nil && !selectExpr.As.Empty() {
					ctx.headings = append(ctx.headings, string(selectExpr.As.Origin()))
				} else {
					ctx.headings = append(ctx.headings, tree.String(expr, dialect.MYSQL))
				}

				selectList = append(selectList, tree.SelectExpr{
					Expr: expr,
					As:   selectExpr.As,
				})
			default:
				if selectExpr.As != nil && !selectExpr.As.Empty() {
					ctx.headings = append(ctx.headings, string(selectExpr.As.Origin()))
				} else {
					for {
						if parenExpr, ok := expr.(*tree.ParenExpr); ok {
							expr = parenExpr.Expr
						} else {
							break
						}
					}
					ctx.headings = append(ctx.headings, tree.String(expr, dialect.MYSQL))
				}

				newExpr, err := ctx.qualifyColumnNames(expr, NoAlias)
				if err != nil {
					return 0, err
				}

				selectList = append(selectList, tree.SelectExpr{
					Expr: newExpr,
					As:   selectExpr.As,
				})
			}
		}

		if len(selectList) == 0 {
			return 0, moerr.NewParseError(builder.GetContext(), "No tables used")
		}

		if builder.isForUpdate {
			tableDef := builder.qry.Nodes[nodeID].GetTableDef()
			pkPos, pkTyp := getPkPos(tableDef, false)
			lockTarget := &plan.LockTarget{
				TableId:            tableDef.TblId,
				PrimaryColIdxInBat: int32(pkPos),
				PrimaryColTyp:      pkTyp,
				Block:              true,
				RefreshTsIdxInBat:  -1, //unsupport now
				FilterColIdxInBat:  -1, //unsupport now
			}
			lockNode = &Node{
				NodeType:    plan.Node_LOCK_OP,
				Children:    []int32{nodeID},
				TableDef:    tableDef,
				LockTargets: []*plan.LockTarget{lockTarget},
				BindingTags: []int32{builder.genNewTag()},
			}

			if astLimit == nil {
				nodeID = builder.appendNode(lockNode, ctx)
			}
		}

		// rewrite right join to left join
		builder.rewriteRightJoinToLeftJoin(nodeID)

		if !ctx.isTryBindingCTE && ctx.recSelect {
			f := &tree.FuncExpr{
				Func:  tree.FuncName2ResolvableFunctionReference(tree.SetUnresolvedName(moCheckRecursionLevelFun)),
				Exprs: tree.Exprs{tree.NewComparisonExpr(tree.LESS_THAN, tree.SetUnresolvedName(ctx.cteName, moRecursiveLevelCol), tree.NewNumValWithType(constant.MakeInt64(moDefaultRecursionMax), fmt.Sprintf("%d", moDefaultRecursionMax), false, tree.P_int64))},
			}
			if clause.Where != nil {
				clause.Where = &tree.Where{Type: tree.AstWhere, Expr: tree.NewAndExpr(clause.Where.Expr, f)}
			} else {
				clause.Where = &tree.Where{Type: tree.AstWhere, Expr: f}
			}
		}
		if clause.Where != nil {
			whereList, err := splitAndBindCondition(clause.Where.Expr, NoAlias, ctx)
			if err != nil {
				return 0, err
			}

			var newFilterList []*plan.Expr
			var expr *plan.Expr

			for _, cond := range whereList {
				nodeID, expr, err = builder.flattenSubqueries(nodeID, cond, ctx)
				if err != nil {
					return 0, err
				}

				newFilterList = append(newFilterList, expr)
			}

			nodeID = builder.appendNode(&plan.Node{
				NodeType:   plan.Node_FILTER,
				Children:   []int32{nodeID},
				FilterList: newFilterList,
			}, ctx)
		}

		// Preprocess aliases
		for i := range selectList {
			selectList[i].Expr, err = ctx.qualifyColumnNames(selectList[i].Expr, NoAlias)
			if err != nil {
				return 0, err
			}

			builder.nameByColRef[[2]int32{ctx.projectTag, int32(i)}] = tree.String(selectList[i].Expr, dialect.MYSQL)

			if selectList[i].As != nil && !selectList[i].As.Empty() {
				ctx.aliasMap[selectList[i].As.ToLower()] = &aliasItem{
					idx:     int32(i),
					astExpr: selectList[i].Expr,
				}
			}
		}

		ctx.groupTag = builder.genNewTag()
		ctx.aggregateTag = builder.genNewTag()
		ctx.projectTag = builder.genNewTag()
		ctx.windowTag = builder.genNewTag()

		// bind GROUP BY clause
		if clause.GroupBy != nil {
			if ctx.recSelect {
				return 0, moerr.NewParseError(builder.GetContext(), "not support group by in recursive cte: '%v'", tree.String(&clause.GroupBy, dialect.MYSQL))
			}
			groupBinder := NewGroupBinder(builder, ctx)
			for _, group := range clause.GroupBy {
				group, err = ctx.qualifyColumnNames(group, AliasAfterColumn)
				if err != nil {
					return 0, err
				}

				_, err = groupBinder.BindExpr(group, 0, true)
				if err != nil {
					return 0, err
				}
			}
		}

		// bind HAVING clause
		havingBinder = NewHavingBinder(builder, ctx)
		if clause.Having != nil {
			if ctx.recSelect {
				return 0, moerr.NewParseError(builder.GetContext(), "not support having in recursive cte: '%v'", tree.String(clause.Having, dialect.MYSQL))
			}
			ctx.binder = havingBinder
			havingList, err = splitAndBindCondition(clause.Having.Expr, AliasAfterColumn, ctx)
			if err != nil {
				return 0, err
			}
		}

		ctx.isDistinct = clause.Distinct
	}

	// bind SELECT clause (Projection List)
	projectionBinder = NewProjectionBinder(builder, ctx, havingBinder)
	ctx.binder = projectionBinder
	for i := range selectList {
		expr, err := projectionBinder.BindExpr(selectList[i].Expr, 0, true)
		if err != nil {
			return 0, err
		}

		ctx.projects = append(ctx.projects, expr)
	}

	resultLen = len(ctx.projects)
	for i, proj := range ctx.projects {
		exprStr := proj.String()
		if _, ok := ctx.projectByExpr[exprStr]; !ok {
			ctx.projectByExpr[exprStr] = int32(i)
		}
	}

	// bind ORDER BY clause
	var orderBys []*plan.OrderBySpec
	if astOrderBy != nil {
		if ctx.recSelect {
			return 0, moerr.NewParseError(builder.GetContext(), "not support order by in recursive cte: '%v'", tree.String(&astOrderBy, dialect.MYSQL))
		}
		orderBinder := NewOrderBinder(projectionBinder, selectList)
		orderBys = make([]*plan.OrderBySpec, 0, len(astOrderBy))

		for _, order := range astOrderBy {
			expr, err := orderBinder.BindExpr(order.Expr)
			if err != nil {
				return 0, err
			}

			orderBy := &plan.OrderBySpec{
				Expr: expr,
				Flag: plan.OrderBySpec_INTERNAL,
			}

			switch order.Direction {
			case tree.Ascending:
				orderBy.Flag |= plan.OrderBySpec_ASC
			case tree.Descending:
				orderBy.Flag |= plan.OrderBySpec_DESC
			}

			switch order.NullsPosition {
			case tree.NullsFirst:
				orderBy.Flag |= plan.OrderBySpec_NULLS_FIRST
			case tree.NullsLast:
				orderBy.Flag |= plan.OrderBySpec_NULLS_LAST
			}

			orderBys = append(orderBys, orderBy)
		}
	}

	// bind limit/offset clause
	var limitExpr *Expr
	var offsetExpr *Expr
	if astLimit != nil {
		limitBinder := NewLimitBinder(builder, ctx)
		if astLimit.Offset != nil {
			offsetExpr, err = limitBinder.BindExpr(astLimit.Offset, 0, true)
			if err != nil {
				return 0, err
			}

			if cExpr, ok := offsetExpr.Expr.(*plan.Expr_C); ok {
				if c, ok := cExpr.C.Value.(*plan.Const_I64Val); ok {
					if c.I64Val < 0 {
						return 0, moerr.NewSyntaxError(builder.GetContext(), "offset value must be nonnegative")
					}
				}
			}
		}
		if astLimit.Count != nil {
			limitExpr, err = limitBinder.BindExpr(astLimit.Count, 0, true)
			if err != nil {
				return 0, err
			}

			if cExpr, ok := limitExpr.Expr.(*plan.Expr_C); ok {
				if c, ok := cExpr.C.Value.(*plan.Const_I64Val); ok {
					if c.I64Val < 0 {
						return 0, moerr.NewSyntaxError(builder.GetContext(), "limit value must be nonnegative")
					}
					ctx.hasSingleRow = c.I64Val == 1
				}
			}
		}
		if builder.isForUpdate {
			nodeID = builder.appendNode(lockNode, ctx)
		}
	}

	if (len(ctx.groups) > 0 || len(ctx.aggregates) > 0) && len(projectionBinder.boundCols) > 0 {
		if !builder.mysqlCompatible {
			return 0, moerr.NewSyntaxError(builder.GetContext(), "column %q must appear in the GROUP BY clause or be used in an aggregate function", projectionBinder.boundCols[0])
		}

		// For MySQL compatibility, wrap bare ColRefs in any_value()
		for i, proj := range ctx.projects {
			ctx.projects[i] = builder.wrapBareColRefsInAnyValue(proj, ctx)
		}
	}

	// FIXME: delete this when SINGLE join is ready
	if len(ctx.groups) == 0 && len(ctx.aggregates) > 0 {
		ctx.hasSingleRow = true
	}

	// append AGG node
	if len(ctx.groups) > 0 || len(ctx.aggregates) > 0 {
		if ctx.recSelect {
			return 0, moerr.NewInternalError(builder.GetContext(), "not support aggregate function recursive cte")
		}
		if builder.isForUpdate {
			return 0, moerr.NewInternalError(builder.GetContext(), "not support select aggregate function for update")
		}
		if ctx.forceWindows {

			winSpecList, err := ctx.generateForceWinSpecList()
			if err != nil {
				return 0, err
			}

			nodeID = builder.appendNode(&plan.Node{
				NodeType:    plan.Node_AGG,
				Children:    []int32{nodeID},
				GroupBy:     ctx.groups,
				AggList:     ctx.aggregates,
				BindingTags: []int32{ctx.groupTag, ctx.aggregateTag},
				WinSpecList: winSpecList,
			}, ctx)

		} else {
			nodeID = builder.appendNode(&plan.Node{
				NodeType:    plan.Node_AGG,
				Children:    []int32{nodeID},
				GroupBy:     ctx.groups,
				AggList:     ctx.aggregates,
				BindingTags: []int32{ctx.groupTag, ctx.aggregateTag},
			}, ctx)
		}
		if len(havingList) > 0 {
			var newFilterList []*plan.Expr
			var expr *plan.Expr

			for _, cond := range havingList {
				nodeID, expr, err = builder.flattenSubqueries(nodeID, cond, ctx)
				if err != nil {
					return 0, err
				}

				newFilterList = append(newFilterList, expr)
			}

			nodeID = builder.appendNode(&plan.Node{
				NodeType:   plan.Node_FILTER,
				Children:   []int32{nodeID},
				FilterList: newFilterList,
			}, ctx)
		}

		for name, id := range ctx.groupByAst {
			builder.nameByColRef[[2]int32{ctx.groupTag, id}] = name
		}

		for name, id := range ctx.aggregateByAst {
			builder.nameByColRef[[2]int32{ctx.aggregateTag, id}] = name
		}
	}

	// append WINDOW node
	if len(ctx.windows) > 0 {
		if ctx.recSelect {
			return 0, moerr.NewInternalError(builder.GetContext(), "not support window function recursive cte")
		}
		nodeID = builder.appendNode(&plan.Node{
			NodeType:    plan.Node_WINDOW,
			Children:    []int32{nodeID},
			WinSpecList: ctx.windows,
			BindingTags: []int32{ctx.windowTag},
		}, ctx)

		for name, id := range ctx.windowByAst {
			builder.nameByColRef[[2]int32{ctx.windowTag, id}] = name
		}
	}

	// append PROJECT node
	for i, proj := range ctx.projects {
		nodeID, proj, err = builder.flattenSubqueries(nodeID, proj, ctx)
		if err != nil {
			return 0, err
		}

		ctx.projects[i] = proj
	}

	nodeID = builder.appendNode(&plan.Node{
		NodeType:    plan.Node_PROJECT,
		ProjectList: ctx.projects,
		Children:    []int32{nodeID},
		BindingTags: []int32{ctx.projectTag},
	}, ctx)

	// append DISTINCT node
	if ctx.isDistinct {
		nodeID = builder.appendNode(&plan.Node{
			NodeType: plan.Node_DISTINCT,
			Children: []int32{nodeID},
		}, ctx)
	}

	// append SORT node (include limit, offset)
	if len(orderBys) > 0 {
		nodeID = builder.appendNode(&plan.Node{
			NodeType: plan.Node_SORT,
			Children: []int32{nodeID},
			OrderBy:  orderBys,
		}, ctx)
	}

	if limitExpr != nil || offsetExpr != nil {
		node := builder.qry.Nodes[nodeID]

		node.Limit = limitExpr
		node.Offset = offsetExpr
	}

	// append result PROJECT node
	if builder.qry.Nodes[nodeID].NodeType != plan.Node_PROJECT {
		for i := 0; i < resultLen; i++ {
			ctx.results = append(ctx.results, &plan.Expr{
				Typ: ctx.projects[i].Typ,
				Expr: &plan.Expr_Col{
					Col: &plan.ColRef{
						RelPos: ctx.projectTag,
						ColPos: int32(i),
					},
				},
			})
		}

		ctx.resultTag = builder.genNewTag()

		nodeID = builder.appendNode(&plan.Node{
			NodeType:    plan.Node_PROJECT,
			ProjectList: ctx.results,
			Children:    []int32{nodeID},
			BindingTags: []int32{ctx.resultTag},
		}, ctx)
	} else {
		ctx.results = ctx.projects
	}

	if (ctx.initSelect || ctx.recSelect) && !ctx.unionSelect {
		nodeID = appendSinkNodeWithTag(builder, ctx, nodeID, ctx.sinkTag)
	}

	if isRoot {
		builder.qry.Headings = append(builder.qry.Headings, ctx.headings...)
	}

	return nodeID, nil
}

func (builder *QueryBuilder) appendStep(nodeID int32) int32 {
	stepPos := len(builder.qry.Steps)
	builder.qry.Steps = append(builder.qry.Steps, nodeID)
	return int32(stepPos)
}

func (builder *QueryBuilder) appendNode(node *plan.Node, ctx *BindContext) int32 {
	nodeID := int32(len(builder.qry.Nodes))
	node.NodeId = nodeID
	builder.qry.Nodes = append(builder.qry.Nodes, node)
	builder.ctxByNode = append(builder.ctxByNode, ctx)
	ReCalcNodeStats(nodeID, builder, false, true)
	return nodeID
}

func (builder *QueryBuilder) rewriteRightJoinToLeftJoin(nodeID int32) {
	node := builder.qry.Nodes[nodeID]

	for i := range node.Children {
		builder.rewriteRightJoinToLeftJoin(node.Children[i])
	}

	if node.NodeType == plan.Node_JOIN && node.JoinType == plan.Node_RIGHT {
		node.JoinType = plan.Node_LEFT
		node.Children[0], node.Children[1] = node.Children[1], node.Children[0]
	}
}

func (builder *QueryBuilder) buildFrom(stmt tree.TableExprs, ctx *BindContext) (int32, error) {
	if len(stmt) == 1 {
		return builder.buildTable(stmt[0], ctx, -1, nil)
	}
	return 0, moerr.NewInternalError(ctx.binder.GetContext(), "stmt's length should be zero")
	// for now, stmt'length always be zero. if someday that change in parser, you should uncomment these codes
	// leftCtx := NewBindContext(builder, ctx)
	// leftChildID, err := builder.buildTable(stmt[0], leftCtx)
	// if err != nil {
	// 	return 0, err
	// }

	// for i := 1; i < len(stmt); i++ {
	// 	rightCtx := NewBindContext(builder, ctx)
	// 	rightChildID, err := builder.buildTable(stmt[i], rightCtx)
	// 	if err != nil {
	// 		return 0, err
	// 	}

	// 	leftChildID = builder.appendNode(&plan.Node{
	// 		NodeType: plan.Node_JOIN,
	// 		Children: []int32{leftChildID, rightChildID},
	// 		JoinType: plan.Node_INNER,
	// 	}, nil)

	// 	if i == len(stmt)-1 {
	// 		builder.ctxByNode[leftChildID] = ctx
	// 		err = ctx.mergeContexts(leftCtx, rightCtx)
	// 		if err != nil {
	// 			return 0, err
	// 		}
	// 	} else {
	// 		newCtx := NewBindContext(builder, ctx)
	// 		builder.ctxByNode[leftChildID] = newCtx
	// 		err = newCtx.mergeContexts(leftCtx, rightCtx)
	// 		if err != nil {
	// 			return 0, err
	// 		}
	// 		leftCtx = newCtx
	// 	}
	// }

	// return leftChildID, err
}

func (builder *QueryBuilder) splitRecursiveMember(stmt *tree.SelectStatement, name string, stmts *[]tree.SelectStatement) (*tree.SelectStatement, error) {
	ok, left, err := builder.checkRecursiveCTE(stmt, name, stmts)
	if !ok || err != nil {
		return left, err
	}
	return builder.splitRecursiveMember(left, name, stmts)
}

func (builder *QueryBuilder) checkRecursiveCTE(left *tree.SelectStatement, name string, stmts *[]tree.SelectStatement) (bool, *tree.SelectStatement, error) {
	if u, ok := (*left).(*tree.UnionClause); ok {
		if !u.All {
			return false, left, nil
		}

		rt, ok := u.Right.(*tree.SelectClause)
		if !ok {
			return false, left, nil
		}

		count, err := builder.checkRecursiveTable(rt.From.Tables[0], name)
		if err != nil && count > 0 {
			return false, left, err
		}
		if count == 0 {
			return false, left, nil
		}
		if count > 1 {
			return false, left, moerr.NewParseError(builder.GetContext(), "unsupport multiple recursive table expr in recursive CTE: %T", left)
		}
		*stmts = append(*stmts, u.Right)
		return true, &u.Left, nil
	}
	return false, left, nil
}

func (builder *QueryBuilder) checkRecursiveTable(stmt tree.TableExpr, name string) (int, error) {
	switch tbl := stmt.(type) {
	case *tree.Select:
		return 0, moerr.NewParseError(builder.GetContext(), "unsupport SUBQUERY in recursive CTE: %T", stmt)

	case *tree.TableName:
		table := string(tbl.ObjectName)
		if table == name {
			return 1, nil
		}
		return 0, nil

	case *tree.JoinTableExpr:
		var err, err0 error
		if tbl.JoinType == tree.JOIN_TYPE_LEFT || tbl.JoinType == tree.JOIN_TYPE_RIGHT || tbl.JoinType == tree.JOIN_TYPE_NATURAL_LEFT || tbl.JoinType == tree.JOIN_TYPE_NATURAL_RIGHT {
			err0 = moerr.NewParseError(builder.GetContext(), "unsupport LEFT, RIGHT or OUTER JOIN in recursive CTE: %T", stmt)
		}
		c1, err1 := builder.checkRecursiveTable(tbl.Left, name)
		c2, err2 := builder.checkRecursiveTable(tbl.Right, name)
		if err0 != nil {
			err = err0
		} else if err1 != nil {
			err = err1
		} else {
			err = err2
		}
		c := c1 + c2
		return c, err

	case *tree.TableFunction:
		return 0, nil

	case *tree.ParenTableExpr:
		return builder.checkRecursiveTable(tbl.Expr, name)

	case *tree.AliasedTableExpr:
		return builder.checkRecursiveTable(tbl.Expr, name)

	default:
		return 0, nil
	}
}

func getSelectTree(s *tree.Select) *tree.Select {
	switch stmt := s.Select.(type) {
	case *tree.ParenSelect:
		return getSelectTree(stmt.Select)
	default:
		return s
	}
}

func (builder *QueryBuilder) buildTable(stmt tree.TableExpr, ctx *BindContext, preNodeId int32, leftCtx *BindContext) (nodeID int32, err error) {
	switch tbl := stmt.(type) {
	case *tree.Select:
		if builder.isForUpdate {
			return 0, moerr.NewInternalError(builder.GetContext(), "not support select from derived table for update")
		}
		subCtx := NewBindContext(builder, ctx)
		nodeID, err = builder.buildSelect(tbl, subCtx, false)
		if subCtx.isCorrelated {
			return 0, moerr.NewNYI(builder.GetContext(), "correlated subquery in FROM clause")
		}

		if subCtx.hasSingleRow {
			ctx.hasSingleRow = true
		}

	case *tree.TableName:
		schema := string(tbl.SchemaName)
		table := string(tbl.ObjectName)
		if len(table) == 0 || table == "dual" { //special table name
			nodeID = builder.appendNode(&plan.Node{
				NodeType: plan.Node_VALUE_SCAN,
			}, ctx)

			ctx.hasSingleRow = true

			break
		}

		if len(schema) == 0 && ctx.normalCTE && table == ctx.cteName {
			return 0, moerr.NewParseError(builder.GetContext(), "In recursive query block of Recursive Common Table Expression %s, the recursive table must be referenced only once, and not in any subquery", table)
		} else if len(schema) == 0 {
			cteRef := ctx.findCTE(table)
			if cteRef != nil {
				if ctx.recSelect {
					nodeID = ctx.recRecursiveScanNodeId
					return
				}

				var s *tree.Select
				switch stmt := cteRef.ast.Stmt.(type) {
				case *tree.Select:
					s = getSelectTree(stmt)
				case *tree.ParenSelect:
					s = getSelectTree(stmt.Select)
				default:
					err = moerr.NewParseError(builder.GetContext(), "unexpected statement: '%v'", tree.String(stmt, dialect.MYSQL))
					return
				}

				var left *tree.SelectStatement
				var stmts []tree.SelectStatement
				left, err = builder.splitRecursiveMember(&s.Select, table, &stmts)
				if err != nil {
					return 0, err
				}
				isR := len(stmts) > 0

				if isR && !cteRef.isRecursive {
					err = moerr.NewParseError(builder.GetContext(), "not declare RECURSIVE: '%v'", tree.String(stmt, dialect.MYSQL))
				} else if !isR {
					subCtx := NewBindContext(builder, ctx)
					subCtx.maskedCTEs = cteRef.maskedCTEs
					subCtx.cteName = table
					//reset defaultDatabase
					if len(cteRef.defaultDatabase) > 0 {
						subCtx.defaultDatabase = cteRef.defaultDatabase
					}
					cteRef.isRecursive = false
					nodeID, err = builder.buildSelect(s, subCtx, false)
					if err != nil {
						return
					}

					if subCtx.hasSingleRow {
						ctx.hasSingleRow = true
					}

					cols := cteRef.ast.Name.Cols

					if len(cols) > len(subCtx.headings) {
						return 0, moerr.NewSyntaxError(builder.GetContext(), "table %q has %d columns available but %d columns specified", table, len(subCtx.headings), len(cols))
					}

					for i, col := range cols {
						subCtx.headings[i] = string(col)
					}
				} else {
					if len(s.OrderBy) > 0 {
						return 0, moerr.NewParseError(builder.GetContext(), "not support ORDER BY in recursive cte")
					}
					// initial statement
					initCtx := NewBindContext(builder, ctx)
					initCtx.initSelect = true
					initCtx.sinkTag = builder.genNewTag()
					initLastNodeID, err1 := builder.buildSelect(&tree.Select{Select: *left}, initCtx, false)
					if err1 != nil {
						err = err1
						return
					}
					projects := builder.qry.Nodes[builder.qry.Nodes[initLastNodeID].Children[0]].ProjectList
					// recursive statement
					recursiveLastNodeID := initLastNodeID
					initSourceStep := int32(len(builder.qry.Steps))
					recursiveSteps := make([]int32, len(stmts))
					recursiveNodeIDs := make([]int32, len(stmts))
					if len(cteRef.ast.Name.Cols) > 0 {
						cteRef.ast.Name.Cols = append(cteRef.ast.Name.Cols, moRecursiveLevelCol)
					}

					for i, r := range stmts {
						subCtx := NewBindContext(builder, ctx)
						subCtx.maskedCTEs = cteRef.maskedCTEs
						subCtx.cteName = table
						if len(cteRef.defaultDatabase) > 0 {
							subCtx.defaultDatabase = cteRef.defaultDatabase
						}
						subCtx.recSelect = true
						subCtx.sinkTag = initCtx.sinkTag
						subCtx.cteByName = make(map[string]*CTERef)
						subCtx.cteByName[table] = cteRef
						err = builder.addBinding(initLastNodeID, *cteRef.ast.Name, subCtx)
						if err != nil {
							return
						}
						_ = builder.appendStep(recursiveLastNodeID)
						subCtx.recRecursiveScanNodeId = appendRecursiveScanNode(builder, subCtx, initSourceStep, subCtx.sinkTag)
						recursiveNodeIDs[i] = subCtx.recRecursiveScanNodeId
						recursiveSteps[i] = int32(len(builder.qry.Steps))
						recursiveLastNodeID, err = builder.buildSelect(&tree.Select{Select: r}, subCtx, false)
						if err != nil {
							return
						}
						// some check
						n := builder.qry.Nodes[builder.qry.Nodes[recursiveLastNodeID].Children[0]]
						if len(projects) != len(n.ProjectList) {
							return 0, moerr.NewParseError(builder.GetContext(), "recursive cte %s projection error", table)
						}
						for i := range n.ProjectList {
							n.ProjectList[i], err = makePlan2CastExpr(builder.GetContext(), n.ProjectList[i], projects[i].GetTyp())
							if err != nil {
								return
							}
						}
						if subCtx.hasSingleRow {
							ctx.hasSingleRow = true
						}

						cols := cteRef.ast.Name.Cols

						if len(cols) > len(subCtx.headings) {
							return 0, moerr.NewSyntaxError(builder.GetContext(), "table %q has %d columns available but %d columns specified", table, len(subCtx.headings), len(cols))
						}

						for i, col := range cols {
							subCtx.headings[i] = string(col)
						}
					}
					// union all statement
					var limitExpr *Expr
					var offsetExpr *Expr
					if s.Limit != nil {
						limitBinder := NewLimitBinder(builder, ctx)
						if s.Limit.Offset != nil {
							offsetExpr, err = limitBinder.BindExpr(s.Limit.Offset, 0, true)
							if err != nil {
								return 0, err
							}

							if cExpr, ok := offsetExpr.Expr.(*plan.Expr_C); ok {
								if c, ok := cExpr.C.Value.(*plan.Const_I64Val); ok {
									if c.I64Val < 0 {
										return 0, moerr.NewSyntaxError(builder.GetContext(), "offset value must be nonnegative")
									}
								}
							}
						}
						if s.Limit.Count != nil {
							limitExpr, err = limitBinder.BindExpr(s.Limit.Count, 0, true)
							if err != nil {
								return 0, err
							}

							if cExpr, ok := limitExpr.Expr.(*plan.Expr_C); ok {
								if c, ok := cExpr.C.Value.(*plan.Const_I64Val); ok {
									if c.I64Val < 0 {
										return 0, moerr.NewSyntaxError(builder.GetContext(), "limit value must be nonnegative")
									}
									ctx.hasSingleRow = c.I64Val == 1
								}
							}
						}
					}

					_ = builder.appendStep(recursiveLastNodeID)
					nodeID = appendCTEScanNode(builder, ctx, initSourceStep, initCtx.sinkTag)
					if limitExpr != nil || offsetExpr != nil {
						node := builder.qry.Nodes[nodeID]
						node.Limit = limitExpr
						node.Offset = offsetExpr
					}
					for i := 0; i < len(recursiveSteps); i++ {
						builder.qry.Nodes[nodeID].SourceStep = append(builder.qry.Nodes[nodeID].SourceStep, recursiveSteps[i])
					}
					curStep := int32(len(builder.qry.Steps))
					for _, id := range recursiveNodeIDs {
						// builder.qry.Nodes[id].SourceStep = append(builder.qry.Nodes[id].SourceStep, curStep)
						builder.qry.Nodes[id].SourceStep[0] = curStep
					}
					unionAllLastNodeID := appendSinkNodeWithTag(builder, ctx, nodeID, ctx.sinkTag)
					builder.qry.Nodes[unionAllLastNodeID].RecursiveSink = true

					// final statement
					ctx.finalSelect = true
					ctx.sinkTag = initCtx.sinkTag
					err = builder.addBinding(initLastNodeID, *cteRef.ast.Name, ctx)
					if err != nil {
						return
					}
					sourceStep := builder.appendStep(unionAllLastNodeID)
					nodeID = appendSinkScanNodeWithTag(builder, ctx, sourceStep, initCtx.sinkTag)
					// builder.qry.Nodes[nodeID].SourceStep = append(builder.qry.Nodes[nodeID].SourceStep, initSourceStep)
				}

				break
			}
			schema = ctx.defaultDatabase
		}

		obj, tableDef := builder.compCtx.Resolve(schema, table)
		if tableDef == nil {
			return 0, moerr.NewParseError(builder.GetContext(), "table %q does not exist", table)
		}

		tableDef.Name2ColIndex = map[string]int32{}
		for i := 0; i < len(tableDef.Cols); i++ {
			tableDef.Name2ColIndex[tableDef.Cols[i].Name] = int32(i)
		}
		nodeType := plan.Node_TABLE_SCAN
		if tableDef.TableType == catalog.SystemExternalRel {
			nodeType = plan.Node_EXTERNAL_SCAN
			col := &ColDef{
				Name: catalog.ExternalFilePath,
				Typ: &plan.Type{
					Id:    int32(types.T_varchar),
					Width: types.MaxVarcharLen,
					Table: table,
				},
			}
			tableDef.Cols = append(tableDef.Cols, col)
		} else if tableDef.TableType == catalog.SystemStreamRel {
			nodeType = plan.Node_STREAM_SCAN
		} else if tableDef.TableType == catalog.SystemViewRel {
			if yes, dbOfView, nameOfView := builder.compCtx.GetBuildingAlterView(); yes {
				currentDB := schema
				if currentDB == "" {
					currentDB = builder.compCtx.DefaultDatabase()
				}
				if dbOfView == currentDB && nameOfView == table {
					return 0, moerr.NewInternalError(builder.GetContext(), "there is a recursive reference to the view %s", nameOfView)
				}
			}
			// set view statment to CTE
			viewDefString := tableDef.ViewSql.View

			if viewDefString != "" {
				if ctx.cteByName == nil {
					ctx.cteByName = make(map[string]*CTERef)
				}

				viewData := ViewData{}
				err := json.Unmarshal([]byte(viewDefString), &viewData)
				if err != nil {
					return 0, err
				}

				originStmts, err := mysql.Parse(builder.GetContext(), viewData.Stmt, 1)
				if err != nil {
					return 0, err
				}
				viewStmt, ok := originStmts[0].(*tree.CreateView)

				// No createview stmt, check alterview stmt.
				if !ok {
					alterstmt, ok := originStmts[0].(*tree.AlterView)
					viewStmt = &tree.CreateView{}
					if !ok {
						return 0, moerr.NewParseError(builder.GetContext(), "can not get view statement")
					}
					viewStmt.Name = alterstmt.Name
					viewStmt.ColNames = alterstmt.ColNames
					viewStmt.AsSource = alterstmt.AsSource
				}

				viewName := viewStmt.Name.ObjectName
				var maskedCTEs map[string]any
				if len(ctx.cteByName) > 0 {
					maskedCTEs = make(map[string]any)
					for name := range ctx.cteByName {
						maskedCTEs[name] = nil
					}
				}
				defaultDatabase := viewData.DefaultDatabase
				if obj.PubInfo != nil {
					defaultDatabase = obj.SubscriptionName
				}
				ctx.cteByName[string(viewName)] = &CTERef{
					ast: &tree.CTE{
						Name: &tree.AliasClause{
							Alias: viewName,
							Cols:  viewStmt.ColNames,
						},
						Stmt: viewStmt.AsSource,
					},
					defaultDatabase: defaultDatabase,
					maskedCTEs:      maskedCTEs,
				}

				newTableName := tree.NewTableName(viewName, tree.ObjectNamePrefix{
					CatalogName:     tbl.CatalogName, // TODO unused now, if used in some code, that will be save in view
					SchemaName:      tree.Identifier(""),
					ExplicitCatalog: false,
					ExplicitSchema:  false,
				})
				return builder.buildTable(newTableName, ctx, preNodeId, leftCtx)
			}
		}

		nodeID = builder.appendNode(&plan.Node{
			NodeType:    nodeType,
			Stats:       nil,
			ObjRef:      obj,
			TableDef:    tableDef,
			BindingTags: []int32{builder.genNewTag()},
		}, ctx)

	case *tree.JoinTableExpr:
		if tbl.Right == nil {
			return builder.buildTable(tbl.Left, ctx, preNodeId, leftCtx)
		} else if builder.isForUpdate {
			return 0, moerr.NewInternalError(builder.GetContext(), "not support select from join table for update")
		}
		return builder.buildJoinTable(tbl, ctx)

	case *tree.TableFunction:
		if tbl.Id() == "result_scan" {
			return builder.buildResultScan(tbl, ctx)
		}
		return builder.buildTableFunction(tbl, ctx, preNodeId, leftCtx)

	case *tree.ParenTableExpr:
		return builder.buildTable(tbl.Expr, ctx, preNodeId, leftCtx)

	case *tree.AliasedTableExpr: //allways AliasedTableExpr first
		if _, ok := tbl.Expr.(*tree.Select); ok {
			if tbl.As.Alias == "" {
				return 0, moerr.NewSyntaxError(builder.GetContext(), "subquery in FROM must have an alias: %T", stmt)
			}
		}

		nodeID, err = builder.buildTable(tbl.Expr, ctx, preNodeId, leftCtx)
		if err != nil {
			return
		}

		err = builder.addBinding(nodeID, tbl.As, ctx)

		//tableDef := builder.qry.Nodes[nodeID].GetTableDef()
		midNode := builder.qry.Nodes[nodeID]
		//if it is the non-sys account and reads the cluster table,
		//we add an account_id filter to make sure that the non-sys account
		//can only read its own data.

		if midNode.NodeType == plan.Node_TABLE_SCAN {
			dbName := midNode.ObjRef.SchemaName
			tableName := midNode.TableDef.Name
			currentAccountID := builder.compCtx.GetAccountId()
			acctName := builder.compCtx.GetUserName()
			if sub := builder.compCtx.GetQueryingSubscription(); sub != nil {
				currentAccountID = uint32(sub.AccountId)
				builder.qry.Nodes[nodeID].NotCacheable = true
			}
			if currentAccountID != catalog.System_Account {
				// add account filter for system table scan
				if dbName == catalog.MO_CATALOG && tableName == catalog.MO_DATABASE {
					modatabaseFilter := util.BuildMoDataBaseFilter(uint64(currentAccountID))
					ctx.binder = NewWhereBinder(builder, ctx)
					accountFilterExprs, err := splitAndBindCondition(modatabaseFilter, NoAlias, ctx)
					if err != nil {
						return 0, err
					}
					builder.qry.Nodes[nodeID].FilterList = accountFilterExprs
				} else if dbName == catalog.MO_SYSTEM_METRICS && tableName == catalog.MO_METRIC {
					motablesFilter := util.BuildSysMetricFilter(acctName)
					ctx.binder = NewWhereBinder(builder, ctx)
					accountFilterExprs, err := splitAndBindCondition(motablesFilter, NoAlias, ctx)
					if err != nil {
						return 0, err
					}
					builder.qry.Nodes[nodeID].FilterList = accountFilterExprs
				} else if dbName == catalog.MO_SYSTEM && tableName == catalog.MO_STATEMENT {
					motablesFilter := util.BuildSysStatementInfoFilter(acctName)
					ctx.binder = NewWhereBinder(builder, ctx)
					accountFilterExprs, err := splitAndBindCondition(motablesFilter, NoAlias, ctx)
					if err != nil {
						return 0, err
					}
					builder.qry.Nodes[nodeID].FilterList = accountFilterExprs
				} else if dbName == catalog.MO_CATALOG && tableName == catalog.MO_TABLES {
					motablesFilter := util.BuildMoTablesFilter(uint64(currentAccountID))
					ctx.binder = NewWhereBinder(builder, ctx)
					accountFilterExprs, err := splitAndBindCondition(motablesFilter, NoAlias, ctx)
					if err != nil {
						return 0, err
					}
					builder.qry.Nodes[nodeID].FilterList = accountFilterExprs
				} else if dbName == catalog.MO_CATALOG && tableName == catalog.MO_COLUMNS {
					moColumnsFilter := util.BuildMoColumnsFilter(uint64(currentAccountID))
					ctx.binder = NewWhereBinder(builder, ctx)
					accountFilterExprs, err := splitAndBindCondition(moColumnsFilter, NoAlias, ctx)
					if err != nil {
						return 0, err
					}
					builder.qry.Nodes[nodeID].FilterList = accountFilterExprs
				} else if util.TableIsClusterTable(midNode.GetTableDef().GetTableType()) {
					ctx.binder = NewWhereBinder(builder, ctx)
					left := &tree.UnresolvedName{
						NumParts: 1,
						Parts:    tree.NameParts{util.GetClusterTableAttributeName()},
					}
					currentAccountID := builder.compCtx.GetAccountId()
					right := tree.NewNumVal(constant.MakeUint64(uint64(currentAccountID)), strconv.Itoa(int(currentAccountID)), false)
					right.ValType = tree.P_uint64
					//account_id = the accountId of the non-sys account
					accountFilter := &tree.ComparisonExpr{
						Op:    tree.EQUAL,
						Left:  left,
						Right: right,
					}
					accountFilterExprs, err := splitAndBindCondition(accountFilter, NoAlias, ctx)
					if err != nil {
						return 0, err
					}
					builder.qry.Nodes[nodeID].FilterList = accountFilterExprs
				}
			}
		}
		return
	case *tree.StatementSource:
		return 0, moerr.NewParseError(builder.GetContext(), "unsupport table expr: %T", stmt)

	default:
		// Values table not support
		return 0, moerr.NewParseError(builder.GetContext(), "unsupport table expr: %T", stmt)
	}

	return
}

func (builder *QueryBuilder) genNewTag() int32 {
	builder.nextTag++
	return builder.nextTag
}

func (builder *QueryBuilder) addBinding(nodeID int32, alias tree.AliasClause, ctx *BindContext) error {
	node := builder.qry.Nodes[nodeID]

	var cols []string
	var colIsHidden []bool
	var types []*plan.Type
	var binding *Binding
	var table string
	if node.NodeType == plan.Node_TABLE_SCAN || node.NodeType == plan.Node_MATERIAL_SCAN || node.NodeType == plan.Node_EXTERNAL_SCAN || node.NodeType == plan.Node_FUNCTION_SCAN || node.NodeType == plan.Node_VALUE_SCAN || node.NodeType == plan.Node_SINK_SCAN || node.NodeType == plan.Node_RECURSIVE_SCAN || node.NodeType == plan.Node_STREAM_SCAN {
		if (node.NodeType == plan.Node_VALUE_SCAN || node.NodeType == plan.Node_SINK_SCAN || node.NodeType == plan.Node_RECURSIVE_SCAN) && node.TableDef == nil {
			return nil
		}
		if len(alias.Cols) > len(node.TableDef.Cols) {
			return moerr.NewSyntaxError(builder.GetContext(), "table %q has %d columns available but %d columns specified", alias.Alias, len(node.TableDef.Cols), len(alias.Cols))
		}

		if alias.Alias != "" {
			table = string(alias.Alias)
		} else {
			if node.NodeType == plan.Node_FUNCTION_SCAN {
				return moerr.NewSyntaxError(builder.GetContext(), "Every table function must have an alias")
			}
			if node.NodeType == plan.Node_RECURSIVE_SCAN || node.NodeType == plan.Node_SINK_SCAN {
				return nil
			}

			table = node.TableDef.Name
		}

		if _, ok := ctx.bindingByTable[table]; ok {
			return moerr.NewSyntaxError(builder.GetContext(), "table name %q specified more than once", table)
		}

		colLength := len(node.TableDef.Cols)
		cols = make([]string, colLength)
		colIsHidden = make([]bool, colLength)
		types = make([]*plan.Type, colLength)

		tag := node.BindingTags[0]

		for i, col := range node.TableDef.Cols {
			if i < len(alias.Cols) {
				cols[i] = string(alias.Cols[i])
			} else {
				cols[i] = col.Name
			}
			colIsHidden[i] = col.Hidden
			types[i] = col.Typ
			name := table + "." + cols[i]
			builder.nameByColRef[[2]int32{tag, int32(i)}] = name
		}

		binding = NewBinding(tag, nodeID, table, node.TableDef.TblId, cols, colIsHidden, types, util.TableIsClusterTable(node.TableDef.TableType))
	} else {
		// Subquery
		subCtx := builder.ctxByNode[nodeID]
		tag := subCtx.rootTag()
		headings := subCtx.headings
		projects := subCtx.projects

		if len(alias.Cols) > len(headings) {
			return moerr.NewSyntaxError(builder.GetContext(), "11111 table %q has %d columns available but %d columns specified", alias.Alias, len(headings), len(alias.Cols))
		}

		table = subCtx.cteName
		if len(alias.Alias) > 0 {
			table = string(alias.Alias)
		}
		if len(table) == 0 {
			table = fmt.Sprintf("mo_table_subquery_alias_%d", tag)
		}
		if _, ok := ctx.bindingByTable[table]; ok {
			return moerr.NewSyntaxError(builder.GetContext(), "table name %q specified more than once", table)
		}

		colLength := len(headings)
		cols = make([]string, colLength)
		colIsHidden = make([]bool, colLength)
		types = make([]*plan.Type, colLength)

		for i, col := range headings {
			if i < len(alias.Cols) {
				cols[i] = string(alias.Cols[i])
			} else {
				cols[i] = strings.ToLower(col)
			}
			types[i] = projects[i].Typ
			colIsHidden[i] = false
			name := table + "." + cols[i]
			builder.nameByColRef[[2]int32{tag, int32(i)}] = name
		}

		binding = NewBinding(tag, nodeID, table, 0, cols, colIsHidden, types, false)
	}

	ctx.bindings = append(ctx.bindings, binding)
	ctx.bindingByTag[binding.tag] = binding
	ctx.bindingByTable[binding.table] = binding

	if node.NodeType != plan.Node_RECURSIVE_SCAN && node.NodeType != plan.Node_SINK_SCAN {
		for _, col := range binding.cols {
			if _, ok := ctx.bindingByCol[col]; ok {
				ctx.bindingByCol[col] = nil
			} else {
				ctx.bindingByCol[col] = binding
			}
		}
	}

	ctx.bindingTree = &BindingTreeNode{
		binding: binding,
	}

	return nil
}

func (builder *QueryBuilder) buildJoinTable(tbl *tree.JoinTableExpr, ctx *BindContext) (int32, error) {
	var joinType plan.Node_JoinType

	switch tbl.JoinType {
	case tree.JOIN_TYPE_CROSS, tree.JOIN_TYPE_INNER, tree.JOIN_TYPE_NATURAL:
		joinType = plan.Node_INNER
	case tree.JOIN_TYPE_LEFT, tree.JOIN_TYPE_NATURAL_LEFT:
		joinType = plan.Node_LEFT
	case tree.JOIN_TYPE_RIGHT, tree.JOIN_TYPE_NATURAL_RIGHT:
		joinType = plan.Node_RIGHT
	case tree.JOIN_TYPE_FULL:
		joinType = plan.Node_OUTER
	}

	leftCtx := NewBindContext(builder, ctx)
	rightCtx := NewBindContext(builder, ctx)

	leftChildID, err := builder.buildTable(tbl.Left, leftCtx, -1, leftCtx)
	if err != nil {
		return 0, err
	}
	if _, ok := tbl.Right.(*tree.TableFunction); ok {
		return 0, moerr.NewSyntaxError(builder.GetContext(), "Every table function must have an alias")
	}
	rightChildID, err := builder.buildTable(tbl.Right, rightCtx, leftChildID, leftCtx)
	if err != nil {
		return 0, err
	}

	if builder.qry.Nodes[rightChildID].NodeType == plan.Node_FUNCTION_SCAN {
		if joinType != plan.Node_INNER {
			return 0, moerr.NewSyntaxError(builder.GetContext(), "table function can only be used in a inner join")
		}
	}

	err = ctx.mergeContexts(builder.GetContext(), leftCtx, rightCtx)
	if err != nil {
		return 0, err
	}

	nodeID := builder.appendNode(&plan.Node{
		NodeType: plan.Node_JOIN,
		Children: []int32{leftChildID, rightChildID},
		JoinType: joinType,
	}, ctx)
	node := builder.qry.Nodes[nodeID]

	ctx.binder = NewTableBinder(builder, ctx)

	switch cond := tbl.Cond.(type) {
	case *tree.OnJoinCond:
		joinConds, err := splitAndBindCondition(cond.Expr, NoAlias, ctx)
		if err != nil {
			return 0, err
		}

		node.OnList = joinConds

	case *tree.UsingJoinCond:
		for _, col := range cond.Cols {
			expr, err := ctx.addUsingCol(string(col), joinType, leftCtx, rightCtx)
			if err != nil {
				return 0, err
			}

			node.OnList = append(node.OnList, expr)
		}

	default:
		if tbl.JoinType == tree.JOIN_TYPE_NATURAL || tbl.JoinType == tree.JOIN_TYPE_NATURAL_LEFT || tbl.JoinType == tree.JOIN_TYPE_NATURAL_RIGHT {
			leftCols := make(map[string]any)
			for _, binding := range leftCtx.bindings {
				for i, col := range binding.cols {
					if binding.colIsHidden[i] {
						continue
					}
					leftCols[col] = nil
				}
			}

			var usingCols []string
			for _, binding := range rightCtx.bindings {
				for _, col := range binding.cols {
					if _, ok := leftCols[col]; ok {
						usingCols = append(usingCols, col)
					}
				}
			}

			for _, col := range usingCols {
				expr, err := ctx.addUsingCol(col, joinType, leftCtx, rightCtx)
				if err != nil {
					return 0, err
				}

				node.OnList = append(node.OnList, expr)
			}
		}
	}

	return nodeID, nil
}

func (builder *QueryBuilder) buildTableFunction(tbl *tree.TableFunction, ctx *BindContext, preNodeId int32, leftCtx *BindContext) (int32, error) {
	var (
		childId int32
		err     error
		nodeId  int32
	)

	if preNodeId == -1 {
		scanNode := &plan.Node{
			NodeType: plan.Node_VALUE_SCAN,
		}
		childId = builder.appendNode(scanNode, ctx)
		ctx.binder = NewTableBinder(builder, ctx)
	} else {
		ctx.binder = NewTableBinder(builder, leftCtx)
		childId = builder.copyNode(ctx, preNodeId)
	}

	exprs := make([]*plan.Expr, 0, len(tbl.Func.Exprs))
	for _, v := range tbl.Func.Exprs {
		curExpr, err := ctx.binder.BindExpr(v, 0, false)
		if err != nil {
			return 0, err
		}
		exprs = append(exprs, curExpr)
	}
	id := tbl.Id()
	switch id {
	case "unnest":
		nodeId, err = builder.buildUnnest(tbl, ctx, exprs, childId)
	case "generate_series":
		nodeId = builder.buildGenerateSeries(tbl, ctx, exprs, childId)
	case "meta_scan":
		nodeId, err = builder.buildMetaScan(tbl, ctx, exprs, childId)
	case "current_account":
		nodeId, err = builder.buildCurrentAccount(tbl, ctx, exprs, childId)
	case "metadata_scan":
		nodeId = builder.buildMetadataScan(tbl, ctx, exprs, childId)
	case "processlist", "mo_sessions":
		nodeId, err = builder.buildProcesslist(tbl, ctx, exprs, childId)
<<<<<<< HEAD
	case "mo_configurations":
		nodeId, err = builder.buildMoConfigurations(tbl, ctx, exprs, childId)
=======
	case "mo_locks":
		nodeId, err = builder.buildMoLocks(tbl, ctx, exprs, childId)
>>>>>>> 6263404a
	default:
		err = moerr.NewNotSupported(builder.GetContext(), "table function '%s' not supported", id)
	}
	return nodeId, err
}

func (builder *QueryBuilder) GetContext() context.Context {
	if builder == nil {
		return context.TODO()
	}
	return builder.compCtx.GetContext()
}

func (builder *QueryBuilder) checkExprCanPushdown(expr *Expr, node *Node) bool {
	switch node.NodeType {
	case plan.Node_FUNCTION_SCAN:
		if onlyContainsTag(expr, node.BindingTags[0]) {
			return true
		}
		for _, childId := range node.Children {
			if builder.checkExprCanPushdown(expr, builder.qry.Nodes[childId]) {
				return true
			}
		}
		return false
	case plan.Node_TABLE_SCAN, plan.Node_EXTERNAL_SCAN, plan.Node_STREAM_SCAN:
		return onlyContainsTag(expr, node.BindingTags[0])
	case plan.Node_JOIN:
		if containsTag(expr, builder.qry.Nodes[node.Children[0]].BindingTags[0]) && containsTag(expr, builder.qry.Nodes[node.Children[1]].BindingTags[0]) {
			return true
		}
		for _, childId := range node.Children {
			if builder.checkExprCanPushdown(expr, builder.qry.Nodes[childId]) {
				return true
			}
		}
		return false

	default:
		for _, childId := range node.Children {
			if builder.checkExprCanPushdown(expr, builder.qry.Nodes[childId]) {
				return true
			}
		}
		return false
	}
}<|MERGE_RESOLUTION|>--- conflicted
+++ resolved
@@ -3324,13 +3324,10 @@
 		nodeId = builder.buildMetadataScan(tbl, ctx, exprs, childId)
 	case "processlist", "mo_sessions":
 		nodeId, err = builder.buildProcesslist(tbl, ctx, exprs, childId)
-<<<<<<< HEAD
 	case "mo_configurations":
 		nodeId, err = builder.buildMoConfigurations(tbl, ctx, exprs, childId)
-=======
 	case "mo_locks":
 		nodeId, err = builder.buildMoLocks(tbl, ctx, exprs, childId)
->>>>>>> 6263404a
 	default:
 		err = moerr.NewNotSupported(builder.GetContext(), "table function '%s' not supported", id)
 	}
