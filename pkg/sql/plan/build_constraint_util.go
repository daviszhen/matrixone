// Copyright 2022 Matrix Origin
//
// Licensed under the Apache License, Version 2.0 (the "License");
// you may not use this file except in compliance with the License.
// You may obtain a copy of the License at
//
//     http://www.apache.org/licenses/LICENSE-2.0
//
// Unless required by applicable law or agreed to in writing, software
// distributed under the License is distributed on an "AS IS" BASIS,
// WITHOUT WARRANTIES OR CONDITIONS OF ANY KIND, either express or implied.
// See the License for the specific language governing permissions and
// limitations under the License.

package plan

import (
	"context"
	"fmt"

	"github.com/matrixorigin/matrixone/pkg/catalog"
	"github.com/matrixorigin/matrixone/pkg/common/moerr"
	"github.com/matrixorigin/matrixone/pkg/container/types"
	"github.com/matrixorigin/matrixone/pkg/pb/plan"
	"github.com/matrixorigin/matrixone/pkg/sql/parsers/tree"
	"github.com/matrixorigin/matrixone/pkg/sql/plan/function"
	"github.com/matrixorigin/matrixone/pkg/sql/util"
)

const derivedTableName = "_t"

type dmlSelectInfo struct {
	typ            string
	projectList    []*Expr
	tblInfo        *dmlTableInfo
	idx            int32
	rootId         int32
	derivedTableId int32

	onIdx    []int32 //remove these row
	onIdxTbl []*ObjectRef

	onRestrict    []int32 // check these, not all null then throw error
	onRestrictTbl []*ObjectRef

	onSet          [][]int64
	onSetTableDef  []*TableDef
	onSetRef       []*ObjectRef
	onSetUpdateCol []map[string]int32 // name=updated col.Name  value=col position in TableDef.Cols

	onCascade          [][]int64
	onCascadeTableDef  []*TableDef
	onCascadeRef       []*ObjectRef
	onCascadeUpdateCol []map[string]int32 // name=updated col.Name  value=col position in TableDef.Cols

	parentIdx []map[string]int32
}

type dmlTableInfo struct {
	objRef         []*ObjectRef
	tableDefs      []*TableDef
	isClusterTable []bool
	haveConstraint bool
	updateCol      []map[string]int32     // name=updated col.Name  value=col position in TableDef.Cols
	updateKeys     []map[string]tree.Expr // This slice index correspond to tableDefs
	oldColPosMap   []map[string]int       // origin table values to their position in derived table
	newColPosMap   []map[string]int       // insert/update values to their position in derived table
	nameToIdx      map[string]int         // Mapping of table full path name to tableDefs index，such as： 'tpch.nation -> 0'
	idToName       map[uint64]string      // Mapping of tableId to full path name of table
	alias          map[string]int         // Mapping of table aliases to tableDefs array index,If there is no alias, replace it with the original name of the table
}

func getAliasToName(ctx CompilerContext, expr tree.TableExpr, alias string, aliasMap map[string][2]string) {
	switch t := expr.(type) {
	case *tree.TableName:
		dbName := string(t.SchemaName)
		if dbName == "" {
			dbName = ctx.DefaultDatabase()
		}
		tblName := string(t.ObjectName)
		if alias != "" {
			aliasMap[alias] = [2]string{dbName, tblName}
		}
	case *tree.AliasedTableExpr:
		alias := string(t.As.Alias)
		getAliasToName(ctx, t.Expr, alias, aliasMap)
	case *tree.JoinTableExpr:
		getAliasToName(ctx, t.Left, alias, aliasMap)
		getAliasToName(ctx, t.Right, alias, aliasMap)
	}
}

func getUpdateTableInfo(ctx CompilerContext, stmt *tree.Update) (*dmlTableInfo, error) {
	tblInfo, err := getDmlTableInfo(ctx, stmt.Tables, stmt.With, nil)
	if err != nil {
		return nil, err
	}

	//check update field and set updateKeys
	usedTbl := make(map[string]map[string]tree.Expr)
	allColumns := make(map[string]map[string]struct{})
	for alias, idx := range tblInfo.alias {
		allColumns[alias] = make(map[string]struct{})
		for _, col := range tblInfo.tableDefs[idx].Cols {
			allColumns[alias][col.Name] = struct{}{}
		}
	}

	appendToTbl := func(table, column string, expr tree.Expr) {
		if _, exists := usedTbl[table]; !exists {
			usedTbl[table] = make(map[string]tree.Expr)
		}
		usedTbl[table][column] = expr
	}

	for _, updateExpr := range stmt.Exprs {
		if len(updateExpr.Names) > 1 {
			return nil, moerr.NewNYI(ctx.GetContext(), "unsupport expr")
		}
		parts := updateExpr.Names[0]
		expr := updateExpr.Expr
		if parts.NumParts > 1 {
			colName := parts.Parts[0]
			tblName := parts.Parts[1]
			if _, tblExists := tblInfo.alias[tblName]; tblExists {
				if _, colExists := allColumns[tblName][colName]; colExists {
					appendToTbl(tblName, colName, expr)
				} else {
					return nil, moerr.NewInternalError(ctx.GetContext(), "column '%v' not found in table %s", colName, tblName)
				}
			} else {
				return nil, moerr.NewNoSuchTable(ctx.GetContext(), "", tblName)
			}
		} else {
			colName := parts.Parts[0]
			tblName := ""
			found := false
			for alias, colulmns := range allColumns {
				if _, colExists := colulmns[colName]; colExists {
					if tblName != "" {
						return nil, moerr.NewInternalError(ctx.GetContext(), "Column '%v' in field list is ambiguous", colName)
					}
					found = true
					appendToTbl(alias, colName, expr)
				}
			}
			if !found {
				return nil, moerr.NewInternalError(ctx.GetContext(), "column '%v' not found in table %s", colName, tblName)
			}
		}
	}

	// remove unused table
	newTblInfo := &dmlTableInfo{
		nameToIdx: make(map[string]int),
		idToName:  make(map[uint64]string),
		alias:     make(map[string]int),
	}
	for alias, columns := range usedTbl {
		idx := tblInfo.alias[alias]
		tblDef := tblInfo.tableDefs[idx]
		newTblInfo.objRef = append(newTblInfo.objRef, tblInfo.objRef[idx])
		newTblInfo.tableDefs = append(newTblInfo.tableDefs, tblDef)
		newTblInfo.isClusterTable = append(newTblInfo.isClusterTable, tblInfo.isClusterTable[idx])
		newTblInfo.alias[alias] = len(newTblInfo.tableDefs) - 1
		newTblInfo.updateKeys = append(newTblInfo.updateKeys, columns)

		if !newTblInfo.haveConstraint {
			if len(tblDef.RefChildTbls) > 0 {
				newTblInfo.haveConstraint = true
			} else if len(tblDef.Fkeys) > 0 {
				newTblInfo.haveConstraint = true
			} else {
				for _, def := range tblDef.Defs {
					if _, ok := def.Def.(*plan.TableDef_DefType_UIdx); ok {
						newTblInfo.haveConstraint = true
						break
					}
				}
			}
		}
	}
	for idx, ref := range newTblInfo.objRef {
		key := ref.SchemaName + "." + ref.ObjName
		newTblInfo.idToName[newTblInfo.tableDefs[idx].TblId] = key
		newTblInfo.nameToIdx[key] = idx
	}

	return newTblInfo, nil
}

func setTableExprToDmlTableInfo(ctx CompilerContext, tbl tree.TableExpr, tblInfo *dmlTableInfo, aliasMap map[string][2]string, withMap map[string]struct{}) error {
	var tblName, dbName, alias string

	if aliasTbl, ok := tbl.(*tree.AliasedTableExpr); ok {
		alias = string(aliasTbl.As.Alias)
		tbl = aliasTbl.Expr
	}

	if jionTbl, ok := tbl.(*tree.JoinTableExpr); ok {
		err := setTableExprToDmlTableInfo(ctx, jionTbl.Left, tblInfo, aliasMap, withMap)
		if err != nil {
			return err
		}
		if jionTbl.Right != nil {
			return setTableExprToDmlTableInfo(ctx, jionTbl.Right, tblInfo, aliasMap, withMap)
		}
		return nil
	}

	if baseTbl, ok := tbl.(*tree.TableName); ok {
		tblName = string(baseTbl.ObjectName)
		dbName = string(baseTbl.SchemaName)
	}

	if _, exist := withMap[tblName]; exist {
		return nil
	}

	if aliasNames, exist := aliasMap[tblName]; exist {
		dbName = aliasNames[0]
		tblName = aliasNames[1]
	}

	if tblName == "" {
		return nil
	}

	if dbName == "" {
		dbName = ctx.DefaultDatabase()
	}

	_, tableDef := ctx.Resolve(dbName, tblName)
	if tableDef == nil {
		return moerr.NewNoSuchTable(ctx.GetContext(), dbName, tblName)
	}
	if tableDef.TableType == catalog.SystemExternalRel {
		return moerr.NewInvalidInput(ctx.GetContext(), "cannot insert/update/delete from external table")
	} else if tableDef.TableType == catalog.SystemViewRel {
		return moerr.NewInvalidInput(ctx.GetContext(), "cannot insert/update/delete from view")
	}

	isClusterTable := util.TableIsClusterTable(tableDef.GetTableType())
	if isClusterTable && ctx.GetAccountId() != catalog.System_Account {
		return moerr.NewInternalError(ctx.GetContext(), "only the sys account can insert/update/delete the cluster table")
	}

	if util.TableIsClusterTable(tableDef.GetTableType()) && ctx.GetAccountId() != catalog.System_Account {
		return moerr.NewInternalError(ctx.GetContext(), "only the sys account can insert/update/delete the cluster table %s", tableDef.GetName())
	}

	if !tblInfo.haveConstraint {
		if len(tableDef.RefChildTbls) > 0 {
			tblInfo.haveConstraint = true
		} else if len(tableDef.Fkeys) > 0 {
			tblInfo.haveConstraint = true
		} else {
			for _, def := range tableDef.Defs {
				if _, ok := def.Def.(*plan.TableDef_DefType_UIdx); ok {
					tblInfo.haveConstraint = true
					break
				}
			}
		}
	}

	nowIdx := len(tblInfo.tableDefs)
	tblInfo.isClusterTable = append(tblInfo.isClusterTable, isClusterTable)
	tblInfo.objRef = append(tblInfo.objRef, &ObjectRef{
		Obj:        int64(tableDef.TblId),
		SchemaName: dbName,
		ObjName:    tblName,
	})
	tblInfo.tableDefs = append(tblInfo.tableDefs, tableDef)
	key := dbName + "." + tblName
	tblInfo.nameToIdx[key] = nowIdx
	tblInfo.idToName[tableDef.TblId] = key
	if alias == "" {
		alias = tblName
	}
	tblInfo.alias[alias] = nowIdx

	return nil
}

func getDmlTableInfo(ctx CompilerContext, tableExprs tree.TableExprs, with *tree.With, aliasMap map[string][2]string) (*dmlTableInfo, error) {
	tblInfo := &dmlTableInfo{
		nameToIdx: make(map[string]int),
		idToName:  make(map[uint64]string),
		alias:     make(map[string]int),
	}

	cteMap := make(map[string]struct{})
	if with != nil {
		for _, cte := range with.CTEs {
			cteMap[string(cte.Name.Alias)] = struct{}{}
		}
	}

	for _, tbl := range tableExprs {
		err := setTableExprToDmlTableInfo(ctx, tbl, tblInfo, aliasMap, cteMap)
		if err != nil {
			return nil, err
		}
	}

	return tblInfo, nil
}

func updateToSelect(builder *QueryBuilder, bindCtx *BindContext, stmt *tree.Update, tableInfo *dmlTableInfo, haveConstraint bool) (int32, error) {
	fromTables := &tree.From{
		Tables: stmt.Tables,
	}
	selectList := make([]tree.SelectExpr, len(tableInfo.tableDefs))

	// append  table.* to project list
	columnsSize := 0
	for alias, i := range tableInfo.alias {
		e, _ := tree.NewUnresolvedNameWithStar(builder.GetContext(), alias)
		columnsSize += len(tableInfo.tableDefs[i].Cols)
		selectList[i] = tree.SelectExpr{
			Expr: e,
		}
	}

	// append  [update expr] to project list
	counter := 0
	updateColsOffset := make([]map[string]int, len(tableInfo.updateKeys))
	for idx, tbUpdateMap := range tableInfo.updateKeys {
		updateColsOffset[idx] = make(map[string]int)
		for colName, updateCol := range tbUpdateMap {
			valuePos := columnsSize + counter
			// Add update expression after select list
			selectList = append(selectList, tree.SelectExpr{
				Expr: updateCol,
			})
			updateColsOffset[idx][colName] = valuePos
			counter++
		}
	}

	// origin table values to their position in dev derived table
	oldColPosMap := make([]map[string]int, len(tableInfo.tableDefs))
	// insert/update values to their position in derived table
	newColPosMap := make([]map[string]int, len(tableInfo.tableDefs))
	projectSeq := 0
	updateCol := make([]map[string]int32, len(tableInfo.updateKeys))
	for idx, tableDef := range tableInfo.tableDefs {
		//append update
		oldColPosMap[idx] = make(map[string]int)
		newColPosMap[idx] = make(map[string]int)
		updateCol[idx] = make(map[string]int32)
		for j, coldef := range tableDef.Cols {
			oldColPosMap[idx][coldef.Name] = projectSeq + j
			if pos, ok := updateColsOffset[idx][coldef.Name]; ok {
				newColPosMap[idx][coldef.Name] = pos
				updateCol[idx][coldef.Name] = int32(j)
			} else {
				newColPosMap[idx][coldef.Name] = projectSeq + j
			}
		}
		projectSeq += len(tableDef.Cols)
	}
	tableInfo.oldColPosMap = oldColPosMap
	tableInfo.newColPosMap = newColPosMap
	tableInfo.updateCol = updateCol

	selectAst := &tree.Select{
		Select: &tree.SelectClause{
			Distinct: false,
			Exprs:    selectList,
			From:     fromTables,
			Where:    stmt.Where,
		},
		OrderBy: stmt.OrderBy,
		Limit:   stmt.Limit,
		With:    stmt.With,
	}
	//ftCtx := tree.NewFmtCtx(dialect.MYSQL)
	//selectAst.Format(ftCtx)
	//sql := ftCtx.String()
	//fmt.Print(sql)
	return builder.buildSelect(selectAst, bindCtx, false)
}

func initInsertStmt(builder *QueryBuilder, bindCtx *BindContext, stmt *tree.Insert, info *dmlSelectInfo) error {
	var err error
	var updateColumns []string
	tableDef := info.tblInfo.tableDefs[0]
	syntaxHasColumnNames := false
	isClusterTable := info.tblInfo.isClusterTable[0]
	colToIdx := make(map[string]int)
	oldColPosMap := make(map[string]int)
	for i, col := range tableDef.Cols {
		colToIdx[col.Name] = i
		oldColPosMap[col.Name] = i
	}
	info.tblInfo.oldColPosMap = append(info.tblInfo.oldColPosMap, oldColPosMap)
	info.tblInfo.newColPosMap = append(info.tblInfo.newColPosMap, oldColPosMap)

	if stmt.Columns == nil {
		if isClusterTable {
			for _, col := range tableDef.Cols {
				if !util.IsClusterTableAttribute(col.Name) {
					updateColumns = append(updateColumns, col.Name)
				}
			}
		} else {
			for _, col := range tableDef.Cols {
				updateColumns = append(updateColumns, col.Name)
			}
		}
	} else {
		syntaxHasColumnNames = true
		for _, column := range stmt.Columns {
			colName := string(column)
			if isClusterTable && util.IsClusterTableAttribute(colName) {
				return moerr.NewInvalidInput(builder.GetContext(), "do not specify the attribute %s for the cluster table", util.GetClusterTableAttributeName())
			}
			if _, exists := colToIdx[string(column)]; !exists {
				return moerr.NewInvalidInput(builder.GetContext(), "insert value into unknown column '%s'", colName)
			}
			updateColumns = append(updateColumns, colName)
		}
	}

	var astSlt *tree.Select
	switch slt := stmt.Rows.Select.(type) {
	// rewrite 'insert into tbl values (1,1)' to 'insert into tbl select * from (values row(1,1))'
	case *tree.ValuesClause:
		isAllDefault := false
		if slt.Rows[0] == nil {
			isAllDefault = true
		}
		if isAllDefault {
			for j, row := range slt.Rows {
				if row != nil {
					return moerr.NewInternalError(builder.GetContext(), fmt.Sprintf("Column count doesn't match value count at row '%v'", j))
				}
			}
		} else {
			colCount := len(updateColumns)
			for j, row := range slt.Rows {
				if len(row) != colCount {
					return moerr.NewInternalError(builder.GetContext(), fmt.Sprintf("Column count doesn't match value count at row '%v'", j))
				}
			}
		}

		//example1:insert into a values ();
		//but it does not work at the case:
		//insert into a(a) values (); insert into a values (0),();
		if isAllDefault && syntaxHasColumnNames {
			return moerr.NewInvalidInput(builder.GetContext(), "insert values does not match the number of columns")
		}

		// we can not use builder.buildSelect,
		// because insert clause can use default. but normal [select ... from values] cann't do that
		valueScanTableDef := &plan.TableDef{
			TblId: 0,
			Name:  "",
		}
		var rowsetData *plan.RowsetData
		lastTag := builder.genNewTag()
		var projectList []*Expr
		if isAllDefault {
			colCount := len(tableDef.Cols)
			rowsetData = &plan.RowsetData{
				Cols: make([]*plan.ColData, colCount),
			}
			valueScanTableDef.Cols = make([]*plan.ColDef, colCount)
			projectList = make([]*Expr, colCount)
			for i, col := range tableDef.Cols {
				defExpr, err := getDefaultExpr(builder.GetContext(), col)
				if err != nil {
					return err
				}
				defExpr, err = forceCastExpr(builder.GetContext(), defExpr, col.Typ)
				if err != nil {
					return err
				}
				rows := make([]*Expr, len(slt.Rows))
				for j := range slt.Rows {
					rows[j] = defExpr
				}
				rowsetData.Cols[i] = &plan.ColData{
					Data: rows,
				}
				colName := fmt.Sprintf("column_%d", i) // like MySQL
				valueScanTableDef.Cols[i] = &plan.ColDef{
					ColId: 0,
					Name:  colName,
					Typ:   col.Typ,
				}
				projectList[i] = &plan.Expr{
					Typ: col.Typ,
					Expr: &plan.Expr_Col{
						Col: &plan.ColRef{
							RelPos: lastTag,
							ColPos: int32(i),
						},
					},
				}
			}
		} else {
			colCount := len(updateColumns)
			rowsetData = &plan.RowsetData{
				Cols: make([]*plan.ColData, colCount),
			}
			valueScanTableDef.Cols = make([]*plan.ColDef, colCount)
			projectList = make([]*Expr, colCount)
			for i, colName := range updateColumns {
				col := tableDef.Cols[colToIdx[colName]]
				rows := make([]*Expr, len(slt.Rows))
				binder := NewDefaultBinder(builder.GetContext(), nil, nil, col.Typ, nil)
				var defExpr *Expr
				for j, r := range slt.Rows {
					if _, ok := r[i].(*tree.DefaultVal); ok {
						defExpr, err = getDefaultExpr(builder.GetContext(), col)
						if err != nil {
							return err
						}
					} else {
						defExpr, err = binder.BindExpr(r[i], 0, true)
						if err != nil {
							return err
						}
					}
					defExpr, err = forceCastExpr(builder.GetContext(), defExpr, col.Typ)
					if err != nil {
						return err
					}
					rows[j] = defExpr
				}
				rowsetData.Cols[i] = &plan.ColData{
					Data: rows,
				}
				colName := fmt.Sprintf("column_%d", i) // like MySQL
				valueScanTableDef.Cols[i] = &plan.ColDef{
					ColId: 0,
					Name:  colName,
					Typ:   col.Typ,
				}
				projectList[i] = &plan.Expr{
					Typ: col.Typ,
					Expr: &plan.Expr_Col{
						Col: &plan.ColRef{
							RelPos: lastTag,
							ColPos: int32(i),
						},
					},
				}
			}

		}

		info.rootId = builder.appendNode(&plan.Node{
			NodeType:    plan.Node_VALUE_SCAN,
			RowsetData:  rowsetData,
			TableDef:    valueScanTableDef,
			BindingTags: []int32{lastTag},
		}, bindCtx)
		err = builder.addBinding(info.rootId, tree.AliasClause{
			Alias: "_ValueScan",
		}, bindCtx)
		if err != nil {
			return err
		}

		lastTag = builder.genNewTag()
		info.rootId = builder.appendNode(&plan.Node{
			NodeType:    plan.Node_PROJECT,
			ProjectList: projectList,
			Children:    []int32{info.rootId},
			BindingTags: []int32{lastTag},
		}, bindCtx)

		// slt.RowWord = true
		// astSlt = &tree.Select{
		// 	Select: &tree.SelectClause{
		// 		Exprs: []tree.SelectExpr{
		// 			{
		// 				Expr: tree.UnqualifiedStar{},
		// 			},
		// 		},
		// 		From: &tree.From{
		// 			Tables: []tree.TableExpr{
		// 				&tree.JoinTableExpr{
		// 					JoinType: tree.JOIN_TYPE_CROSS,
		// 					Left: &tree.AliasedTableExpr{
		// 						As: tree.AliasClause{},
		// 						Expr: &tree.ParenTableExpr{
		// 							Expr: &tree.Select{Select: slt},
		// 						},
		// 					},
		// 				},
		// 			},
		// 		},
		// 	},
		// }
	case *tree.SelectClause:
		astSlt = stmt.Rows

		subCtx := NewBindContext(builder, bindCtx)
		info.rootId, err = builder.buildSelect(astSlt, subCtx, false)
		if err != nil {
			return err
		}
	case *tree.ParenSelect:
		astSlt = slt.Select

		subCtx := NewBindContext(builder, bindCtx)
		info.rootId, err = builder.buildSelect(astSlt, subCtx, false)
		if err != nil {
			return err
		}
	default:
		return moerr.NewInvalidInput(builder.GetContext(), "insert has unknown select statement")
	}

	err = builder.addBinding(info.rootId, tree.AliasClause{
		Alias: derivedTableName,
	}, bindCtx)
	if err != nil {
		return err
	}

	lastNode := builder.qry.Nodes[info.rootId]
	if len(updateColumns) != len(lastNode.ProjectList) {
		return moerr.NewInvalidInput(builder.GetContext(), "insert values does not match the number of columns")
	}

	tag := builder.qry.Nodes[info.rootId].BindingTags[0]
	info.derivedTableId = info.rootId
	oldProject := append([]*Expr{}, lastNode.ProjectList...)

	insertColToExpr := make(map[string]*Expr)
	for i, column := range updateColumns {
		colIdx := colToIdx[column]
		projExpr := &plan.Expr{
			Typ: oldProject[i].Typ,
			Expr: &plan.Expr_Col{
				Col: &plan.ColRef{
					RelPos: tag,
					ColPos: int32(i),
				},
			},
		}
		projExpr, err = forceCastExpr(builder.GetContext(), projExpr, tableDef.Cols[colIdx].Typ)
		if err != nil {
			return err
		}
		insertColToExpr[column] = projExpr
	}

	// have tables : t1(a default 0, b int, pk(a,b)) ,  t2(j int,k int)
	// rewrite 'insert into t1 select * from t2' to
	// select 'select _t.j, _t.k from (select * from t2) _t
	// --------
	// rewrite 'insert into t1(b) values (1)' to
	// select 'select 0, _t.column_0 from (select * from values (1)) _t
	projectList := make([]*Expr, 0, len(tableDef.Cols))
	for _, col := range tableDef.Cols {
		if oldExpr, exists := insertColToExpr[col.Name]; exists {
			projectList = append(projectList, oldExpr)
		} else {
			defExpr, err := getDefaultExpr(builder.GetContext(), col)
			if err != nil {
				return err
			}
			projectList = append(projectList, defExpr)
		}
	}

	// append ProjectNode
	projectCtx := NewBindContext(builder, bindCtx)
	lastTag := builder.genNewTag()
	info.rootId = builder.appendNode(&plan.Node{
		NodeType:    plan.Node_PROJECT,
		ProjectList: projectList,
		Children:    []int32{info.rootId},
		BindingTags: []int32{lastTag},
	}, projectCtx)

	info.projectList = make([]*Expr, len(projectList))
	info.derivedTableId = info.rootId
	for i, e := range projectList {
		info.projectList[i] = &plan.Expr{
			Typ: e.Typ,
			Expr: &plan.Expr_Col{
				Col: &plan.ColRef{
					RelPos: lastTag,
					ColPos: int32(i),
				},
			},
		}
	}
	info.idx = int32(len(info.projectList))

	return nil
}

func deleteToSelect(builder *QueryBuilder, bindCtx *BindContext, node *tree.Delete, haveConstraint bool) (int32, error) {
	var selectList []tree.SelectExpr
	fromTables := &tree.From{}

	getResolveExpr := func(tblName string) tree.SelectExpr {
		var ret *tree.UnresolvedName
		if haveConstraint {
			ret, _ = tree.NewUnresolvedNameWithStar(builder.GetContext(), tblName)
		} else {
			ret, _ = tree.NewUnresolvedName(builder.GetContext(), tblName, catalog.Row_ID)
		}
		return tree.SelectExpr{
			Expr: ret,
		}
	}

	for _, tbl := range node.Tables {
		if aliasTbl, ok := tbl.(*tree.AliasedTableExpr); ok {
			alias := string(aliasTbl.As.Alias)
			if alias != "" {
				selectList = append(selectList, getResolveExpr(alias))
			} else {
				astTbl := aliasTbl.Expr.(*tree.TableName)
				selectList = append(selectList, getResolveExpr(string(astTbl.ObjectName)))
			}
		} else if astTbl, ok := tbl.(*tree.TableName); ok {
			selectList = append(selectList, getResolveExpr(string(astTbl.ObjectName)))
		}
	}

	if node.TableRefs != nil {
		fromTables.Tables = node.TableRefs
	} else {
		fromTables.Tables = node.Tables
	}

	astSelect := &tree.Select{
		Select: &tree.SelectClause{
			Distinct: false,
			Exprs:    selectList,
			From:     fromTables,
			Where:    node.Where,
		},
		OrderBy: node.OrderBy,
		Limit:   node.Limit,
		With:    node.With,
	}
	// ftCtx := tree.NewFmtCtx(dialectType)
	// astSelect.Format(ftCtx)
	// sql := ftCtx.String()
	// fmt.Print(sql)

	return builder.buildSelect(astSelect, bindCtx, false)
}

func initDeleteStmt(builder *QueryBuilder, bindCtx *BindContext, info *dmlSelectInfo, stmt *tree.Delete) error {
	var err error
	subCtx := NewBindContext(builder, bindCtx)
	info.rootId, err = deleteToSelect(builder, subCtx, stmt, true)
	if err != nil {
		return err
	}

	err = builder.addBinding(info.rootId, tree.AliasClause{
		Alias: derivedTableName,
	}, bindCtx)
	if err != nil {
		return err
	}

	lastNode := builder.qry.Nodes[info.rootId]
	tag := builder.qry.Nodes[info.rootId].BindingTags[0]
	info.derivedTableId = info.rootId

	// origin table values to their position
	oldColPosMap := make([]map[string]int, len(info.tblInfo.tableDefs))
	projectSeq := 0
	for idx, tableDef := range info.tblInfo.tableDefs {
		oldColPosMap[idx] = make(map[string]int)
		for j, coldef := range tableDef.Cols {
			pos := projectSeq + j
			oldColPosMap[idx][coldef.Name] = pos
			if coldef.Name == catalog.Row_ID {
				info.projectList = append(info.projectList, &plan.Expr{
					Typ: coldef.Typ,
					Expr: &plan.Expr_Col{
						Col: &plan.ColRef{
							RelPos: tag,
							ColPos: int32(pos),
						},
					},
				})
			}
		}
		projectSeq += len(tableDef.Cols)
	}
	info.tblInfo.oldColPosMap = oldColPosMap
	info.tblInfo.newColPosMap = oldColPosMap //we donot need this field in delete statement

	for idx, expr := range lastNode.ProjectList {
		if expr.Typ.Id == int32(types.T_Rowid) {
			info.projectList = append(info.projectList, &plan.Expr{
				Typ: expr.Typ,
				Expr: &plan.Expr_Col{
					Col: &plan.ColRef{
						RelPos: tag,
						ColPos: int32(idx),
					},
				},
			})
		}
	}
	info.idx = int32(len(info.projectList))
	return nil
}

func checkNotNull(ctx context.Context, expr *Expr, tableDef *TableDef, col *ColDef) error {
	isConstantNull := false
	if ef, ok := expr.Expr.(*plan.Expr_C); ok {
		isConstantNull = ef.C.Isnull
	}
	if !isConstantNull {
		return nil
	}

	if col.NotNull {
		return moerr.NewConstraintViolation(ctx, fmt.Sprintf("Column '%s' cannot be null", col.Name))
	}

	if (col.Primary && !col.Typ.AutoIncr) ||
		(col.Default != nil && !col.Default.NullAbility) {
		return moerr.NewConstraintViolation(ctx, fmt.Sprintf("Column '%s' cannot be null", col.Name))
	}

	if tableDef.CompositePkey != nil {
		names := util.SplitCompositePrimaryKeyColumnName(tableDef.CompositePkey.Name)
		for _, name := range names {
			if name == col.Name {
				return moerr.NewConstraintViolation(ctx, fmt.Sprintf("Column '%s' cannot be null", name))
			}
		}
	}

	return nil
}

func forceCastExpr(ctx context.Context, expr *Expr, targetType *Type) (*Expr, error) {
	t1, t2 := makeTypeByPlan2Expr(expr), makeTypeByPlan2Type(targetType)
	if t1.Oid == t2.Oid && t1.Width == t2.Width && t1.Precision == t2.Precision && t1.Size == t2.Size && t1.Scale == t2.Scale {
		return expr, nil
	}

	targetType.NotNullable = expr.Typ.NotNullable
	id, _, _, err := function.GetFunctionByName(ctx, "cast", []types.Type{t1, t2})
	if err != nil {
		return nil, err
	}
	t := &plan.Expr{
		Typ: targetType,
		Expr: &plan.Expr_T{
			T: &plan.TargetType{
				Typ: targetType,
			},
		},
	}
	return &plan.Expr{
		Expr: &plan.Expr_F{
			F: &plan.Function{
				Func: &ObjectRef{Obj: id, ObjName: "cast"},
				Args: []*Expr{expr, t},
			},
		},
		Typ: targetType,
	}, nil
}

func initUpdateStmt(builder *QueryBuilder, bindCtx *BindContext, info *dmlSelectInfo, stmt *tree.Update) error {
	var err error
	subCtx := NewBindContext(builder, bindCtx)
	info.rootId, err = updateToSelect(builder, subCtx, stmt, info.tblInfo, true)
	if err != nil {
		return err
	}

	err = builder.addBinding(info.rootId, tree.AliasClause{
		Alias: derivedTableName,
	}, bindCtx)
	if err != nil {
		return err
	}

	lastNode := builder.qry.Nodes[info.rootId]
	tag := lastNode.BindingTags[0]
	info.derivedTableId = info.rootId

	idx := 0
	for i, tableDef := range info.tblInfo.tableDefs {
		updateKeysMap := info.tblInfo.updateKeys[i]
		newColPosMap := info.tblInfo.newColPosMap[i]
		nameToIdx := make(map[string]int32)
		for j, coldef := range tableDef.Cols {
			nameToIdx[coldef.Name] = int32(j)
		}

		for _, coldef := range tableDef.Cols {
			if _, ok := updateKeysMap[coldef.Name]; ok {
				pos := newColPosMap[coldef.Name]
				posExpr := lastNode.ProjectList[pos]
				if posExpr.Typ == nil { // set col = default
					lastNode.ProjectList[pos], err = getDefaultExpr(builder.GetContext(), coldef)
					if err != nil {
						return err
					}
					posExpr = lastNode.ProjectList[pos]
				}
				err = checkNotNull(builder.GetContext(), posExpr, tableDef, coldef)
				if err != nil {
					return err
				}
				lastNode.ProjectList[pos], err = forceCastExpr(builder.GetContext(), posExpr, coldef.Typ)
				if err != nil {
					return err
				}
				projExpr := &plan.Expr{
					Typ: coldef.Typ,
					Expr: &plan.Expr_Col{
						Col: &plan.ColRef{
							RelPos: tag,
							ColPos: int32(pos),
						},
					},
				}
				info.projectList = append(info.projectList, projExpr)

			} else {
				if coldef.OnUpdate != nil && coldef.OnUpdate.Expr != nil {
					lastNode.ProjectList[idx] = coldef.OnUpdate.Expr
				}

				lastNode.ProjectList[idx], err = forceCastExpr(builder.GetContext(), lastNode.ProjectList[idx], coldef.Typ)
				if err != nil {
					return err
				}

				info.projectList = append(info.projectList, &plan.Expr{
					Typ: coldef.Typ,
					Expr: &plan.Expr_Col{
						Col: &plan.ColRef{
							RelPos: tag,
							ColPos: int32(idx),
						},
					},
				})
			}
			idx++
		}
	}
	info.idx = int32(len(info.projectList))
	return nil
}

func rewriteDmlSelectInfo(builder *QueryBuilder, bindCtx *BindContext, info *dmlSelectInfo, tableDef *TableDef, baseNodeId int32, rewriteIdx int) error {
	// posMap := make(map[string]int32)
	typMap := make(map[string]*plan.Type)
	id2name := make(map[uint64]string)

	//use origin query as left, we need add prefix pos
	var oldColPosMap map[string]int
	var newColPosMap map[string]int
	if rewriteIdx > -1 {
		oldColPosMap = info.tblInfo.oldColPosMap[rewriteIdx]
		newColPosMap = info.tblInfo.newColPosMap[rewriteIdx]
		for _, col := range tableDef.Cols {
			typMap[col.Name] = col.Typ
			id2name[col.ColId] = col.Name
		}

	} else {
		// unsupport deep level, no test
		oldColPosMap = make(map[string]int)
		newColPosMap = make(map[string]int)
		for idx, col := range tableDef.Cols {
			oldColPosMap[col.Name] = idx
			newColPosMap[col.Name] = idx
			typMap[col.Name] = col.Typ
			id2name[col.ColId] = col.Name
		}
	}

	// rewrite index, to get rows of unique table to delete
	if info.typ != "insert" {
		for _, def := range tableDef.Defs {
			if idxDef, ok := def.Def.(*plan.TableDef_DefType_UIdx); ok {
				for idx, tblName := range idxDef.UIdx.TableNames {
					idxRef := &plan.ObjectRef{
						SchemaName: builder.compCtx.DefaultDatabase(),
						ObjName:    tblName,
					}

					// append table_scan node
					joinCtx := NewBindContext(builder, bindCtx)

					rightCtx := NewBindContext(builder, joinCtx)
					astTblName := tree.NewTableName(tree.Identifier(tblName), tree.ObjectNamePrefix{})
					rightId, err := builder.buildTable(astTblName, rightCtx)
					if err != nil {
						return err
					}
					rightTag := builder.qry.Nodes[rightId].BindingTags[0]
					baseTag := builder.qry.Nodes[baseNodeId].BindingTags[0]
					rightTableDef := builder.qry.Nodes[rightId].TableDef
					rightRowIdPos := int32(len(rightTableDef.Cols)) - 1
					rightIdxPos := int32(0)

					// append projection
					info.projectList = append(info.projectList, &plan.Expr{
						Typ: rightTableDef.Cols[rightRowIdPos].Typ,
						Expr: &plan.Expr_Col{
							Col: &plan.ColRef{
								RelPos: rightTag,
								ColPos: rightRowIdPos,
							},
						},
					})

					rightExpr := &plan.Expr{
						Typ: rightTableDef.Cols[rightIdxPos].Typ,
						Expr: &plan.Expr_Col{
							Col: &plan.ColRef{
								RelPos: rightTag,
								ColPos: rightIdxPos,
							},
						},
					}

					// append join node
					var joinConds []*Expr
					var leftExpr *Expr
					partsLength := len(idxDef.UIdx.Fields[idx].Parts)
					if partsLength == 1 {
						orginIndexColumnName := idxDef.UIdx.Fields[idx].Parts[0]
						typ := typMap[orginIndexColumnName]
						leftExpr = &Expr{
							Typ: typ,
							Expr: &plan.Expr_Col{
								Col: &plan.ColRef{
									RelPos: baseTag,
									ColPos: int32(oldColPosMap[orginIndexColumnName]),
								},
							},
						}
					} else {
						args := make([]*Expr, partsLength)
						for i, column := range idxDef.UIdx.Fields[idx].Parts {
							typ := typMap[column]
							args[i] = &plan.Expr{
								Typ: typ,
								Expr: &plan.Expr_Col{
									Col: &plan.ColRef{
										RelPos: baseTag,
										ColPos: int32(oldColPosMap[column]),
									},
								},
							}
						}
						leftExpr, err = bindFuncExprImplByPlanExpr(builder.GetContext(), "serial", args)
						if err != nil {
							return err
						}
					}

					condExpr, err := bindFuncExprImplByPlanExpr(builder.GetContext(), "=", []*Expr{leftExpr, rightExpr})
					if err != nil {
						return err
					}
					joinConds = []*Expr{condExpr}

					leftCtx := builder.ctxByNode[info.rootId]
					err = joinCtx.mergeContexts(leftCtx, rightCtx)
					if err != nil {
						return err
					}
					newRootId := builder.appendNode(&plan.Node{
						NodeType: plan.Node_JOIN,
						Children: []int32{info.rootId, rightId},
						JoinType: plan.Node_LEFT,
						OnList:   joinConds,
					}, joinCtx)
					bindCtx.binder = NewTableBinder(builder, bindCtx)
					info.rootId = newRootId

<<<<<<< HEAD
				leftCtx := builder.ctxByNode[info.rootId]
				joinCtx := NewBindContext(builder, bindCtx)
				err = joinCtx.mergeContexts(builder.GetContext(), leftCtx, rightCtx)
				if err != nil {
					return err
=======
					info.onIdxTbl = append(info.onIdxTbl, idxRef)
					info.onIdx = append(info.onIdx, info.idx)
					info.idx = info.idx + 1
>>>>>>> 4410d861
				}
			}
		}
	}

	// check child table
	if info.typ != "insert" {
		for _, tableId := range tableDef.RefChildTbls {
			if _, existInDelTable := info.tblInfo.idToName[tableId]; existInDelTable {
				// delete parent_tbl, child_tbl from parent_tbl join child_tbl xxxxxx
				// we will skip child_tbl here.
				continue
			}

			_, childTableDef := builder.compCtx.ResolveById(tableId)
			childPosMap := make(map[string]int32)
			childTypMap := make(map[string]*plan.Type)
			childId2name := make(map[uint64]string)
			for idx, col := range childTableDef.Cols {
				childPosMap[col.Name] = int32(idx)
				childTypMap[col.Name] = col.Typ
				childId2name[col.ColId] = col.Name
			}

			objRef := &plan.ObjectRef{
				Obj:        int64(childTableDef.TblId),
				SchemaName: builder.compCtx.DefaultDatabase(),
				ObjName:    childTableDef.Name,
			}

			for _, fk := range childTableDef.Fkeys {
				if fk.ForeignTbl == tableDef.TblId {
					// in update statement. only add left join logic when update the column in foreign key
					if info.typ == "update" {
						updateRefColumn := false
						for _, colId := range fk.ForeignCols {
							updateName := id2name[colId]
							if _, ok := info.tblInfo.updateKeys[rewriteIdx][updateName]; ok {
								updateRefColumn = true
								break
							}
						}
						if !updateRefColumn {
							continue
						}
					}

					// append table scan node
					joinCtx := NewBindContext(builder, bindCtx)
					rightCtx := NewBindContext(builder, joinCtx)
					astTblName := tree.NewTableName(tree.Identifier(childTableDef.Name), tree.ObjectNamePrefix{})
					rightId, err := builder.buildTable(astTblName, rightCtx)
					if err != nil {
						return err
					}
					rightTag := builder.qry.Nodes[rightId].BindingTags[0]
					baseNodeTag := builder.qry.Nodes[baseNodeId].BindingTags[0]
					// needRecursionCall := false

					// build join conds
					joinConds := make([]*Expr, len(fk.Cols))
					for i, colId := range fk.Cols {
						for _, col := range childTableDef.Cols {
							if col.ColId == colId {
								childColumnName := col.Name
								originColumnName := id2name[fk.ForeignCols[i]]

								leftExpr := &Expr{
									Typ: typMap[originColumnName],
									Expr: &plan.Expr_Col{
										Col: &plan.ColRef{
											RelPos: baseNodeTag,
											ColPos: int32(oldColPosMap[originColumnName]),
										},
									},
								}
								rightExpr := &plan.Expr{
									Typ: childTypMap[childColumnName],
									Expr: &plan.Expr_Col{
										Col: &plan.ColRef{
											RelPos: rightTag,
											ColPos: childPosMap[childColumnName],
										},
									},
								}
								condExpr, err := bindFuncExprImplByPlanExpr(builder.GetContext(), "=", []*Expr{leftExpr, rightExpr})
								if err != nil {
									return err
								}
								joinConds[i] = condExpr
								break
							}
						}
					}

					// append project
					var refAction plan.ForeignKeyDef_RefAction
					if info.typ == "update" {
						refAction = fk.OnUpdate
					} else {
						refAction = fk.OnDelete
					}

					switch refAction {
					case plan.ForeignKeyDef_NO_ACTION, plan.ForeignKeyDef_RESTRICT, plan.ForeignKeyDef_SET_DEFAULT:
						info.projectList = append(info.projectList, &plan.Expr{
							Typ: childTypMap[catalog.Row_ID],
							Expr: &plan.Expr_Col{
								Col: &plan.ColRef{
									RelPos: rightTag,
									ColPos: childPosMap[catalog.Row_ID],
								},
							},
						})
						info.onRestrict = append(info.onRestrict, info.idx)
						info.idx = info.idx + 1
						info.onRestrictTbl = append(info.onRestrictTbl, objRef)

					case plan.ForeignKeyDef_CASCADE:
						// for update ,we need to reset column's value of child table, just like set null
						updateCol := make(map[string]int32)
						if info.typ == "update" {
							fkIdMap := make(map[uint64]uint64)
							for j, colId := range fk.Cols {
								fkIdMap[colId] = fk.ForeignCols[j]
							}

							var setIdxs []int64
							for j, col := range childTableDef.Cols {
								if pIdx, ok := fkIdMap[col.ColId]; ok {
									originName := id2name[pIdx]
									info.projectList = append(info.projectList, &plan.Expr{
										Typ: col.Typ,
										Expr: &plan.Expr_Col{
											Col: &plan.ColRef{
												RelPos: baseNodeTag,
												ColPos: int32(newColPosMap[originName]),
											},
										},
									})
									updateCol[col.Name] = int32(j)
								} else {
									info.projectList = append(info.projectList, &plan.Expr{
										Typ: col.Typ,
										Expr: &plan.Expr_Col{
											Col: &plan.ColRef{
												RelPos: rightTag,
												ColPos: int32(j),
											},
										},
									})
								}
								setIdxs = append(setIdxs, int64(info.idx))
								info.idx = info.idx + 1
							}
							info.onCascade = append(info.onCascade, setIdxs)
							info.onCascadeRef = append(info.onCascadeRef, objRef)
							info.onCascadeTableDef = append(info.onCascadeTableDef, childTableDef)
							info.onCascadeUpdateCol = append(info.onCascadeUpdateCol, updateCol)
						} else {
							// for delete, we only get row_id and delete the rows
							info.projectList = append(info.projectList, &plan.Expr{
								Typ: childTypMap[catalog.Row_ID],
								Expr: &plan.Expr_Col{
									Col: &plan.ColRef{
										RelPos: rightTag,
										ColPos: childPosMap[catalog.Row_ID],
									},
								},
							})
							info.onCascade = append(info.onCascade, []int64{int64(info.idx)})
							info.idx = info.idx + 1
							info.onCascadeRef = append(info.onCascadeRef, objRef)
							info.onCascadeUpdateCol = append(info.onCascadeUpdateCol, updateCol)
						}

						// needRecursionCall = true

					case plan.ForeignKeyDef_SET_NULL:
						updateCol := make(map[string]int32)
						fkIdMap := make(map[uint64]struct{})
						for _, colId := range fk.Cols {
							fkIdMap[colId] = struct{}{}
						}
						var setIdxs []int64
						for j, col := range childTableDef.Cols {
							if _, ok := fkIdMap[col.ColId]; ok {
								info.projectList = append(info.projectList, &plan.Expr{
									Typ: col.Typ,
									Expr: &plan.Expr_C{
										C: &Const{
											Isnull: true,
										},
									},
								})
								updateCol[col.Name] = int32(j)
							} else {
								info.projectList = append(info.projectList, &plan.Expr{
									Typ: col.Typ,
									Expr: &plan.Expr_Col{
										Col: &plan.ColRef{
											RelPos: rightTag,
											ColPos: int32(j),
										},
									},
								})
							}
							setIdxs = append(setIdxs, int64(info.idx))
							info.idx = info.idx + 1
						}
						info.onSet = append(info.onSet, setIdxs)
						info.onSetRef = append(info.onSetRef, objRef)
						info.onSetTableDef = append(info.onSetTableDef, childTableDef)
						info.onSetUpdateCol = append(info.onSetUpdateCol, updateCol)
						// needRecursionCall = true
					}

					// append join node
					leftCtx := builder.ctxByNode[info.rootId]
<<<<<<< HEAD
					joinCtx := NewBindContext(builder, bindCtx)
					err = joinCtx.mergeContexts(builder.GetContext(), leftCtx, rightCtx)
=======
					err = joinCtx.mergeContexts(leftCtx, rightCtx)
>>>>>>> 4410d861
					if err != nil {
						return err
					}
					newRootId := builder.appendNode(&plan.Node{
						NodeType: plan.Node_JOIN,
						Children: []int32{info.rootId, rightId},
						JoinType: plan.Node_LEFT,
						OnList:   joinConds,
					}, joinCtx)
					bindCtx.binder = NewTableBinder(builder, bindCtx)
					info.rootId = newRootId

					// if needRecursionCall {

					// err := rewriteDeleteSelectInfo(builder, bindCtx, info, childTableDef, info.rootId)
					// if err != nil {
					// 	return err
					// }
					// }
				}
			}
		}
	}

	// check parent table
	if info.typ != "delete" {
		parentIdx := make(map[string]int32)

		for _, fk := range tableDef.Fkeys {
			// in update statement. only add left join logic when update the column in foreign key
			if info.typ == "update" {
				updateRefColumn := false
				for _, colId := range fk.Cols {
					updateName := id2name[colId]
					if _, ok := info.tblInfo.updateKeys[rewriteIdx][updateName]; ok {
						updateRefColumn = true
						break
					}
				}
				if !updateRefColumn {
					continue
				}
			}

			// insert statement, we will alsways check parent ref
			for _, colId := range fk.Cols {
				updateName := id2name[colId]
				parentIdx[updateName] = info.idx
			}

			_, parentTableDef := builder.compCtx.ResolveById(fk.ForeignTbl)
			parentPosMap := make(map[string]int32)
			parentTypMap := make(map[string]*plan.Type)
			parentId2name := make(map[uint64]string)
			for idx, col := range parentTableDef.Cols {
				parentPosMap[col.Name] = int32(idx)
				parentTypMap[col.Name] = col.Typ
				parentId2name[col.ColId] = col.Name
			}

			// objRef := &plan.ObjectRef{
			// 	Obj:        int64(parentTableDef.TblId),
			// 	SchemaName: builder.compCtx.DefaultDatabase(),
			// 	ObjName:    parentTableDef.Name,
			// }

			// append table scan node
			joinCtx := NewBindContext(builder, bindCtx)

			rightCtx := NewBindContext(builder, joinCtx)
			astTblName := tree.NewTableName(tree.Identifier(parentTableDef.Name), tree.ObjectNamePrefix{})
			rightId, err := builder.buildTable(astTblName, rightCtx)
			if err != nil {
				return err
			}
			rightTag := builder.qry.Nodes[rightId].BindingTags[0]
			baseNodeTag := builder.qry.Nodes[baseNodeId].BindingTags[0]
			// needRecursionCall := false

			// build join conds
			joinConds := make([]*Expr, len(fk.Cols))
			for i, colId := range fk.ForeignCols {
				for _, col := range parentTableDef.Cols {
					if col.ColId == colId {
						parentColumnName := col.Name
						childColumnName := id2name[fk.Cols[i]]

						leftExpr := &Expr{
							Typ: typMap[childColumnName],
							Expr: &plan.Expr_Col{
								Col: &plan.ColRef{
									RelPos: baseNodeTag,
									ColPos: int32(newColPosMap[childColumnName]),
								},
							},
						}
						rightExpr := &plan.Expr{
							Typ: parentTypMap[parentColumnName],
							Expr: &plan.Expr_Col{
								Col: &plan.ColRef{
									RelPos: rightTag,
									ColPos: parentPosMap[parentColumnName],
								},
							},
						}
						condExpr, err := bindFuncExprImplByPlanExpr(builder.GetContext(), "=", []*Expr{leftExpr, rightExpr})
						if err != nil {
							return err
						}
						joinConds[i] = condExpr
						break
					}
				}
			}

			// append project
			info.projectList = append(info.projectList, &plan.Expr{
				Typ: parentTypMap[catalog.Row_ID],
				Expr: &plan.Expr_Col{
					Col: &plan.ColRef{
						RelPos: rightTag,
						ColPos: parentPosMap[catalog.Row_ID],
					},
				},
			})
			info.idx = info.idx + 1

			// append join node
			leftCtx := builder.ctxByNode[info.rootId]
<<<<<<< HEAD
			joinCtx := NewBindContext(builder, bindCtx)
			err = joinCtx.mergeContexts(builder.GetContext(), leftCtx, rightCtx)
=======
			err = joinCtx.mergeContexts(leftCtx, rightCtx)
>>>>>>> 4410d861
			if err != nil {
				return err
			}
			newRootId := builder.appendNode(&plan.Node{
				NodeType: plan.Node_JOIN,
				Children: []int32{info.rootId, rightId},
				JoinType: plan.Node_LEFT,
				OnList:   joinConds,
			}, joinCtx)
			bindCtx.binder = NewTableBinder(builder, bindCtx)
			info.rootId = newRootId
		}

		info.parentIdx = append(info.parentIdx, parentIdx)
		// todo check for OnDuplicateUpdate

		// todo check for replace
	}
	return nil
}<|MERGE_RESOLUTION|>--- conflicted
+++ resolved
@@ -1078,7 +1078,7 @@
 					joinConds = []*Expr{condExpr}
 
 					leftCtx := builder.ctxByNode[info.rootId]
-					err = joinCtx.mergeContexts(leftCtx, rightCtx)
+					err = joinCtx.mergeContexts(builder.GetContext(), leftCtx, rightCtx)
 					if err != nil {
 						return err
 					}
@@ -1090,18 +1090,9 @@
 					}, joinCtx)
 					bindCtx.binder = NewTableBinder(builder, bindCtx)
 					info.rootId = newRootId
-
-<<<<<<< HEAD
-				leftCtx := builder.ctxByNode[info.rootId]
-				joinCtx := NewBindContext(builder, bindCtx)
-				err = joinCtx.mergeContexts(builder.GetContext(), leftCtx, rightCtx)
-				if err != nil {
-					return err
-=======
 					info.onIdxTbl = append(info.onIdxTbl, idxRef)
 					info.onIdx = append(info.onIdx, info.idx)
 					info.idx = info.idx + 1
->>>>>>> 4410d861
 				}
 			}
 		}
@@ -1321,12 +1312,7 @@
 
 					// append join node
 					leftCtx := builder.ctxByNode[info.rootId]
-<<<<<<< HEAD
-					joinCtx := NewBindContext(builder, bindCtx)
 					err = joinCtx.mergeContexts(builder.GetContext(), leftCtx, rightCtx)
-=======
-					err = joinCtx.mergeContexts(leftCtx, rightCtx)
->>>>>>> 4410d861
 					if err != nil {
 						return err
 					}
@@ -1456,12 +1442,7 @@
 
 			// append join node
 			leftCtx := builder.ctxByNode[info.rootId]
-<<<<<<< HEAD
-			joinCtx := NewBindContext(builder, bindCtx)
 			err = joinCtx.mergeContexts(builder.GetContext(), leftCtx, rightCtx)
-=======
-			err = joinCtx.mergeContexts(leftCtx, rightCtx)
->>>>>>> 4410d861
 			if err != nil {
 				return err
 			}
