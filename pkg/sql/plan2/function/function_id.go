// Copyright 2021 - 2022 Matrix Origin
//
// Licensed under the Apache License, Version 2.0 (the "License");
// you may not use this file except in compliance with the License.
// You may obtain a copy of the License at
//
//      http://www.apache.org/licenses/LICENSE-2.0
//
// Unless required by applicable law or agreed to in writing, software
// distributed under the License is distributed on an "AS IS" BASIS,
// WITHOUT WARRANTIES OR CONDITIONS OF ANY KIND, either express or implied.
// See the License for the specific language governing permissions and
// limitations under the License.

package function

import "github.com/matrixorigin/matrixone/pkg/pb/plan"

const (
	Distinct     = 0x8000000000000000
	DistinctMask = 0x7FFFFFFFFFFFFFFF
)

// All function IDs
const (
	EQUAL           = iota // =
	NOT_EQUAL              // <>
	GREAT_THAN             // >
	GREAT_EQUAL            // >=
	LESS_THAN              // <
	LESS_EQUAL             // <=
	BETWEEN                // BETWEEN
	UNARY_PLUS             // UNARY_PLUS
	UNARY_MINUS            // UNARY_MINUS
	PLUS                   // +
	MINUS                  // -
	MULTI                  // *
	DIV                    // /
	INTEGER_DIV            // Div
	BIT_SHIFT_LEFT         // <<
	BIT_SHIFT_RIGHT        // >>
	MOD                    // %
	CONCAT                 // ||
	AND                    // AND
	OR                     // OR
	XOR                    // XOR
	NOT                    // NOT
	CAST                   // CAST
	IS                     //IS
	ISNOT                  //ISNOT
	ISNULL                 //ISNULL
	ISNOTNULL              //ISNOTNULL

	ABS            // ABS
	ACOS           // ACOS
	ADDDATE        // ADDDATE
	ADDTIME        // ADDTIME
	AES_DECRYPT    // AES_DECRYPT
	AES_ENCRYPT    // AES_ENCRYPT
	ANY_VALUE      // ANY_VALUE
	ARRAY_AGG      // ARRAY_AGG
	ARRAY_APPEND   // ARRAY_APPEND
	ARRAY_CAT      // ARRAY_CAT
	ARRAY_CONTAINS // ARRAY_CONTAINS
	ARRAY_POSITION // ARRAY_POSITION
	ARRAY_SIZE     // ARRAY_SIZE
	ASCII          // ASCII
	ASIN           // ASIN
	ATAN           // ATAN
	ATAN2          // ATAN2
	AVG            // AVG
	BASE64_DECODE  // BASE64_DECODE
	BASE64_ENCODE  // BASE64_ENCODE
	BIT_AND        // BIT_AND
	BIT_LENGTH     // BIT_LENGTH
	BIT_NOT        // BIT_NOT
	BIT_OR         // BIT_OR
	BIT_XOR        // BIT_XOR
	BITAGG_AND     // BITAGG_AND
	BITAGG_OR      // BITAGG_OR
	BOOLAGG_AND    // BOOLAGG_AND
	BOOLAGG_OR     // BOOLAGG_OR
	CASE           // CASE
	CEIL           // CEIL
	CHR            // CHR
	COALESCE       // COALESCE
	CONCAT_WS
	CONTAINS          // CONTAINS
	CORR              // CORR
	COS               // COS
	COT               // COT
	COUNT             // COUNT
	COUNT_IF          // COUNT_IF
	COVAR_POP         // COVAR_POP
	COVAR_SAMPLE      // COVAR_SAMPLE
	CUME_DIST         // CUME_DIST
	CURRENT_DATE      // CURRENT_DATE
	CURRENT_TIMESTAMP // CURRENT_TIMESTAMP
	DATE_FROM_PARTS   // DATE_FROM_PARTS
	DATE_PART         // DATE_PART
	DATEADD           // DATEADD
	DATEDIFF          // DATEDIFF
	DENSE_RANK        // DENSE_RANK
	EMPTY
	ENDSWITH // ENDSWITH
	EXP      // EXP
	FINDINSET
	FIRST_VALUE // FIRST_VALUE
	FLOOR       // FLOOR
	GREATEST    // GREATEST
	GROUPING_ID // GROUPING_ID
	HASH        // HASH
	HASH_AGG    // HASH_AGG
	HEX_DECODE  // HEX_DECODE
	HEX_ENCODE  // HEX_ENCODE
	IFF         // IFF
	IFNULL      // IFNULL
	ILIKE       // ILIKE
	ILIKE_ALL   // ILIKE_ALL
	ILIKE_ANY   // ILIKE_ANY
	IN          // IN
	LAG         // LAG
	LAST_VALUE  // LAST_VALUE
	LEAD        // LEAD
	LEAST       // LEAST
	LEFT        // LEFT
	LENGTH      // LENGTH
	LENGTH_UTF8
	LIKE     // LIKE
	LIKE_ALL // LIKE_ALL
	LIKE_ANY // LIKE_ANY
	LN       // LN
	LOG      // LOG
	LOWER    // LOWER
	LPAD     // LPAD
	LTRIM    // LTRIM
	MAX      // MAX
	MEDIAN   // MEDIAN
	MIN      // MIN
	MODE     // MODE
	MONTH
	NORMAL         // NORMAL
	NTH_VALUE      // NTH_VALUE
	NTILE          // NTILE
	NULLIF         // NULLIF
	PERCENT_RANK   // PERCENT_RANK
	PI             // PI
	POSITION       // POSITION
	POW            // POW
	RADIAN         // RADIAN
	RANDOM         // RANDOM
	RANK           // RANK
	REGEXP         // REGEXP
	REGEXP_REPLACE // REGEXP_REPLACE
	REGEXP_SUBSTR  // REGEXP_SUBSTR
	REPEAT         // REPEAT
	REPLACE        // REPLACE
	REVERSE
	RIGHT      // RIGHT
	ROUND      // ROUND
	ROW_NUMBER // ROW_NUMBER
	RPAD       // RPAD
	RTRIM      // RTRIM
	SIGN       // SIGN
	SIN        // SIN
	SINH       //SINH
	SPACE
	SPLIT         // SPLIT
	STARCOUNT     // STARTCOUNT
	STARTSWITH    // STARTSWITH
	STDDEV_POP    // STDDEV_POP
	STDDEV_SAMPLE // STDDEV_SAMPLE
	SUBSTR        // SUBSTR
	SUM           // SUM
	TAN           // TAN
	TO_DATE
	TO_INTERVAL // TO_INTERVAL
	TRANSLATE   // TRANSLATE
	TRIM        // TRIM
	UNIFORM     // UNIFORM
	UTC_TIMESTAMP
	UNIX_TIMESTAMP
	FROM_UNIXTIME
	UPPER      // UPPER
	VAR_POP    // VAR_POP
	VAR_SAMPLE // VAR_SAMPLE

	EXISTS // EXISTS
	ALL    // ALL
	ANY    // ANY

	DATE      // DATE
	DAY       //DAY
	DAYOFYEAR // DAYOFYEAR
	INTERVAL  // INTERVAL
	EXTRACT   // EXTRACT
	OCT
	SUBSTRING // SUBSTRING
	WEEK      //WEEK
	WEEKDAY
	YEAR // YEAR

	DATE_ADD              // DATE_ADD
	DATE_SUB              // DATE_SUB
	APPROX_COUNT_DISTINCT // APPROX_COUNT_DISTINCT, special aggregate

<<<<<<< HEAD
	//information functions
	//Reference to : https://dev.mysql.com/doc/refman/8.0/en/information-functions.html
	DATABASE
	USER
	CONNECTION_ID
	CHARSET
	CURRENT_ROLE
	FOUND_ROWS
	ICULIBVERSION
	LAST_INSERT_ID
	ROLES_GRAPHML
	ROW_COUNT
	VERSION
	COLLATION

=======
	TIMESTAMP // TIMESTAMP
>>>>>>> 892696e1
	// FUNCTION_END_NUMBER is not a function, just a flag to record the max number of function.
	// TODO: every one should put the new function id in front of this one if you want to make a new function.
	FUNCTION_END_NUMBER
)

// functionIdRegister is what function we have registered already.
var functionIdRegister = map[string]int32{
	// operators
	"=":           EQUAL,
	">":           GREAT_THAN,
	">=":          GREAT_EQUAL,
	"<":           LESS_THAN,
	"<=":          LESS_EQUAL,
	"<>":          NOT_EQUAL,
	"!=":          NOT_EQUAL,
	"not":         NOT,
	"and":         AND,
	"or":          OR,
	"xor":         XOR,
	"like":        LIKE,
	"between":     BETWEEN,
	"in":          IN,
	"exists":      EXISTS,
	"+":           PLUS,
	"-":           MINUS,
	"*":           MULTI,
	"/":           DIV,
	"div":         INTEGER_DIV,
	"%":           MOD,
	"mod":         MOD,
	"unary_plus":  UNARY_PLUS,
	"unary_minus": UNARY_MINUS,
	"case":        CASE,
	"cast":        CAST,
	"is":          IS,
	"is_not":      ISNOT,
	"isnot":       ISNOT,
	"is_null":     ISNULL,
	"isnull":      ISNULL,
	"ifnull":      ISNULL,
	"is_not_null": ISNOTNULL,
	"isnotnull":   ISNOTNULL,
	// aggregate
	"max":                   MAX,
	"min":                   MIN,
	"sum":                   SUM,
	"avg":                   AVG,
	"count":                 COUNT,
	"starcount":             STARCOUNT,
	"bit_or":                BIT_OR,
	"bit_and":               BIT_AND,
	"bit_xor":               BIT_XOR,
	"std":                   STDDEV_POP,
	"stddev_pop":            STDDEV_POP,
	"variance":              VAR_POP,
	"approx_count_distinct": APPROX_COUNT_DISTINCT,
	"any_value":             ANY_VALUE,
	// builtin
	// whoever edit this, please follow the lexical order, or come up with a better ordering method
	// binary functions
	"endswith":    ENDSWITH,
	"findinset":   FINDINSET,
	"find_in_set": FINDINSET,
	"power":       POW,
	"startswith":  STARTSWITH,
	"to_date":     TO_DATE,
	// whoever edit this, please follow the lexical order, or come up with a better ordering method
	// variadic functions
	"ceil":              CEIL,
	"ceiling":           CEIL,
	"concat_ws":         CONCAT_WS,
	"current_timestamp": CURRENT_TIMESTAMP,
	"now":               CURRENT_TIMESTAMP,
	"floor":             FLOOR,
	"lpad":              LPAD,
	"pi":                PI,
	"round":             ROUND,
	"rpad":              RPAD,
	"substr":            SUBSTRING,
	"substring":         SUBSTRING,
	"utc_timestamp":     UTC_TIMESTAMP,
	"unix_timestamp":    UNIX_TIMESTAMP,
	"from_unixtime":     FROM_UNIXTIME,
	// unary functions
	// whoever edit this, please follow the lexical order, or come up with a better ordering method
<<<<<<< HEAD
	"abs":            ABS,
	"acos":           ACOS,
	"bit_length":     BIT_LENGTH,
	"date":           DATE,
	"day":            DAY,
	"dayofyear":      DAYOFYEAR,
	"exp":            EXP,
	"empty":          EMPTY,
	"length":         LENGTH,
	"lengthutf8":     LENGTH_UTF8,
	"char_length":    LENGTH_UTF8,
	"ln":             LN,
	"log":            LOG,
	"ltrim":          LTRIM,
	"month":          MONTH,
	"oct":            OCT,
	"reverse":        REVERSE,
	"rtrim":          RTRIM,
	"sin":            SIN,
	"sinh":           SINH,
	"space":          SPACE,
	"tan":            TAN,
	"week":           WEEK,
	"weekday":        WEEKDAY,
	"year":           YEAR,
	"extract":        EXTRACT,
	"if":             IFF,
	"iff":            IFF,
	"date_add":       DATE_ADD,
	"date_sub":       DATE_SUB,
	"atan":           ATAN,
	"cos":            COS,
	"cot":            COT,
	"database":       DATABASE,
	"schema":         DATABASE,
	"user":           USER,
	"system_user":    USER,
	"session_user":   USER,
	"current_user":   USER,
	"connection_id":  CONNECTION_ID,
	"charset":        CHARSET,
	"current_role":   CURRENT_ROLE,
	"found_rows":     FOUND_ROWS,
	"icu_version":    ICULIBVERSION,
	"last_insert_id": LAST_INSERT_ID,
	"roles_graphml":  ROLES_GRAPHML,
	"row_count":      ROW_COUNT,
	"version":        VERSION,
	"collation":      COLLATION,
=======
	"abs":         ABS,
	"acos":        ACOS,
	"bit_length":  BIT_LENGTH,
	"date":        DATE,
	"day":         DAY,
	"dayofyear":   DAYOFYEAR,
	"exp":         EXP,
	"empty":       EMPTY,
	"length":      LENGTH,
	"lengthutf8":  LENGTH_UTF8,
	"char_length": LENGTH_UTF8,
	"ln":          LN,
	"log":         LOG,
	"ltrim":       LTRIM,
	"month":       MONTH,
	"oct":         OCT,
	"reverse":     REVERSE,
	"rtrim":       RTRIM,
	"sin":         SIN,
	"sinh":        SINH,
	"space":       SPACE,
	"tan":         TAN,
	"week":        WEEK,
	"weekday":     WEEKDAY,
	"year":        YEAR,
	"extract":     EXTRACT,
	"if":          IFF,
	"iff":         IFF,
	"date_add":    DATE_ADD,
	"date_sub":    DATE_SUB,
	"atan":        ATAN,
	"cos":         COS,
	"cot":         COT,
	"timestamp":   TIMESTAMP,
>>>>>>> 892696e1
}

func GetFunctionIsWinfunByName(name string) bool {
	fid, err := fromNameToFunctionId(name)
	if err != nil {
		return false
	}
	fs := functionRegister[fid].Overloads
	return len(fs) > 0 && fs[0].Flag == plan.Function_WIN
}<|MERGE_RESOLUTION|>--- conflicted
+++ resolved
@@ -204,7 +204,6 @@
 	DATE_SUB              // DATE_SUB
 	APPROX_COUNT_DISTINCT // APPROX_COUNT_DISTINCT, special aggregate
 
-<<<<<<< HEAD
 	//information functions
 	//Reference to : https://dev.mysql.com/doc/refman/8.0/en/information-functions.html
 	DATABASE
@@ -220,9 +219,8 @@
 	VERSION
 	COLLATION
 
-=======
 	TIMESTAMP // TIMESTAMP
->>>>>>> 892696e1
+
 	// FUNCTION_END_NUMBER is not a function, just a flag to record the max number of function.
 	// TODO: every one should put the new function id in front of this one if you want to make a new function.
 	FUNCTION_END_NUMBER
@@ -308,7 +306,6 @@
 	"from_unixtime":     FROM_UNIXTIME,
 	// unary functions
 	// whoever edit this, please follow the lexical order, or come up with a better ordering method
-<<<<<<< HEAD
 	"abs":            ABS,
 	"acos":           ACOS,
 	"bit_length":     BIT_LENGTH,
@@ -342,6 +339,7 @@
 	"atan":           ATAN,
 	"cos":            COS,
 	"cot":            COT,
+	"timestamp":      TIMESTAMP,
 	"database":       DATABASE,
 	"schema":         DATABASE,
 	"user":           USER,
@@ -358,42 +356,6 @@
 	"row_count":      ROW_COUNT,
 	"version":        VERSION,
 	"collation":      COLLATION,
-=======
-	"abs":         ABS,
-	"acos":        ACOS,
-	"bit_length":  BIT_LENGTH,
-	"date":        DATE,
-	"day":         DAY,
-	"dayofyear":   DAYOFYEAR,
-	"exp":         EXP,
-	"empty":       EMPTY,
-	"length":      LENGTH,
-	"lengthutf8":  LENGTH_UTF8,
-	"char_length": LENGTH_UTF8,
-	"ln":          LN,
-	"log":         LOG,
-	"ltrim":       LTRIM,
-	"month":       MONTH,
-	"oct":         OCT,
-	"reverse":     REVERSE,
-	"rtrim":       RTRIM,
-	"sin":         SIN,
-	"sinh":        SINH,
-	"space":       SPACE,
-	"tan":         TAN,
-	"week":        WEEK,
-	"weekday":     WEEKDAY,
-	"year":        YEAR,
-	"extract":     EXTRACT,
-	"if":          IFF,
-	"iff":         IFF,
-	"date_add":    DATE_ADD,
-	"date_sub":    DATE_SUB,
-	"atan":        ATAN,
-	"cos":         COS,
-	"cot":         COT,
-	"timestamp":   TIMESTAMP,
->>>>>>> 892696e1
 }
 
 func GetFunctionIsWinfunByName(name string) bool {
