--- conflicted
+++ resolved
@@ -155,7 +155,59 @@
 	}
 }
 
-<<<<<<< HEAD
+func getIntervalFunction(name string, dateExpr *Expr, intervalExpr *Expr) (*Expr, error) {
+	strExpr := intervalExpr.Expr.(*plan.Expr_F).F.Args[0].Expr
+	intervalStr := strExpr.(*plan.Expr_C).C.Value.(*plan.Const_Sval).Sval
+	intervalArray := strings.Split(intervalStr, " ")
+
+	intervalType, err := types.IntervalTypeOf(intervalArray[1])
+	if err != nil {
+		return nil, err
+	}
+	returnNum, returnType, err := types.NormalizeInterval(intervalArray[0], intervalType)
+	if err != nil {
+		return nil, err
+	}
+
+	// only support date operator now
+	namesMap := map[string]string{
+		"+": "date_add",
+		"-": "date_sub",
+	}
+
+	exprs := []*Expr{
+		dateExpr,
+		{
+			Expr: &plan.Expr_C{
+				C: &Const{
+					Value: &plan.Const_Ival{
+						Ival: returnNum,
+					},
+				},
+			},
+			Typ: &plan.Type{
+				Id:   plan.Type_INT64,
+				Size: 8,
+			},
+		},
+		{
+			Expr: &plan.Expr_C{
+				C: &Const{
+					Value: &plan.Const_Ival{
+						Ival: int64(returnType),
+					},
+				},
+			},
+			Typ: &plan.Type{
+				Id:   plan.Type_INT64,
+				Size: 8,
+			},
+		},
+	}
+
+	return getFunctionExprByNameAndPlanExprs(namesMap[name], exprs)
+}
+
 func convertValueIntoBool(name string, expr *plan.Expr) (*plan.Expr, error) {
 	if name != "and" && name != "or" && name != "not" {
 		return expr, nil
@@ -208,57 +260,4 @@
 		}
 	}
 	return nil
-=======
-func getIntervalFunction(name string, dateExpr *Expr, intervalExpr *Expr) (*Expr, error) {
-	strExpr := intervalExpr.Expr.(*plan.Expr_F).F.Args[0].Expr
-	intervalStr := strExpr.(*plan.Expr_C).C.Value.(*plan.Const_Sval).Sval
-	intervalArray := strings.Split(intervalStr, " ")
-
-	intervalType, err := types.IntervalTypeOf(intervalArray[1])
-	if err != nil {
-		return nil, err
-	}
-	returnNum, returnType, err := types.NormalizeInterval(intervalArray[0], intervalType)
-	if err != nil {
-		return nil, err
-	}
-
-	// only support date operator now
-	namesMap := map[string]string{
-		"+": "date_add",
-		"-": "date_sub",
-	}
-
-	exprs := []*Expr{
-		dateExpr,
-		{
-			Expr: &plan.Expr_C{
-				C: &Const{
-					Value: &plan.Const_Ival{
-						Ival: returnNum,
-					},
-				},
-			},
-			Typ: &plan.Type{
-				Id:   plan.Type_INT64,
-				Size: 8,
-			},
-		},
-		{
-			Expr: &plan.Expr_C{
-				C: &Const{
-					Value: &plan.Const_Ival{
-						Ival: int64(returnType),
-					},
-				},
-			},
-			Typ: &plan.Type{
-				Id:   plan.Type_INT64,
-				Size: 8,
-			},
-		},
-	}
-
-	return getFunctionExprByNameAndPlanExprs(namesMap[name], exprs)
->>>>>>> 2331f9b5
 }