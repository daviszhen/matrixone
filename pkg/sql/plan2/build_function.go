--- conflicted
+++ resolved
@@ -243,7 +243,6 @@
 	return resultExpr, err
 }
 
-<<<<<<< HEAD
 func convertValueIntoBool(name string, args []*Expr, isLogic bool) error {
 	if !isLogic && (len(args) != 2 || (args[0].Typ.Id != plan.Type_BOOL && args[1].Typ.Id != plan.Type_BOOL)) {
 		return nil
@@ -260,52 +259,6 @@
 				if value.Ival == 0 {
 					ex.C.Value = &plan.Const_Bval{Bval: false}
 				} else if value.Ival == 1 {
-=======
-func convertValueIntoBool(name string, expr *plan.Expr) (*plan.Expr, error) {
-	if name != "and" && name != "or" && name != "not" {
-		return expr, nil
-	}
-
-	if expr.Typ.Id == plan.Type_BOOL {
-		return expr, nil
-	}
-	switch ex := expr.Expr.(type) {
-	case *plan.Expr_C:
-		expr.Typ.Id = plan.Type_BOOL
-		switch value := ex.C.Value.(type) {
-		case *plan.Const_Ival:
-			if value.Ival == 0 {
-				ex.C.Value = &plan.Const_Bval{Bval: false}
-			} else if value.Ival == 1 {
-				ex.C.Value = &plan.Const_Bval{Bval: true}
-			} else {
-				return nil, errors.New("", "the params type is not right")
-			}
-		}
-	default:
-		return nil, errors.New("", "the expr type is not right")
-	}
-	return expr, nil
-}
-
-func convertValueIntoBool2(name string, args []*Expr) error {
-	if name != "=" && name != "<" && name != "<=" && name != ">" && name != ">=" && name != "<>" {
-		return nil
-	}
-	if len(args) != 2 || (args[0].Typ.Id != plan.Type_BOOL && args[1].Typ.Id != plan.Type_BOOL) {
-		return nil
-	}
-	for _, arg := range args {
-		switch ex := arg.Expr.(type) {
-		case *plan.Expr_C:
-			switch value := ex.C.Value.(type) {
-			case *plan.Const_Ival:
-				if value.Ival == 0 {
-					arg.Typ.Id = plan.Type_BOOL
-					ex.C.Value = &plan.Const_Bval{Bval: false}
-				} else if value.Ival == 1 {
-					arg.Typ.Id = plan.Type_BOOL
->>>>>>> 149ed1b6
 					ex.C.Value = &plan.Const_Bval{Bval: true}
 				} else {
 					return errors.New("", "the params type is not right")
