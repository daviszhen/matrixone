// Copyright 2021 Matrix Origin
//
// Licensed under the Apache License, Version 2.0 (the "License");
// you may not use this file except in compliance with the License.
// You may obtain a copy of the License at
//
//      http://www.apache.org/licenses/LICENSE-2.0
//
// Unless required by applicable law or agreed to in writing, software
// distributed under the License is distributed on an "AS IS" BASIS,
// WITHOUT WARRANTIES OR CONDITIONS OF ANY KIND, either express or implied.
// See the License for the specific language governing permissions and
// limitations under the License.

package agg

import (
	"github.com/matrixorigin/matrixone/pkg/container/types"
	"math"
)

type BitAnd[T1 types.Ints | types.UInts | types.Floats] struct {
}

func BitAndReturnType(typs []types.Type) types.Type {
	switch typs[0].Oid {
	case types.T_float32, types.T_float64:
		return types.New(types.T_uint64, 0, 0, 0)
	case types.T_int8, types.T_int16, types.T_int32, types.T_int64:
		return types.New(types.T_uint64, 0, 0, 0)
	case types.T_uint8, types.T_uint16, types.T_uint32, types.T_uint64:
		return types.New(types.T_uint64, 0, 0, 0)
	}
	return types.Type{}
}

func NewBitAnd[T1 types.Ints | types.UInts | types.Floats]() *BitAnd[T1] {
	return &BitAnd[T1]{}
}

func (ba *BitAnd[T1]) Grows(_ int) {
}

func (ba *BitAnd[T1]) Eval(vs []uint64) []uint64 {
	return vs
}

func (ba *BitAnd[T1]) Merge(groupIndex1, groupIndex2 int64, x, y uint64, isEmpty1 bool, isEmpty2 bool, agg any) (uint64, bool) {
	if isEmpty1 {
		x = ^uint64(0)
	}
	if isEmpty2 {
		y = ^uint64(0)
	}
	return x & y, isEmpty1 && isEmpty2
}

func (ba *BitAnd[T1]) Fill(groupIndex int64, v1 T1, v2 uint64, z int64, isEmpty bool, hasNull bool) (uint64, bool) {
	if hasNull {
		return v2, isEmpty
	}
	if isEmpty {
		v2 = ^uint64(0)
	}
<<<<<<< HEAD
	if float64(v1) > math.MaxUint64 {
		return math.MaxInt64 & v2, false
	}
=======

	if float64(v1) > math.MaxUint64 {
		return math.MaxInt64 & v2, false
	}
	if float64(v1) < 0 {
		return uint64(int64(v1)) & v2, false
	}
>>>>>>> faa32311
	return uint64(v1) & v2, false
}

func (ba *BitAnd[T1]) MarshalBinary() ([]byte, error) {
	return nil, nil
}

func (ba *BitAnd[T1]) UnmarshalBinary(data []byte) error {
	return nil
}<|MERGE_RESOLUTION|>--- conflicted
+++ resolved
@@ -62,11 +62,6 @@
 	if isEmpty {
 		v2 = ^uint64(0)
 	}
-<<<<<<< HEAD
-	if float64(v1) > math.MaxUint64 {
-		return math.MaxInt64 & v2, false
-	}
-=======
 
 	if float64(v1) > math.MaxUint64 {
 		return math.MaxInt64 & v2, false
@@ -74,7 +69,6 @@
 	if float64(v1) < 0 {
 		return uint64(int64(v1)) & v2, false
 	}
->>>>>>> faa32311
 	return uint64(v1) & v2, false
 }
 
