// Copyright 2021 Matrix Origin
//
// Licensed under the Apache License, Version 2.0 (the "License");
// you may not use this file except in compliance with the License.
// You may obtain a copy of the License at
//
//      http://www.apache.org/licenses/LICENSE-2.0
//
// Unless required by applicable law or agreed to in writing, software
// distributed under the License is distributed on an "AS IS" BASIS,
// WITHOUT WARRANTIES OR CONDITIONS OF ANY KIND, either express or implied.
// See the License for the specific language governing permissions and
// limitations under the License.

package agg

import (
	"github.com/matrixorigin/matrixone/pkg/container/types"
	"math"
)

type BitOr[T1 types.Ints | types.UInts | types.Floats] struct {
}

func BitOrReturnType(_ []types.Type) types.Type {
	return types.New(types.T_uint64, 0, 0, 0)
}

func NewBitOr[T1 types.Ints | types.UInts | types.Floats]() *BitOr[T1] {
	return &BitOr[T1]{}
}

func (bo *BitOr[T1]) Grows(_ int) {
}

func (bo *BitOr[T1]) Eval(vs []uint64) []uint64 {
	return vs
}

func (bo *BitOr[T1]) Merge(_, _ int64, x, y uint64, IsEmpty1 bool, IsEmpty2 bool, _ any) (uint64, bool) {
	if IsEmpty1 && !IsEmpty2 {
		return y, false
	} else if IsEmpty2 && !IsEmpty1 {
		return x, false
	} else if IsEmpty1 && IsEmpty2 {
		return x, true
	} else {
		return x | y, false
	}
}

func (bo *BitOr[T1]) Fill(_ int64, v1 T1, v2 uint64, _ int64, IsEmpty bool, hasNull bool) (uint64, bool) {
	if hasNull {
		return v2, IsEmpty
	} else if IsEmpty {
		if float64(v1) > math.MaxUint64 {
			return math.MaxInt64, false
		}
<<<<<<< HEAD
=======
		if float64(v1) < 0 {
			return uint64(int64(v1)), false
		}
>>>>>>> faa32311
		return uint64(v1), false
	} else {
		if float64(v1) > math.MaxUint64 {
			return math.MaxInt64 | v2, false
		}
<<<<<<< HEAD
=======
		if float64(v1) < 0 {
			return uint64(int64(v1)) | v2, false
		}
>>>>>>> faa32311
		return uint64(v1) | v2, false
	}
}

func (bo *BitOr[T1]) MarshalBinary() ([]byte, error) {
	return nil, nil
}

func (bo *BitOr[T1]) UnmarshalBinary(data []byte) error {
	return nil
}<|MERGE_RESOLUTION|>--- conflicted
+++ resolved
@@ -56,23 +56,17 @@
 		if float64(v1) > math.MaxUint64 {
 			return math.MaxInt64, false
 		}
-<<<<<<< HEAD
-=======
 		if float64(v1) < 0 {
 			return uint64(int64(v1)), false
 		}
->>>>>>> faa32311
 		return uint64(v1), false
 	} else {
 		if float64(v1) > math.MaxUint64 {
 			return math.MaxInt64 | v2, false
 		}
-<<<<<<< HEAD
-=======
 		if float64(v1) < 0 {
 			return uint64(int64(v1)) | v2, false
 		}
->>>>>>> faa32311
 		return uint64(v1) | v2, false
 	}
 }
