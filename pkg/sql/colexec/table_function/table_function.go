// Copyright 2022 Matrix Origin
//
// Licensed under the Apache License, Version 2.0 (the "License");
// you may not use this file except in compliance with the License.
// You may obtain a copy of the License at
//
//	http://www.apache.org/licenses/LICENSE-2.0
//
// Unless required by applicable law or agreed to in writing, software
// distributed under the License is distributed on an "AS IS" BASIS,
// WITHOUT WARRANTIES OR CONDITIONS OF ANY KIND, either express or implied.
// See the License for the specific language governing permissions and
// limitations under the License.

package table_function

import (
	"bytes"
	"fmt"
	"github.com/matrixorigin/matrixone/pkg/container/batch"

	"github.com/matrixorigin/matrixone/pkg/common/moerr"
	"github.com/matrixorigin/matrixone/pkg/container/types"
	"github.com/matrixorigin/matrixone/pkg/pb/plan"
	"github.com/matrixorigin/matrixone/pkg/vm/process"
)

func Call(idx int, proc *process.Process, arg any, isFirst bool, isLast bool) (process.ExecStatus, error) {
	tblArg := arg.(*Argument)
	var (
		f bool
		e error
	)

	switch tblArg.Name {
	case "unnest":
		f, e = unnestCall(idx, proc, tblArg)
	case "generate_series":
		f, e = generateSeriesCall(idx, proc, tblArg)
	case "meta_scan":
		f, e = metaScanCall(idx, proc, tblArg)
	case "current_account":
		f, e = currentAccountCall(idx, proc, tblArg)
	case "metadata_scan":
		f, e = metadataScan(idx, proc, tblArg)
	case "processlist":
		f, e = processlist(idx, proc, tblArg)
<<<<<<< HEAD
	case "mo_configurations":
		f, e = moConfigurationsCall(idx, proc, tblArg)
=======
	case "mo_locks":
		f, e = moLocksCall(idx, proc, tblArg)
>>>>>>> 6263404a
	default:
		return process.ExecStop, moerr.NewNotSupported(proc.Ctx, fmt.Sprintf("table function %s is not supported", tblArg.Name))
	}
	if e != nil || f {
		if f {
			return process.ExecStop, e
		}
		return process.ExecNext, e
	}

	bat := proc.InputBatch()
	if bat == nil {
		return process.ExecStop, e
	}
	if bat.IsEmpty() {
		proc.PutBatch(bat)
		proc.SetInputBatch(batch.EmptyBatch)
		return process.ExecNext, e
	}

	if bat.VectorCount() != len(tblArg.retSchema) {
		return process.ExecStop, moerr.NewInternalError(proc.Ctx, "table function %s return length mismatch", tblArg.Name)
	}
	for i := range tblArg.retSchema {
		if proc.InputBatch().GetVector(int32(i)).GetType().Oid != tblArg.retSchema[i].Oid {
			return process.ExecStop, moerr.NewInternalError(proc.Ctx, "table function %s return type mismatch", tblArg.Name)
		}
	}

	if f {
		return process.ExecStop, e
	}
	return process.ExecNext, e
}

func String(arg any, buf *bytes.Buffer) {
	buf.WriteString(arg.(*Argument).Name)
}

func Prepare(proc *process.Process, arg any) error {
	tblArg := arg.(*Argument)
	tblArg.ctr = new(container)

	retSchema := make([]types.Type, len(tblArg.Rets))
	for i := range tblArg.Rets {
		retSchema[i] = dupType(tblArg.Rets[i].Typ)
	}
	tblArg.retSchema = retSchema

	switch tblArg.Name {
	case "unnest":
		return unnestPrepare(proc, tblArg)
	case "generate_series":
		return generateSeriesPrepare(proc, tblArg)
	case "meta_scan":
		return metaScanPrepare(proc, tblArg)
	case "current_account":
		return currentAccountPrepare(proc, tblArg)
	case "metadata_scan":
		return metadataScanPrepare(proc, tblArg)
	case "processlist":
		return processlistPrepare(proc, tblArg)
<<<<<<< HEAD
	case "mo_configurations":
		return moConfigurationsPrepare(proc, tblArg)
=======
	case "mo_locks":
		return moLocksPrepare(proc, tblArg)
>>>>>>> 6263404a
	default:
		return moerr.NewNotSupported(proc.Ctx, fmt.Sprintf("table function %s is not supported", tblArg.Name))
	}
}

func dupType(typ *plan.Type) types.Type {
	return types.New(types.T(typ.Id), typ.Width, typ.Scale)
}<|MERGE_RESOLUTION|>--- conflicted
+++ resolved
@@ -45,13 +45,10 @@
 		f, e = metadataScan(idx, proc, tblArg)
 	case "processlist":
 		f, e = processlist(idx, proc, tblArg)
-<<<<<<< HEAD
+	case "mo_locks":
+		f, e = moLocksCall(idx, proc, tblArg)
 	case "mo_configurations":
 		f, e = moConfigurationsCall(idx, proc, tblArg)
-=======
-	case "mo_locks":
-		f, e = moLocksCall(idx, proc, tblArg)
->>>>>>> 6263404a
 	default:
 		return process.ExecStop, moerr.NewNotSupported(proc.Ctx, fmt.Sprintf("table function %s is not supported", tblArg.Name))
 	}
@@ -114,13 +111,10 @@
 		return metadataScanPrepare(proc, tblArg)
 	case "processlist":
 		return processlistPrepare(proc, tblArg)
-<<<<<<< HEAD
+	case "mo_locks":
+		return moLocksPrepare(proc, tblArg)
 	case "mo_configurations":
 		return moConfigurationsPrepare(proc, tblArg)
-=======
-	case "mo_locks":
-		return moLocksPrepare(proc, tblArg)
->>>>>>> 6263404a
 	default:
 		return moerr.NewNotSupported(proc.Ctx, fmt.Sprintf("table function %s is not supported", tblArg.Name))
 	}
