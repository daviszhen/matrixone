--- conflicted
+++ resolved
@@ -66,8 +66,6 @@
 	for {
 		switch ctr.state {
 		case Build:
-<<<<<<< HEAD
-=======
 			if ctr.inBat == nil { // get one batch from leftchild before receive from build side
 				result, err = vm.ChildrenCall(product.GetChildren(0), proc, analyzer)
 				if err != nil {
@@ -84,7 +82,6 @@
 				}
 			}
 
->>>>>>> 7d313f16
 			if err = product.build(proc, analyzer); err != nil {
 				return result, err
 			}
@@ -105,17 +102,10 @@
 					ctr.inBat = nil
 					continue
 				}
-<<<<<<< HEAD
-				if ctr.bat == nil {
-					ctr.inBat = nil
-					continue
-				}
-=======
 			}
 			if ctr.bat == nil {
 				ctr.inBat = nil
 				continue
->>>>>>> 7d313f16
 			}
 
 			if ctr.rbat == nil {
