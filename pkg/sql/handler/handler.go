// Copyright 2021 Matrix Origin
//
// Licensed under the Apache License, Version 2.0 (the "License");
// you may not use this file except in compliance with the License.
// You may obtain a copy of the License at
//
//      http://www.apache.org/licenses/LICENSE-2.0
//
// Unless required by applicable law or agreed to in writing, software
// distributed under the License is distributed on an "AS IS" BASIS,
// WITHOUT WARRANTIES OR CONDITIONS OF ANY KIND, either express or implied.
// See the License for the specific language governing permissions and
// limitations under the License.

package handler

import (
	"bytes"

	"github.com/matrixorigin/matrixone/pkg/container/batch"
	"github.com/matrixorigin/matrixone/pkg/rpcserver/message"
	"github.com/matrixorigin/matrixone/pkg/sql/colexec/output"
	"github.com/matrixorigin/matrixone/pkg/sql/protocol"
	"github.com/matrixorigin/matrixone/pkg/vm"
	"github.com/matrixorigin/matrixone/pkg/vm/engine"
	"github.com/matrixorigin/matrixone/pkg/vm/process"

	"github.com/fagongzi/goetty"
)

func New(engine engine.Engine, proc *process.Process) *Handler {
	return &Handler{
		engine: engine,
		proc:   proc,
	}
}

func (hp *Handler) Process(_ uint64, val interface{}, conn goetty.IOSession) error {
	fmt.Printf("@@@HandlerProcess enter@@@\n")
	defer func() {
		fmt.Printf("@@@HandlerProcess exit@@@\n")
	}()
	data := val.(*message.Message).Data
	ps, _, err := protocol.DecodeScope(data)
	if err != nil {
		fmt.Printf("@@@HandlerProcess 000 @@@\n")
		return err
	}
	s := recoverScope(ps, hp.proc)
<<<<<<< HEAD
	s.Proc.Payload = s.NodeInfo.Data
	fmt.Printf("@@@HandlerProcess 111 @@@\n")
	fmt.Printf("===addr %v\n",s.NodeInfo.Addr)
=======
>>>>>>> 343f8227
	s.Instructions[len(s.Instructions)-1] = vm.Instruction{
		Op: vm.Output,
		Arg: &output.Argument{
			Data: conn,
			Func: writeBack,
		},
	}
	fmt.Printf("@@@HandlerProcess 222 @@@\n")
	if err := s.ParallelRun(hp.engine); err != nil {
		conn.WriteAndFlush(&message.Message{Code: []byte(err.Error())})
	}
	return conn.WriteAndFlush(&message.Message{Sid: 1})
}

func writeBack(u interface{}, bat *batch.Batch) error {
	var buf bytes.Buffer

	conn := u.(goetty.IOSession)
	if bat == nil || len(bat.Zs) == 0 {
		return nil
	}
	if err := protocol.EncodeBatch(bat, &buf); err != nil {
		return err
	}
	return conn.WriteAndFlush(&message.Message{Data: buf.Bytes()})
}<|MERGE_RESOLUTION|>--- conflicted
+++ resolved
@@ -16,7 +16,6 @@
 
 import (
 	"bytes"
-
 	"github.com/matrixorigin/matrixone/pkg/container/batch"
 	"github.com/matrixorigin/matrixone/pkg/rpcserver/message"
 	"github.com/matrixorigin/matrixone/pkg/sql/colexec/output"
@@ -36,23 +35,13 @@
 }
 
 func (hp *Handler) Process(_ uint64, val interface{}, conn goetty.IOSession) error {
-	fmt.Printf("@@@HandlerProcess enter@@@\n")
-	defer func() {
-		fmt.Printf("@@@HandlerProcess exit@@@\n")
-	}()
 	data := val.(*message.Message).Data
 	ps, _, err := protocol.DecodeScope(data)
 	if err != nil {
-		fmt.Printf("@@@HandlerProcess 000 @@@\n")
+		
 		return err
 	}
 	s := recoverScope(ps, hp.proc)
-<<<<<<< HEAD
-	s.Proc.Payload = s.NodeInfo.Data
-	fmt.Printf("@@@HandlerProcess 111 @@@\n")
-	fmt.Printf("===addr %v\n",s.NodeInfo.Addr)
-=======
->>>>>>> 343f8227
 	s.Instructions[len(s.Instructions)-1] = vm.Instruction{
 		Op: vm.Output,
 		Arg: &output.Argument{
@@ -60,7 +49,7 @@
 			Func: writeBack,
 		},
 	}
-	fmt.Printf("@@@HandlerProcess 222 @@@\n")
+	
 	if err := s.ParallelRun(hp.engine); err != nil {
 		conn.WriteAndFlush(&message.Message{Code: []byte(err.Error())})
 	}
