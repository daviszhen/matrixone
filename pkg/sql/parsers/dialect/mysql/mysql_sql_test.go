--- conflicted
+++ resolved
@@ -26,11 +26,7 @@
 		input  string
 		output string
 	}{
-<<<<<<< HEAD
-		input: "grant reference on table *.* to r1",
-=======
 		input: "show profiles",
->>>>>>> 054b8559
 	}
 )
 
@@ -1423,11 +1419,11 @@
 		}, {
 			input: `create table t3 (a int, b uuid, primary key idx (a, b))`,
 		}, {
-<<<<<<< HEAD
 			input: "grant truncate on table *.* to r1",
 		}, {
 			input: "grant reference on table *.* to r1",
-=======
+		},
+		{
 			input:  `VALUES ROW(1,-2,3), ROW(5,7,9), ROW(4,6,8)`,
 			output: `values row(1, -2, 3), row(5, 7, 9), row(4, 6, 8)`,
 		}, {
@@ -1485,7 +1481,6 @@
 		{
 			input:  `select * from unnest(t.a, "$.b", true) as f`,
 			output: `select * from unnest(t.a, $.b, true) as f`,
->>>>>>> 054b8559
 		},
 	}
 )
