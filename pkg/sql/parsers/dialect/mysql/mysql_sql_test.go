--- conflicted
+++ resolved
@@ -26,13 +26,8 @@
 		input  string
 		output string
 	}{
-<<<<<<< HEAD
 		input:  `grant show databases on account * to r1`,
 		output: "grant show databases on account * to r1",
-=======
-		input:  "create table t1 (a datetime on update current_timestamp(0))",
-		output: "create table t1 (a datetime(26) on update current_timestamp(0))",
->>>>>>> 42d3e5ac
 	}
 )
 
