--- conflicted
+++ resolved
@@ -307,15 +307,11 @@
 	case PRIVILEGE_TYPE_STATIC_OWNERSHIP:
 		return "ownership"
 	case PRIVILEGE_TYPE_STATIC_MANAGE_GRANTS:
-<<<<<<< HEAD
 		return "manage grants"
 	case PRIVILEGE_TYPE_STATIC_TRUNCATE:
 		return "truncate"
 	case PRIVILEGE_TYPE_STATIC_REFERENCE:
 		return "reference"
-=======
-		return "manage"
->>>>>>> 054b8559
 	default:
 		return "Unknown PrivilegeType"
 	}
@@ -354,15 +350,10 @@
 	PRIVILEGE_TYPE_STATIC_TRUNCATE
 	PRIVILEGE_TYPE_STATIC_DELETE     //Enable use of DELETE. Level: Global, database, table.
 	PRIVILEGE_TYPE_STATIC_REFERENCES //Enable foreign key creation. Levels: Global, database, table, column.
-<<<<<<< HEAD
 	PRIVILEGE_TYPE_STATIC_REFERENCE
 	PRIVILEGE_TYPE_STATIC_INDEX   //Enable indexes to be created or dropped. Levels: Global, database, table.
 	PRIVILEGE_TYPE_STATIC_EXECUTE //Enable the user to execute stored routines. Levels: Global, database, routine.
-=======
-	PRIVILEGE_TYPE_STATIC_INDEX      //Enable indexes to be created or dropped. Levels: Global, database, table.
-	PRIVILEGE_TYPE_STATIC_EXECUTE    //Enable the user to execute stored routines. Levels: Global, database, routine.
-	PRIVILEGE_TYPE_STATIC_VALUES     //Enable use of VALUES. Levels: Global, database, table.
->>>>>>> 054b8559
+	PRIVILEGE_TYPE_STATIC_VALUES  //Enable use of VALUES. Levels: Global, database, table.
 
 	PRIVILEGE_TYPE_STATIC_ALTER
 	PRIVILEGE_TYPE_STATIC_CREATE
