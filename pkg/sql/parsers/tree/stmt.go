--- conflicted
+++ resolved
@@ -85,20 +85,6 @@
 type ExecLocation int
 
 const (
-<<<<<<< HEAD
-	OUTPUT_OFFSET = 0
-	OUTPUT_MASK   = 0x3
-
-	RESP_OFFSET = 2
-	RESP_MASK   = 0x7
-
-	LOCATION_OFFSET = 5
-	LOCATION_MASK   = 0x1
-)
-
-const (
-=======
->>>>>>> 283a189a
 	OUTPUT_UNDEFINED  OutputType = 0x0
 	OUTPUT_RESULT_ROW OutputType = 0x1
 	OUTPUT_STATUS     OutputType = 0x2
@@ -116,22 +102,6 @@
 	EXEC_IN_FRONTEND ExecLocation = 0x1
 )
 
-<<<<<<< HEAD
-func MakeStmtKind(outputTyp OutputType, respTyp RespType, locate ExecLocation) StmtKind {
-	return StmtKind((int(outputTyp) << OUTPUT_OFFSET) | (int(respTyp) << RESP_OFFSET) | (int(locate) << LOCATION_OFFSET))
-}
-
-func (t StmtKind) OutputType() OutputType {
-	return OutputType((int(t) >> OUTPUT_OFFSET) & OUTPUT_MASK)
-}
-
-func (t StmtKind) RespType() RespType {
-	return RespType((int(t) >> RESP_OFFSET) & RESP_MASK)
-}
-
-func (t StmtKind) ExecLocation() ExecLocation {
-	return ExecLocation((int(t) >> LOCATION_OFFSET) & LOCATION_MASK)
-=======
 func MakeStmtKind(resTyp OutputType, respTyp RespType, handleTyp ExecLocation) StmtKind {
 	return StmtKind(int(resTyp) | (int(respTyp) << 2) | (int(handleTyp) << 5))
 }
@@ -144,9 +114,8 @@
 	return RespType((int(t) >> 2) & 0x7)
 }
 
-func (t StmtKind) HandleType() ExecLocation {
+func (t StmtKind) ExecLocation() ExecLocation {
 	return ExecLocation((int(t) >> 5) & 0x1)
->>>>>>> 283a189a
 }
 
 var (
