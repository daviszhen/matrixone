// Copyright 2021 Matrix Origin
//
// Licensed under the Apache License, Version 2.0 (the "License");
// you may not use this file except in compliance with the License.
// You may obtain a copy of the License at
//
//      http://www.apache.org/licenses/LICENSE-2.0
//
// Unless required by applicable law or agreed to in writing, software
// distributed under the License is distributed on an "AS IS" BASIS,
// WITHOUT WARRANTIES OR CONDITIONS OF ANY KIND, either express or implied.
// See the License for the specific language governing permissions and
// limitations under the License.

package compile

import (
	"context"
	"encoding/hex"
	"encoding/json"
	"fmt"
	"math"
	"net"
	"runtime"
	gotrace "runtime/trace"
	"sort"
	"strings"
	"sync"
	"sync/atomic"
	"time"

	"github.com/matrixorigin/matrixone/pkg/sql/colexec/offset"

	"github.com/matrixorigin/matrixone/pkg/sql/colexec/intersect"
	"github.com/matrixorigin/matrixone/pkg/sql/colexec/intersectall"
	"github.com/matrixorigin/matrixone/pkg/sql/colexec/minus"
	"github.com/matrixorigin/matrixone/pkg/vm/engine/disttae"

	"github.com/google/uuid"
	"github.com/panjf2000/ants/v2"
	"go.uber.org/zap"

	"github.com/matrixorigin/matrixone/pkg/catalog"
	"github.com/matrixorigin/matrixone/pkg/cnservice/cnclient"
	"github.com/matrixorigin/matrixone/pkg/common/moerr"
	"github.com/matrixorigin/matrixone/pkg/common/morpc"
	"github.com/matrixorigin/matrixone/pkg/common/mpool"
	"github.com/matrixorigin/matrixone/pkg/common/reuse"
	moruntime "github.com/matrixorigin/matrixone/pkg/common/runtime"
	"github.com/matrixorigin/matrixone/pkg/container/batch"
	"github.com/matrixorigin/matrixone/pkg/container/types"
	"github.com/matrixorigin/matrixone/pkg/container/vector"
	"github.com/matrixorigin/matrixone/pkg/defines"
	"github.com/matrixorigin/matrixone/pkg/fileservice"
	"github.com/matrixorigin/matrixone/pkg/logutil"
	"github.com/matrixorigin/matrixone/pkg/objectio"
	"github.com/matrixorigin/matrixone/pkg/pb/lock"
	"github.com/matrixorigin/matrixone/pkg/pb/pipeline"
	"github.com/matrixorigin/matrixone/pkg/pb/plan"
	"github.com/matrixorigin/matrixone/pkg/pb/timestamp"
	"github.com/matrixorigin/matrixone/pkg/perfcounter"
	"github.com/matrixorigin/matrixone/pkg/sql/colexec"
	"github.com/matrixorigin/matrixone/pkg/sql/colexec/connector"
	"github.com/matrixorigin/matrixone/pkg/sql/colexec/deletion"
	"github.com/matrixorigin/matrixone/pkg/sql/colexec/dispatch"
	"github.com/matrixorigin/matrixone/pkg/sql/colexec/external"
	"github.com/matrixorigin/matrixone/pkg/sql/colexec/insert"
	"github.com/matrixorigin/matrixone/pkg/sql/colexec/lockop"
	"github.com/matrixorigin/matrixone/pkg/sql/colexec/merge"
	"github.com/matrixorigin/matrixone/pkg/sql/colexec/mergeblock"
	"github.com/matrixorigin/matrixone/pkg/sql/colexec/mergecte"
	"github.com/matrixorigin/matrixone/pkg/sql/colexec/mergedelete"
	"github.com/matrixorigin/matrixone/pkg/sql/colexec/mergerecursive"
	"github.com/matrixorigin/matrixone/pkg/sql/colexec/output"
	"github.com/matrixorigin/matrixone/pkg/sql/colexec/preinsert"
	"github.com/matrixorigin/matrixone/pkg/sql/colexec/preinsertsecondaryindex"
	"github.com/matrixorigin/matrixone/pkg/sql/colexec/preinsertunique"
	"github.com/matrixorigin/matrixone/pkg/sql/colexec/sample"
	"github.com/matrixorigin/matrixone/pkg/sql/parsers/tree"
	plan2 "github.com/matrixorigin/matrixone/pkg/sql/plan"
	"github.com/matrixorigin/matrixone/pkg/sql/plan/function"
	"github.com/matrixorigin/matrixone/pkg/sql/plan/rule"
	"github.com/matrixorigin/matrixone/pkg/sql/util"
	mokafka "github.com/matrixorigin/matrixone/pkg/stream/adapter/kafka"
	"github.com/matrixorigin/matrixone/pkg/txn/client"
	"github.com/matrixorigin/matrixone/pkg/txn/storage/memorystorage"
	txnTrace "github.com/matrixorigin/matrixone/pkg/txn/trace"
	util2 "github.com/matrixorigin/matrixone/pkg/util"
	"github.com/matrixorigin/matrixone/pkg/util/executor"
	v2 "github.com/matrixorigin/matrixone/pkg/util/metric/v2"
	"github.com/matrixorigin/matrixone/pkg/util/trace"
	"github.com/matrixorigin/matrixone/pkg/util/trace/impl/motrace/statistic"
	"github.com/matrixorigin/matrixone/pkg/vm"
	"github.com/matrixorigin/matrixone/pkg/vm/engine"
	"github.com/matrixorigin/matrixone/pkg/vm/process"
)

// Note: Now the cost going from stat is actually the number of rows, so we can only estimate a number for the size of each row.
// The current insertion of around 200,000 rows triggers cn to write s3 directly
const (
	DistributedThreshold     uint64 = 10 * mpool.MB
	SingleLineSizeEstimate   uint64 = 300 * mpool.B
	shuffleChannelBufferSize        = 16
)

var (
	ncpu           = runtime.GOMAXPROCS(0)
	ctxCancelError = context.Canceled.Error()

	cantCompileForPrepareErr = moerr.NewCantCompileForPrepareNoCtx()
)

// NewCompile is used to new an object of compile
func NewCompile(
	addr, db, sql, tenant, uid string,
	ctx context.Context,
	e engine.Engine,
	proc *process.Process,
	stmt tree.Statement,
	isInternal bool,
	cnLabel map[string]string,
	startAt time.Time,
) *Compile {
	c := reuse.Alloc[Compile](nil)
	c.e = e
	c.db = db

	c.tenant = tenant
	c.uid = uid
	c.sql = sql
	c.proc = proc
<<<<<<< HEAD
	c.proc.Ctx = ctx
	c.proc.MessageBoard = c.MessageBoard
=======
	c.proc.Base.MessageBoard = c.MessageBoard
>>>>>>> 46953a01
	c.stmt = stmt
	c.addr = addr
	c.isInternal = isInternal
	c.cnLabel = cnLabel
	c.startAt = startAt
	c.disableRetry = false
	if c.proc.GetTxnOperator() != nil {
		// TODO: The action of updating the WriteOffset logic should be executed in the `func (c *Compile) Run(_ uint64)` method.
		// However, considering that the delay ranges are not completed yet, the UpdateSnapshotWriteOffset() and
		// the assignment of `Compile.TxnOffset` should be moved into the `func (c *Compile) Run(_ uint64)` method in the later stage.
		c.proc.GetTxnOperator().GetWorkspace().UpdateSnapshotWriteOffset()
		c.TxnOffset = c.proc.GetTxnOperator().GetWorkspace().GetSnapshotWriteOffset()
	} else {
		c.TxnOffset = 0
	}
	return c
}

func (c *Compile) Release() {
	if c == nil {
		return
	}
	reuse.Free[Compile](c, nil)
}

func (c Compile) TypeName() string {
	return "compile.Compile"
}

func (c *Compile) GetMessageCenter() *process.MessageCenter {
	if c == nil || c.e == nil {
		return nil
	}
	m := c.e.GetMessageCenter()
	if m != nil {
		mc, ok := m.(*process.MessageCenter)
		if ok {
			return mc
		}
	}
	return nil
}

func (c *Compile) Reset(proc *process.Process, startAt time.Time, fill func(*batch.Batch) error, sql string) {
	c.proc = proc
	c.fill = fill
	c.sql = sql
	c.proc.Ctx = perfcounter.WithCounterSet(c.proc.Ctx, c.counterSet)

	c.proc.Ctx = context.WithValue(c.proc.Ctx, defines.EngineKey{}, c.e)
	c.affectRows.Store(0)

	for _, info := range c.anal.analInfos {
		info.Reset()
	}

	for _, s := range c.scope {
		s.Reset(c)
	}

	c.MessageBoard = c.MessageBoard.Reset()
	c.counterSet.Reset()

	for _, f := range c.fuzzys {
		f.reset()
	}
	c.startAt = startAt
	if c.proc.GetTxnOperator() != nil {
		c.proc.GetTxnOperator().GetWorkspace().UpdateSnapshotWriteOffset()
	}
}

func (c *Compile) clear() {
	if c.anal != nil {
		c.anal.release()
	}
	for i := range c.scope {
		c.scope[i].release()
	}
	for i := range c.fuzzys {
		c.fuzzys[i].release()
	}

	c.MessageBoard = c.MessageBoard.Reset()
	c.fuzzys = c.fuzzys[:0]
	c.scope = c.scope[:0]
	c.pn = nil
	c.fill = nil
	c.affectRows.Store(0)
	c.addr = ""
	c.db = ""
	c.tenant = ""
	c.uid = ""
	c.sql = ""
	c.originSQL = ""
	c.anal = nil
	c.e = nil
	c.proc.Ctx = nil
	c.proc = nil
	c.cnList = c.cnList[:0]
	c.stmt = nil
	c.startAt = time.Time{}
	c.needLockMeta = false
	c.isInternal = false
	c.lastAllocID = 0
	c.isPrepare = false

	for k := range c.metaTables {
		delete(c.metaTables, k)
	}
	for k := range c.lockTables {
		delete(c.lockTables, k)
	}
	for k := range c.nodeRegs {
		delete(c.nodeRegs, k)
	}
	for k := range c.stepRegs {
		delete(c.stepRegs, k)
	}
	for k := range c.cnLabel {
		delete(c.cnLabel, k)
	}
}

// helper function to judge if init temporary engine is needed
func (c *Compile) NeedInitTempEngine() bool {
	for _, s := range c.scope {
		ddl := s.Plan.GetDdl()
		if ddl == nil {
			continue
		}
		if qry := ddl.GetCreateTable(); qry != nil && qry.Temporary {
			if c.e.(*engine.EntireEngine).TempEngine == nil {
				return true
			}
		}
	}
	return false
}

func (c *Compile) SetTempEngine(tempEngine engine.Engine, tempStorage *memorystorage.Storage) {
	e := c.e.(*engine.EntireEngine)
	e.TempEngine = tempEngine
	if c.proc.Ctx != nil && c.proc.Ctx.Value(defines.TemporaryTN{}) == nil {
		c.proc.Ctx = context.WithValue(c.proc.Ctx, defines.TemporaryTN{}, tempStorage)
	}
}

// Compile is the entrance of the compute-execute-layer.
// It generates a scope (logic pipeline) for a query plan.
func (c *Compile) Compile(ctx context.Context, pn *plan.Plan, fill func(*batch.Batch) error) (err error) {
	start := time.Now()
	defer func() {
		v2.TxnStatementCompileDurationHistogram.Observe(time.Since(start).Seconds())
	}()

	_, task := gotrace.NewTask(context.TODO(), "pipeline.Compile")
	defer task.End()
	defer func() {
		if e := recover(); e != nil {
			err = moerr.ConvertPanicError(ctx, e)
			c.proc.Error(ctx, "panic in compile",
				zap.String("sql", c.sql),
				zap.String("error", err.Error()))
		}
	}()

	if c.proc.GetTxnOperator() != nil && c.proc.GetTxnOperator().Txn().IsPessimistic() {
		txnOp := c.proc.GetTxnOperator()
		seq := txnOp.NextSequence()
		txnTrace.GetService().AddTxnDurationAction(
			txnOp,
			client.CompileEvent,
			seq,
			0,
			0,
			err)
		defer func() {
			txnTrace.GetService().AddTxnDurationAction(
				txnOp,
				client.CompileEvent,
				seq,
				0,
				time.Since(start),
				err)
		}()

		if qry, ok := pn.Plan.(*plan.Plan_Query); ok {
			if qry.Query.StmtType == plan.Query_SELECT {
				for _, n := range qry.Query.Nodes {
					if n.NodeType == plan.Node_LOCK_OP {
						c.needLockMeta = true
						break
					}
				}
			} else {
				c.needLockMeta = true
			}
		}
	}

	// with values
	c.proc.Ctx = perfcounter.WithCounterSet(c.proc.Ctx, c.counterSet)

	// session info and callback function to write back query result.
	// XXX u is really a bad name, I'm not sure if `session` or `user` will be more suitable.
	c.fill = fill

	c.pn = pn

	// Compile may exec some function that need engine.Engine.
	c.proc.Ctx = context.WithValue(c.proc.Ctx, defines.EngineKey{}, c.e)
	// generate logic pipeline for query.
	c.scope, err = c.compileScope(pn)

	if err != nil {
		return err
	}
	for _, s := range c.scope {
		if len(s.NodeInfo.Addr) == 0 {
			s.NodeInfo.Addr = c.addr
		}
	}
	if c.shouldReturnCtxErr() {
		return c.proc.Ctx.Err()
	}
	return nil
}

func (c *Compile) addAffectedRows(n uint64) {
	c.affectRows.Add(n)
}

func (c *Compile) setAffectedRows(n uint64) {
	c.affectRows.Store(n)
}

func (c *Compile) getAffectedRows() uint64 {
	affectRows := c.affectRows.Load()
	return affectRows
}

func (c *Compile) run(s *Scope) error {
	if s == nil {
		return nil
	}
	switch s.Magic {
	case Normal:
		defer c.fillAnalyzeInfo()
		err := s.Run(c)
		if err != nil {
			return err
		}

		c.addAffectedRows(s.affectedRows())
		return nil
	case Merge, MergeInsert:
		defer c.fillAnalyzeInfo()
		err := s.MergeRun(c)
		if err != nil {
			return err
		}

		c.addAffectedRows(s.affectedRows())
		return nil
	case MergeDelete:
		defer c.fillAnalyzeInfo()
		err := s.MergeRun(c)
		if err != nil {
			return err
		}
		mergeArg := s.Instructions[len(s.Instructions)-1].Arg.(*mergedelete.Argument)
		if mergeArg.AddAffectedRows {
			c.addAffectedRows(mergeArg.AffectedRows)
		}
		return nil
	case Remote:
		defer c.fillAnalyzeInfo()
		err := s.RemoteRun(c)
		c.addAffectedRows(s.affectedRows())
		return err
	case CreateDatabase:
		err := s.CreateDatabase(c)
		if err != nil {
			return err
		}
		c.setAffectedRows(1)
		return nil
	case DropDatabase:
		err := s.DropDatabase(c)
		if err != nil {
			return err
		}
		c.setAffectedRows(1)
		return nil
	case CreateTable:
		qry := s.Plan.GetDdl().GetCreateTable()
		if qry.Temporary {
			return s.CreateTempTable(c)
		} else {
			return s.CreateTable(c)
		}
	case CreateView:
		return s.CreateView(c)
	case AlterView:
		return s.AlterView(c)
	case AlterTable:
		return s.AlterTable(c)
	case DropTable:
		return s.DropTable(c)
	case DropSequence:
		return s.DropSequence(c)
	case CreateSequence:
		return s.CreateSequence(c)
	case AlterSequence:
		return s.AlterSequence(c)
	case CreateIndex:
		return s.CreateIndex(c)
	case DropIndex:
		return s.DropIndex(c)
	case TruncateTable:
		return s.TruncateTable(c)
	case Replace:
		return s.replace(c)
	}
	return nil
}

func (c *Compile) allocOperatorID() int32 {
	c.lock.Lock()
	defer func() {
		c.lastAllocID++
		c.lock.Unlock()
	}()

	return c.lastAllocID
}

// Run is an important function of the compute-layer, it executes a single sql according to its scope
// Need call Release() after call this function.
func (c *Compile) Run(_ uint64) (result *util2.RunResult, err error) {
	sql := c.originSQL
	if sql == "" {
		sql = c.sql
	}

	txnOp := c.proc.GetTxnOperator()
	seq := uint64(0)
	if txnOp != nil {
		seq = txnOp.NextSequence()
		txnOp.EnterRunSql()
	}

	defer func() {
		if txnOp != nil {
			txnOp.ExitRunSql()
		}
		c.proc.CleanValueScanBatchs()
		c.proc.SetPrepareBatch(nil)
		c.proc.SetPrepareExprList(nil)
	}()

	var writeOffset uint64

	start := time.Now()
	v2.TxnStatementExecuteLatencyDurationHistogram.Observe(start.Sub(c.startAt).Seconds())

	stats := statistic.StatsInfoFromContext(c.proc.Ctx)
	stats.ExecutionStart()

	txnTrace.GetService().TxnStatementStart(txnOp, sql, seq)
	defer func() {
		stats.ExecutionEnd()

		cost := time.Since(start)
		row := 0
		if result != nil {
			row = int(result.AffectRows)
		}
		txnTrace.GetService().TxnStatementCompleted(
			txnOp,
			sql,
			cost,
			seq,
			row,
			err,
		)
		v2.TxnStatementExecuteDurationHistogram.Observe(cost.Seconds())
	}()

	for _, s := range c.scope {
		s.SetOperatorInfoRecursively(c.allocOperatorID)
	}

	if c.proc.GetTxnOperator() != nil {
		writeOffset = uint64(c.proc.GetTxnOperator().GetWorkspace().GetSnapshotWriteOffset())
	}
	result = &util2.RunResult{}
	var span trace.Span
	var runC *Compile // compile structure for rerun.
	// var result = &util2.RunResult{}
	// var err error
	var retryTimes int
	releaseRunC := func() {
		if runC != c {
			runC.Release()
		}
	}

	sp := c.proc.GetStmtProfile()
	c.proc.Ctx, span = trace.Start(c.proc.Ctx, "Compile.Run", trace.WithKind(trace.SpanKindStatement))
	_, task := gotrace.NewTask(context.TODO(), "pipeline.Run")
	defer func() {
		releaseRunC()

		task.End()
		span.End(trace.WithStatementExtra(sp.GetTxnId(), sp.GetStmtId(), sp.GetSqlOfStmt()))
	}()

	if c.proc.GetTxnOperator() != nil {
		c.proc.GetTxnOperator().GetWorkspace().IncrSQLCount()
		c.proc.GetTxnOperator().ResetRetry(false)
	}

	v2.TxnStatementTotalCounter.Inc()
	runC = c
	for {
		if err = runC.runOnce(); err == nil {
			break
		}

		c.fatalLog(retryTimes, err)
		if !c.canRetry(err) {
			if c.proc.GetTxnOperator().Txn().IsRCIsolation() &&
				moerr.IsMoErrCode(err, moerr.ErrDuplicateEntry) {
				orphan, e := c.proc.Base.LockService.IsOrphanTxn(
					c.proc.Ctx,
					c.proc.GetTxnOperator().Txn().ID,
				)
				if e != nil {
					getLogger().Error("failed to convert dup to orphan txn error",
						zap.String("txn", hex.EncodeToString(c.proc.GetTxnOperator().Txn().ID)),
						zap.Error(err),
					)
				}
				if e == nil && orphan {
					getLogger().Warn("convert dup to orphan txn error",
						zap.String("txn", hex.EncodeToString(c.proc.GetTxnOperator().Txn().ID)),
					)
					err = moerr.NewCannotCommitOrphan(c.proc.Ctx)
				}
			}
			return nil, err
		}

		retryTimes++
		releaseRunC()
		defChanged := moerr.IsMoErrCode(
			err,
			moerr.ErrTxnNeedRetryWithDefChanged)
		if runC, err = c.prepareRetry(defChanged); err != nil {
			return nil, err
		}
	}

	if c.shouldReturnCtxErr() {
		return nil, c.proc.Ctx.Err()
	}
	result.AffectRows = runC.getAffectedRows()

	if c.proc.GetTxnOperator() != nil {
		return result, c.proc.GetTxnOperator().GetWorkspace().Adjust(writeOffset)
	}
	return result, nil
}

func (c *Compile) prepareRetry(defChanged bool) (*Compile, error) {
	v2.TxnStatementRetryCounter.Inc()
	c.proc.GetTxnOperator().ResetRetry(true)
	c.proc.GetTxnOperator().GetWorkspace().IncrSQLCount()

	// clear the workspace of the failed statement
<<<<<<< HEAD
	if e := c.proc.TxnOperator.GetWorkspace().RollbackLastStatement(c.proc.Ctx); e != nil {
=======
	if e := c.proc.GetTxnOperator().GetWorkspace().RollbackLastStatement(c.ctx); e != nil {
>>>>>>> 46953a01
		return nil, e
	}

	// increase the statement id
<<<<<<< HEAD
	if e := c.proc.TxnOperator.GetWorkspace().IncrStatementID(c.proc.Ctx, false); e != nil {
=======
	if e := c.proc.GetTxnOperator().GetWorkspace().IncrStatementID(c.ctx, false); e != nil {
>>>>>>> 46953a01
		return nil, e
	}

	// FIXME: the current retry method is quite bad, the overhead is relatively large, and needs to be
	// improved to refresh expression in the future.

	var e error
	runC := NewCompile(c.addr, c.db, c.sql, c.tenant, c.uid, c.proc.Ctx, c.e, c.proc, c.stmt, c.isInternal, c.cnLabel, c.startAt)
	defer func() {
		if e != nil {
			runC.Release()
		}
	}()
	if defChanged {
		var pn *plan2.Plan
		pn, e = c.buildPlanFunc()
		if e != nil {
			return nil, e
		}
		c.pn = pn
	}
	if e = runC.Compile(c.proc.Ctx, c.pn, c.fill); e != nil {
		return nil, e
	}

	return runC, nil
}

// isRetryErr if the error is ErrTxnNeedRetry and the transaction is RC isolation, we need to retry t
// he statement
func (c *Compile) isRetryErr(err error) bool {
	return (moerr.IsMoErrCode(err, moerr.ErrTxnNeedRetry) ||
		moerr.IsMoErrCode(err, moerr.ErrTxnNeedRetryWithDefChanged)) &&
		c.proc.GetTxnOperator().Txn().IsRCIsolation()
}

func (c *Compile) canRetry(err error) bool {
	return !c.disableRetry && c.isRetryErr(err)
}

func (c *Compile) IsTpQuery() bool {
	return c.execType == plan2.ExecTypeTP
}

func (c *Compile) SetIsPrepare(isPrepare bool) {
	c.isPrepare = isPrepare
}

/*
func (c *Compile) printPipeline() {
	if c.IsTpQuery() {
		fmt.Println("pipeline for tp query!")
	} else {
		fmt.Println("pipeline for ap query!")
	}
	fmt.Println(DebugShowScopes(c.scope))
}
*/
// run once
func (c *Compile) runOnce() error {
	var wg sync.WaitGroup
	err := c.lockMetaTables()
	if err != nil {
		return err
	}
	err = c.lockTable()
	if err != nil {
		return err
	}
	errC := make(chan error, len(c.scope))
	for _, s := range c.scope {
		s.SetContextRecursively(c.proc.Ctx)
		err = s.InitAllDataSource(c)
		if err != nil {
			return err
		}
	}

	//c.printPipeline()

	for i := range c.scope {
		wg.Add(1)
		scope := c.scope[i]
		errSubmit := ants.Submit(func() {
			defer func() {
				if e := recover(); e != nil {
					err := moerr.ConvertPanicError(c.proc.Ctx, e)
					c.proc.Error(c.proc.Ctx, "panic in run",
						zap.String("sql", c.sql),
						zap.String("error", err.Error()))
					errC <- err
				}
				wg.Done()
			}()
			errC <- c.run(scope)
		})
		if errSubmit != nil {
			errC <- errSubmit
			wg.Done()
		}
	}
	wg.Wait()
	close(errC)

	errList := make([]error, 0, len(c.scope))
	for e := range errC {
		if e != nil {
			errList = append(errList, e)
			if c.isRetryErr(e) {
				return e
			}
		}
	}

	if len(errList) > 0 {
		err = errList[0]
	}
	if err != nil {
		return err
	}

	// fuzzy filter not sure whether this insert / load obey duplicate constraints, need double check
	for _, f := range c.fuzzys {
		if f != nil && f.cnt > 0 {
			if f.cnt > 10 {
				c.proc.Debugf(c.proc.Ctx, "double check dup for `%s`.`%s`:collision cnt is %d, may be too high", f.db, f.tbl, f.cnt)
			}
			err = f.backgroundSQLCheck(c)
			if err != nil {
				return err
			}
		}
	}

	//detect fk self refer
	//update, insert
	query := c.pn.GetQuery()
	if query != nil && (query.StmtType == plan.Query_INSERT ||
		query.StmtType == plan.Query_UPDATE) && len(query.GetDetectSqls()) != 0 {
		err = detectFkSelfRefer(c, query.DetectSqls)
	}
	//alter table ... add/drop foreign key
	if err == nil && c.pn.GetDdl() != nil {
		alterTable := c.pn.GetDdl().GetAlterTable()
		if alterTable != nil && len(alterTable.GetDetectSqls()) != 0 {
			err = detectFkSelfRefer(c, alterTable.GetDetectSqls())
		}
	}
	return err
}

// shouldReturnCtxErr return true only if the ctx has error and the error is not canceled.
// maybe deadlined or other error.
func (c *Compile) shouldReturnCtxErr() bool {
	if e := c.proc.Ctx.Err(); e != nil && e.Error() != ctxCancelError {
		return true
	}
	return false
}

func (c *Compile) compileScope(pn *plan.Plan) ([]*Scope, error) {
	start := time.Now()
	defer func() {
		v2.TxnStatementCompileScopeHistogram.Observe(time.Since(start).Seconds())
	}()
	switch qry := pn.Plan.(type) {
	case *plan.Plan_Query:
		switch qry.Query.StmtType {
		case plan.Query_REPLACE:
			return []*Scope{
				newScope(Replace).
					withPlan(pn),
			}, nil
		}
		scopes, err := c.compileQuery(qry.Query)
		if err != nil {
			return nil, err
		}
		for _, s := range scopes {
			if s.Plan == nil {
				s.Plan = pn
			}
		}
		return scopes, nil
	case *plan.Plan_Ddl:
		switch qry.Ddl.DdlType {
		case plan.DataDefinition_CREATE_DATABASE:
			return []*Scope{
				newScope(CreateDatabase).
					withPlan(pn),
			}, nil
		case plan.DataDefinition_DROP_DATABASE:
			return []*Scope{
				newScope(DropDatabase).
					withPlan(pn),
			}, nil
		case plan.DataDefinition_CREATE_TABLE:
			return []*Scope{
				newScope(CreateTable).
					withPlan(pn),
			}, nil
		case plan.DataDefinition_CREATE_VIEW:
			return []*Scope{
				newScope(CreateView).
					withPlan(pn),
			}, nil
		case plan.DataDefinition_ALTER_VIEW:
			return []*Scope{
				newScope(AlterView).
					withPlan(pn),
			}, nil
		case plan.DataDefinition_ALTER_TABLE:
			return []*Scope{
				newScope(AlterTable).
					withPlan(pn),
			}, nil
		case plan.DataDefinition_DROP_TABLE:
			return []*Scope{
				newScope(DropTable).
					withPlan(pn),
			}, nil
		case plan.DataDefinition_DROP_SEQUENCE:
			return []*Scope{
				newScope(DropSequence).
					withPlan(pn),
			}, nil
		case plan.DataDefinition_ALTER_SEQUENCE:
			return []*Scope{
				newScope(AlterSequence).
					withPlan(pn),
			}, nil
		case plan.DataDefinition_TRUNCATE_TABLE:
			return []*Scope{
				newScope(TruncateTable).
					withPlan(pn),
			}, nil
		case plan.DataDefinition_CREATE_SEQUENCE:
			return []*Scope{
				newScope(CreateSequence).
					withPlan(pn),
			}, nil
		case plan.DataDefinition_CREATE_INDEX:
			return []*Scope{
				newScope(CreateIndex).
					withPlan(pn),
			}, nil
		case plan.DataDefinition_DROP_INDEX:
			return []*Scope{
				newScope(DropIndex).
					withPlan(pn),
			}, nil
		case plan.DataDefinition_SHOW_DATABASES,
			plan.DataDefinition_SHOW_TABLES,
			plan.DataDefinition_SHOW_COLUMNS,
			plan.DataDefinition_SHOW_CREATETABLE:
			return c.compileQuery(pn.GetDdl().GetQuery())
			// 1、not supported: show arnings/errors/status/processlist
			// 2、show variables will not return query
			// 3、show create database/table need rewrite to create sql
		}
	}
	return nil, moerr.NewNYI(c.proc.Ctx, fmt.Sprintf("query '%s'", pn))
}

func (c *Compile) appendMetaTables(objRes *plan.ObjectRef) {
	if !c.needLockMeta {
		return
	}

	if objRes.SchemaName == catalog.MO_CATALOG && (objRes.ObjName == catalog.MO_DATABASE || objRes.ObjName == catalog.MO_TABLES || objRes.ObjName == catalog.MO_COLUMNS) {
		// do not lock meta table for meta table
	} else {
		key := fmt.Sprintf("%s %s", objRes.SchemaName, objRes.ObjName)
		c.metaTables[key] = struct{}{}
	}
}

func (c *Compile) lockMetaTables() error {
	lockLen := len(c.metaTables)
	if lockLen == 0 {
		return nil
	}

	tables := make([]string, 0, lockLen)
	for table := range c.metaTables {
		tables = append(tables, table)
	}
	sort.Strings(tables)

	for _, table := range tables {
		names := strings.SplitN(table, " ", 2)

		err := lockMoTable(c, names[0], names[1], lock.LockMode_Shared)
		if err != nil {
			// if get error in locking mocatalog.mo_tables by it's dbName & tblName
			// that means the origin table's schema was changed. then return NeedRetryWithDefChanged err
			if moerr.IsMoErrCode(err, moerr.ErrTxnNeedRetry) ||
				moerr.IsMoErrCode(err, moerr.ErrTxnNeedRetryWithDefChanged) {
				return moerr.NewTxnNeedRetryWithDefChangedNoCtx()
			}

			// other errors, just throw  out
			return err
		}
	}
	return nil
}

func (c *Compile) lockTable() error {
	for _, tbl := range c.lockTables {
		typ := plan2.MakeTypeByPlan2Type(tbl.PrimaryColTyp)
		if len(tbl.PartitionTableIds) == 0 {
			return lockop.LockTable(
				c.e,
				c.proc,
				tbl.TableId,
				typ,
				false)
		}

		for _, tblId := range tbl.PartitionTableIds {
			err := lockop.LockTable(
				c.e,
				c.proc,
				tblId,
				typ,
				false)
			if err != nil {
				return err
			}
		}

	}
	return nil
}

// func (c *Compile) compileAttachedScope(attachedPlan *plan.Plan) ([]*Scope, error) {
// 	query := attachedPlan.Plan.(*plan.Plan_Query)
// 	attachedScope, err := c.compileQuery(ctx, query.Query)
// 	if err != nil {
// 		return nil, err
// 	}
// 	for _, s := range attachedScope {
// 		s.Plan = attachedPlan
// 	}
// 	return attachedScope, nil
// }

func isAvailable(client morpc.RPCClient, addr string) bool {
	_, _, err := net.SplitHostPort(addr)
	if err != nil {
		logutil.Warnf("compileScope received a malformed cn address '%s', expected 'ip:port'", addr)
		return false
	}
	logutil.Debugf("ping %s start", addr)
	ctx, cancel := context.WithTimeout(context.Background(), 500*time.Millisecond)
	defer cancel()
	err = client.Ping(ctx, addr)
	if err != nil {
		// ping failed
		logutil.Debugf("ping %s err %+v\n", addr, err)
		return false
	}
	return true
}

func (c *Compile) removeUnavailableCN() {
	client := cnclient.GetRPCClient()
	if client == nil {
		return
	}
	i := 0
	for _, cn := range c.cnList {
		if isSameCN(c.addr, cn.Addr) || isAvailable(client, cn.Addr) {
			c.cnList[i] = cn
			i++
		}
	}
	c.cnList = c.cnList[:i]
}

// getCNList gets the CN list from engine.Nodes() method. It will
// ensure the current CN is included in the result.
func (c *Compile) getCNList() (engine.Nodes, error) {
	cnList, err := c.e.Nodes(c.isInternal, c.tenant, c.uid, c.cnLabel)
	if err != nil {
		return nil, err
	}

	// We should always make sure the current CN is contained in the cn list.
	if c.proc == nil || c.proc.Base.QueryClient == nil {
		return cnList, nil
	}
	cnID := c.proc.Base.QueryClient.ServiceID()
	for _, node := range cnList {
		if node.Id == cnID {
			return cnList, nil
		}
	}
	n := getEngineNode(c)
	n.Id = cnID
	cnList = append(cnList, n)
	return cnList, nil
}

func (c *Compile) compileQuery(qry *plan.Query) ([]*Scope, error) {
	var err error

	start := time.Now()
	defer func() {
		v2.TxnStatementCompileQueryHistogram.Observe(time.Since(start).Seconds())
	}()

	c.execType = plan2.GetExecType(c.pn.GetQuery())
	n := getEngineNode(c)
	if c.execType == plan2.ExecTypeTP || c.execType == plan2.ExecTypeAP_ONECN {
		c.cnList = engine.Nodes{n}
	} else {
		c.cnList, err = c.getCNList()
		if err != nil {
			return nil, err
		}
		c.removeUnavailableCN()
		// sort by addr to get fixed order of CN list
		sort.Slice(c.cnList, func(i, j int) bool { return c.cnList[i].Addr < c.cnList[j].Addr })
	}

	if c.isPrepare && c.IsTpQuery() {
		return nil, cantCompileForPrepareErr
	}

	c.initAnalyze(qry)

	// deal with sink scan first.
	for i := len(qry.Steps) - 1; i >= 0; i-- {
		err := c.compileSinkScan(qry, qry.Steps[i])
		if err != nil {
			return nil, err
		}
	}

	steps := make([]*Scope, 0, len(qry.Steps))
	defer func() {
		if err != nil {
			ReleaseScopes(steps)
		}
	}()
	for i := len(qry.Steps) - 1; i >= 0; i-- {
		var scopes []*Scope
		var scope *Scope
		scopes, err = c.compilePlanScope(int32(i), qry.Steps[i], qry.Nodes)
		if err != nil {
			return nil, err
		}
		scope, err = c.compileSteps(qry, scopes, qry.Steps[i])
		if err != nil {
			return nil, err
		}
		steps = append(steps, scope)
	}

	return steps, err
}

func (c *Compile) compileSinkScan(qry *plan.Query, nodeId int32) error {
	n := qry.Nodes[nodeId]
	for _, childId := range n.Children {
		err := c.compileSinkScan(qry, childId)
		if err != nil {
			return err
		}
	}

	if n.NodeType == plan.Node_SINK_SCAN || n.NodeType == plan.Node_RECURSIVE_SCAN || n.NodeType == plan.Node_RECURSIVE_CTE {
		for _, s := range n.SourceStep {
			var wr *process.WaitRegister
			if c.anal.qry.LoadTag {
				wr = &process.WaitRegister{
					Ctx: c.proc.Ctx,
					Ch:  make(chan *process.RegisterMessage, ncpu),
				}
			} else {
				wr = &process.WaitRegister{
					Ctx: c.proc.Ctx,
					Ch:  make(chan *process.RegisterMessage, 1),
				}
			}
			c.appendStepRegs(s, nodeId, wr)
		}
	}
	return nil
}

func (c *Compile) compileSteps(qry *plan.Query, ss []*Scope, step int32) (*Scope, error) {
	if qry.Nodes[step].NodeType == plan.Node_SINK {
		return ss[0], nil
	}
	var rs *Scope
	switch qry.StmtType {
	case plan.Query_DELETE:
		return ss[0], nil
	case plan.Query_INSERT:
		return ss[0], nil
	case plan.Query_UPDATE:
		return ss[0], nil
	default:
		if c.IsTpQuery() {
			rs = ss[len(ss)-1]
		} else {
			rs = c.newMergeScope(ss)
		}
		updateScopesLastFlag([]*Scope{rs})
		c.setAnalyzeCurrent([]*Scope{rs}, c.anal.curr)
		rs.appendInstruction(vm.Instruction{
			Op: vm.Output,
			Arg: output.NewArgument().
				WithFunc(c.fill),
		})
	}
	return rs, nil
}

func constructValueScanBatch(proc *process.Process, node *plan.Node) (*batch.Batch, error) {
	var nodeId uuid.UUID
	var exprList []colexec.ExpressionExecutor

	if node.RowsetData == nil { // select 1,2
		bat := batch.NewWithSize(1)
		bat.Vecs[0] = vector.NewConstNull(types.T_int64.ToType(), 1, proc.Mp())
		bat.SetRowCount(1)
		return bat, nil
	}
	// select * from (values row(1,1), row(2,2), row(3,3)) a;
	tableDef := node.TableDef
	colCount := len(tableDef.Cols)
	colsData := node.RowsetData.Cols
	copy(nodeId[:], node.Uuid)
	bat := proc.GetPrepareBatch()
	if bat == nil {
		bat = proc.GetValueScanBatch(nodeId)
		if bat == nil {
			return nil, moerr.NewInfo(proc.Ctx, fmt.Sprintf("constructValueScanBatch failed, node id: %s", nodeId.String()))
		}
	}
	params := proc.GetPrepareParams()
	if len(colsData) > 0 {
		exprs := proc.GetPrepareExprList()
		for i := 0; i < colCount; i++ {
			if exprs != nil {
				exprList = exprs.([][]colexec.ExpressionExecutor)[i]
			}
			if params != nil {
				vs := vector.MustFixedCol[types.Varlena](params)
				for _, row := range colsData[i].Data {
					if row.Pos >= 0 {
						isNull := params.GetNulls().Contains(uint64(row.Pos - 1))
						str := vs[row.Pos-1].UnsafeGetString(params.GetArea())
						if err := util.SetBytesToAnyVector(proc.Ctx, str, int(row.RowPos), isNull, bat.Vecs[i],
							proc); err != nil {
							return nil, err
						}
					}
				}
			}
			if err := evalRowsetData(proc, colsData[i].Data, bat.Vecs[i], exprList); err != nil {
				bat.Clean(proc.Mp())
				return nil, err
			}
		}
	}
	return bat, nil
}

func (c *Compile) compilePlanScope(step int32, curNodeIdx int32, ns []*plan.Node) ([]*Scope, error) {
	start := time.Now()
	defer func() {
		v2.TxnStatementCompilePlanScopeHistogram.Observe(time.Since(start).Seconds())
	}()
	var ss []*Scope
	var left []*Scope
	var right []*Scope
	var err error
	defer func() {
		if err != nil {
			ReleaseScopes(ss)
			ReleaseScopes(left)
			ReleaseScopes(right)
		}
	}()
	n := ns[curNodeIdx]
	switch n.NodeType {
	case plan.Node_VALUE_SCAN:
		ss, err = c.compileValueScan(n)
		if err != nil {
			return nil, err
		}
		ss = c.compileSort(n, c.compileProjection(n, ss))
		return ss, nil
	case plan.Node_EXTERNAL_SCAN:
		if n.ObjRef != nil {
			c.appendMetaTables(n.ObjRef)
		}
		node := plan2.DeepCopyNode(n)
		ss, err = c.compileExternScan(node)
		if err != nil {
			return nil, err
		}
		ss = c.compileSort(n, c.compileProjection(n, c.compileRestrict(node, ss)))
		return ss, nil
	case plan.Node_TABLE_SCAN:
		c.appendMetaTables(n.ObjRef)
		ss, err = c.compileTableScan(n)
		if err != nil {
			return nil, err
		}
		ss = c.compileProjection(n, c.compileRestrict(n, ss))
		if n.Offset != nil {
			ss = c.compileOffset(n, ss)
		}
		if n.Limit != nil {
			ss = c.compileLimit(n, ss)
		}
		return ss, nil
	case plan.Node_SOURCE_SCAN:
		ss, err = c.compileSourceScan(n)
		if err != nil {
			return nil, err
		}
		ss = c.compileSort(n, c.compileProjection(n, c.compileRestrict(n, ss)))
		return ss, nil
	case plan.Node_FILTER, plan.Node_PROJECT, plan.Node_PRE_DELETE:
		curr := c.anal.curr
		c.setAnalyzeCurrent(nil, int(n.Children[0]))
		ss, err = c.compilePlanScope(step, n.Children[0], ns)
		if err != nil {
			return nil, err
		}
		c.setAnalyzeCurrent(ss, curr)
		ss = c.compileSort(n, c.compileProjection(n, c.compileRestrict(n, ss)))
		return ss, nil
	case plan.Node_AGG:
		curr := c.anal.curr
		c.setAnalyzeCurrent(nil, int(n.Children[0]))
		ss, err = c.compilePlanScope(step, n.Children[0], ns)
		if err != nil {
			return nil, err
		}
		c.setAnalyzeCurrent(ss, curr)

		groupInfo := constructGroup(c.proc.Ctx, n, ns[n.Children[0]], false, 0, c.proc)
		defer groupInfo.Release()
		anyDistinctAgg := groupInfo.AnyDistinctAgg()

		if c.IsTpQuery() && ss[0].PartialResults == nil {
			ss = c.compileSort(n, c.compileProjection(n, c.compileRestrict(n, c.compileTPGroup(n, ss, ns))))
			return ss, nil
		} else if !anyDistinctAgg && n.Stats.HashmapStats != nil && n.Stats.HashmapStats.Shuffle {
			ss = c.compileSort(n, c.compileShuffleGroup(n, ss, ns))
			return ss, nil
		} else {
			ss = c.compileSort(n, c.compileProjection(n, c.compileRestrict(n, c.compileMergeGroup(n, ss, ns, anyDistinctAgg))))
			return ss, nil
		}
	case plan.Node_SAMPLE:
		curr := c.anal.curr
		c.setAnalyzeCurrent(nil, int(n.Children[0]))
		ss, err = c.compilePlanScope(step, n.Children[0], ns)
		if err != nil {
			return nil, err
		}
		c.setAnalyzeCurrent(ss, curr)

		ss = c.compileSort(n, c.compileProjection(n, c.compileRestrict(n, c.compileSample(n, ss))))
		return ss, nil
	case plan.Node_WINDOW:
		curr := c.anal.curr
		c.setAnalyzeCurrent(nil, int(n.Children[0]))
		ss, err = c.compilePlanScope(step, n.Children[0], ns)
		if err != nil {
			return nil, err
		}
		c.setAnalyzeCurrent(ss, curr)
		ss = c.compileSort(n, c.compileProjection(n, c.compileRestrict(n, c.compileWin(n, ss))))
		return ss, nil
	case plan.Node_TIME_WINDOW:
		curr := c.anal.curr
		c.setAnalyzeCurrent(nil, int(n.Children[0]))
		ss, err = c.compilePlanScope(step, n.Children[0], ns)
		if err != nil {
			return nil, err
		}
		c.setAnalyzeCurrent(ss, curr)
		ss = c.compileProjection(n, c.compileRestrict(n, c.compileTimeWin(n, c.compileSort(n, ss))))
		return ss, nil
	case plan.Node_FILL:
		curr := c.anal.curr
		c.setAnalyzeCurrent(nil, int(n.Children[0]))
		ss, err = c.compilePlanScope(step, n.Children[0], ns)
		if err != nil {
			return nil, err
		}
		c.setAnalyzeCurrent(ss, curr)
		ss = c.compileProjection(n, c.compileRestrict(n, c.compileFill(n, ss)))
		return ss, nil
	case plan.Node_JOIN:
		curr := c.anal.curr
		c.setAnalyzeCurrent(nil, int(n.Children[0]))
		left, err = c.compilePlanScope(step, n.Children[0], ns)
		if err != nil {
			return nil, err
		}
		c.setAnalyzeCurrent(left, int(n.Children[1]))
		right, err = c.compilePlanScope(step, n.Children[1], ns)
		if err != nil {
			return nil, err
		}
		c.setAnalyzeCurrent(right, curr)
		ss = c.compileSort(n, c.compileJoin(n, ns[n.Children[0]], ns[n.Children[1]], left, right))
		return ss, nil
	case plan.Node_SORT:
		curr := c.anal.curr
		c.setAnalyzeCurrent(nil, int(n.Children[0]))
		ss, err = c.compilePlanScope(step, n.Children[0], ns)
		if err != nil {
			return nil, err
		}
		c.setAnalyzeCurrent(ss, curr)
		ss = c.compileProjection(n, c.compileRestrict(n, c.compileSort(n, ss)))
		return ss, nil
	case plan.Node_PARTITION:
		curr := c.anal.curr
		c.setAnalyzeCurrent(nil, int(n.Children[0]))
		ss, err = c.compilePlanScope(step, n.Children[0], ns)
		if err != nil {
			return nil, err
		}
		c.setAnalyzeCurrent(ss, curr)
		ss = c.compileProjection(n, c.compileRestrict(n, c.compilePartition(n, ss)))
		return ss, nil
	case plan.Node_UNION:
		curr := c.anal.curr
		c.setAnalyzeCurrent(nil, int(n.Children[0]))
		left, err = c.compilePlanScope(step, n.Children[0], ns)
		if err != nil {
			return nil, err
		}
		c.setAnalyzeCurrent(left, int(n.Children[1]))
		right, err = c.compilePlanScope(step, n.Children[1], ns)
		if err != nil {
			return nil, err
		}
		c.setAnalyzeCurrent(right, curr)
		ss = c.compileSort(n, c.compileUnion(n, left, right))
		return ss, nil
	case plan.Node_MINUS, plan.Node_INTERSECT, plan.Node_INTERSECT_ALL:
		curr := c.anal.curr
		c.setAnalyzeCurrent(nil, int(n.Children[0]))
		left, err = c.compilePlanScope(step, n.Children[0], ns)
		if err != nil {
			return nil, err
		}
		c.setAnalyzeCurrent(left, int(n.Children[1]))
		right, err = c.compilePlanScope(step, n.Children[1], ns)
		if err != nil {
			return nil, err
		}
		c.setAnalyzeCurrent(right, curr)
		ss = c.compileSort(n, c.compileMinusAndIntersect(n, left, right, n.NodeType))
		return ss, nil
	case plan.Node_UNION_ALL:
		curr := c.anal.curr
		c.setAnalyzeCurrent(nil, int(n.Children[0]))

		left, err = c.compilePlanScope(step, n.Children[0], ns)
		if err != nil {
			return nil, err
		}
		c.setAnalyzeCurrent(left, int(n.Children[1]))
		right, err = c.compilePlanScope(step, n.Children[1], ns)
		if err != nil {
			return nil, err
		}
		c.setAnalyzeCurrent(right, curr)
		ss = c.compileSort(n, c.compileUnionAll(left, right))
		return ss, nil
	case plan.Node_DELETE:
		if n.DeleteCtx.CanTruncate {
			s := newScope(TruncateTable)
			s.Plan = &plan.Plan{
				Plan: &plan.Plan_Ddl{
					Ddl: &plan.DataDefinition{
						DdlType: plan.DataDefinition_TRUNCATE_TABLE,
						Definition: &plan.DataDefinition_TruncateTable{
							TruncateTable: n.DeleteCtx.TruncateTable,
						},
					},
				},
			}
			ss = []*Scope{s}
			return ss, nil
		}
		c.appendMetaTables(n.DeleteCtx.Ref)
		curr := c.anal.curr
		c.setAnalyzeCurrent(nil, int(n.Children[0]))

		ss, err = c.compilePlanScope(step, n.Children[0], ns)
		if err != nil {
			return nil, err
		}

		n.NotCacheable = true
		var arg *deletion.Argument
		arg, err = constructDeletion(n, c.e)
		if err != nil {
			return nil, err
		}

		if n.Stats.Cost*float64(SingleLineSizeEstimate) >
			float64(DistributedThreshold) &&
			!arg.DeleteCtx.CanTruncate {
			c.proc.Infof(c.proc.Ctx, "delete of '%s' write s3\n", c.sql)
			rs := c.newDeleteMergeScope(arg, ss)
			rs.appendInstruction(vm.Instruction{
				Op: vm.MergeDelete,
				Arg: mergedelete.NewArgument().
					WithObjectRef(arg.DeleteCtx.Ref).
					WithParitionNames(arg.DeleteCtx.PartitionTableNames).
					WithEngine(c.e).
					WithAddAffectedRows(arg.DeleteCtx.AddAffectedRows),
			})
			rs.Magic = MergeDelete
			ss = []*Scope{rs}
			arg.Release()
			return ss, nil
		}
		rs := ss[0]
		if !c.IsTpQuery() {
			rs = c.newMergeScope(ss)
			// updateScopesLastFlag([]*Scope{rs})
			rs.Magic = Merge
			c.setAnalyzeCurrent([]*Scope{rs}, c.anal.curr)
		}
		rs.appendInstruction(vm.Instruction{
			Op:  vm.Deletion,
			Arg: arg,
		})
		ss = []*Scope{rs}
		c.setAnalyzeCurrent(ss, curr)
		return ss, nil
	case plan.Node_ON_DUPLICATE_KEY:
		curr := c.anal.curr
		c.setAnalyzeCurrent(nil, int(n.Children[0]))
		ss, err = c.compilePlanScope(step, n.Children[0], ns)
		if err != nil {
			return nil, err
		}
		c.setAnalyzeCurrent(ss, curr)

		rs := c.newMergeScope(ss)
		rs.Instructions[0].Arg.Release()
		rs.Instructions[0] = vm.Instruction{
			Op:  vm.OnDuplicateKey,
			Idx: c.anal.curr,
			Arg: constructOnduplicateKey(n, c.e),
		}
		ss = []*Scope{rs}
		return ss, nil
	case plan.Node_FUZZY_FILTER:
		curr := c.anal.curr
		c.setAnalyzeCurrent(nil, int(n.Children[0]))
		left, err := c.compilePlanScope(step, n.Children[0], ns)
		if err != nil {
			return nil, err
		}
		c.setAnalyzeCurrent(left, int(n.Children[1]))
		right, err := c.compilePlanScope(step, n.Children[1], ns)
		if err != nil {
			return nil, err
		}
		c.setAnalyzeCurrent(right, curr)
		return c.compileFuzzyFilter(n, ns, left, right)
	case plan.Node_PRE_INSERT_UK, plan.Node_PRE_INSERT_SK:
		curr := c.anal.curr
		ss, err = c.compilePlanScope(step, n.Children[0], ns)
		if err != nil {
			return nil, err
		}
		currentFirstFlag := c.anal.isFirst
		for i := range ss {
			if n.NodeType == plan.Node_PRE_INSERT_UK {
				var preInsertUkArg *preinsertunique.Argument
				preInsertUkArg, err = constructPreInsertUk(n, c.proc)
				if err != nil {
					return nil, err
				}
				ss[i].appendInstruction(vm.Instruction{
					Op:      vm.PreInsertUnique,
					Idx:     c.anal.curr,
					IsFirst: currentFirstFlag,
					Arg:     preInsertUkArg,
				})
			} else {
				var preInsertSkArg *preinsertsecondaryindex.Argument
				preInsertSkArg, err = constructPreInsertSk(n, c.proc)
				if err != nil {
					return nil, err
				}
				ss[i].appendInstruction(vm.Instruction{
					Op:      vm.PreInsertSecondaryIndex,
					Idx:     c.anal.curr,
					IsFirst: currentFirstFlag,
					Arg:     preInsertSkArg,
				})
			}
		}
		c.setAnalyzeCurrent(ss, curr)
		return ss, nil
	case plan.Node_PRE_INSERT:
		curr := c.anal.curr
		ss, err = c.compilePlanScope(step, n.Children[0], ns)
		if err != nil {
			return nil, err
		}
		currentFirstFlag := c.anal.isFirst
		for i := range ss {
			var preInsertArg *preinsert.Argument
			preInsertArg, err = constructPreInsert(ns, n, c.e, c.proc)
			if err != nil {
				return nil, err
			}
			ss[i].appendInstruction(vm.Instruction{
				Op:      vm.PreInsert,
				Idx:     c.anal.curr,
				IsFirst: currentFirstFlag,
				Arg:     preInsertArg,
			})
		}
		c.setAnalyzeCurrent(ss, curr)
		return ss, nil
	case plan.Node_INSERT:
		c.appendMetaTables(n.ObjRef)
		curr := c.anal.curr
		n.NotCacheable = true
		ss, err = c.compilePlanScope(step, n.Children[0], ns)
		if err != nil {
			return nil, err
		}

		currentFirstFlag := c.anal.isFirst
		toWriteS3 := n.Stats.GetCost()*float64(SingleLineSizeEstimate) >
			float64(DistributedThreshold) || c.anal.qry.LoadTag

		if toWriteS3 {
			c.proc.Debugf(c.proc.Ctx, "insert of '%s' write s3\n", c.sql)
			if !haveSinkScanInPlan(ns, n.Children[0]) && len(ss) != 1 {
				var insertArg *insert.Argument
				insertArg, err = constructInsert(n, c.e)
				if err != nil {
					return nil, err
				}
				insertArg.ToWriteS3 = true
				rs := c.newInsertMergeScope(insertArg, ss)
				rs.Magic = MergeInsert
				rs.appendInstruction(vm.Instruction{
					Op: vm.MergeBlock,
					Arg: mergeblock.NewArgument().
						WithEngine(c.e).
						WithObjectRef(insertArg.InsertCtx.Ref).
						WithParitionNames(insertArg.InsertCtx.PartitionTableNames).
						WithAddAffectedRows(insertArg.InsertCtx.AddAffectedRows),
				})
				ss = []*Scope{rs}
				insertArg.Release()
			} else {
				dataScope := c.newMergeScope(ss)
				if c.anal.qry.LoadTag {
					dataScope.Proc.Reg.MergeReceivers[0].Ch = make(chan *process.RegisterMessage, dataScope.NodeInfo.Mcpu) // reset the channel buffer of sink for load
				}
				parallelSize := c.getParallelSizeForExternalScan(n, dataScope.NodeInfo.Mcpu)
				scopes := make([]*Scope, 0, parallelSize)
				regs := make([]*process.WaitRegister, 0, parallelSize)
				for i := 0; i < parallelSize; i++ {
					s := newScope(Merge)
					s.Instructions = []vm.Instruction{{Op: vm.Merge, Arg: merge.NewArgument()}}
					scopes = append(scopes, s)
					scopes[i].Proc = process.NewFromProc(c.proc, c.proc.Ctx, 1)
					if c.anal.qry.LoadTag {
						for _, rr := range scopes[i].Proc.Reg.MergeReceivers {
							rr.Ch = make(chan *process.RegisterMessage, shuffleChannelBufferSize)
						}
					}
					regs = append(regs, scopes[i].Proc.Reg.MergeReceivers...)
				}

				if c.anal.qry.LoadTag && n.Stats.HashmapStats != nil && n.Stats.HashmapStats.Shuffle && dataScope.NodeInfo.Mcpu == parallelSize {
					_, arg := constructDispatchLocalAndRemote(0, scopes, c.addr)
					arg.FuncId = dispatch.ShuffleToAllFunc
					arg.ShuffleType = plan2.ShuffleToLocalMatchedReg
					dataScope.appendInstruction(vm.Instruction{
						Op:  vm.Dispatch,
						Arg: arg,
					})
				} else {
					dataScope.appendInstruction(vm.Instruction{
						Op:  vm.Dispatch,
						Arg: constructDispatchLocal(false, false, false, regs),
					})
				}
				dataScope.IsEnd = true
				for i := range scopes {
					var insertArg *insert.Argument
					insertArg, err = constructInsert(n, c.e)
					if err != nil {
						return nil, err
					}
					insertArg.ToWriteS3 = true
					scopes[i].appendInstruction(vm.Instruction{
						Op:      vm.Insert,
						Idx:     c.anal.curr,
						IsFirst: currentFirstFlag,
						Arg:     insertArg,
					})
				}

				var insertArg *insert.Argument
				insertArg, err = constructInsert(n, c.e)
				if err != nil {
					return nil, err
				}
				insertArg.ToWriteS3 = true
				rs := c.newMergeScope(scopes)
				rs.PreScopes = append(rs.PreScopes, dataScope)
				rs.Magic = MergeInsert
				rs.appendInstruction(vm.Instruction{
					Op: vm.MergeBlock,
					Arg: mergeblock.NewArgument().
						WithEngine(c.e).
						WithObjectRef(insertArg.InsertCtx.Ref).
						WithParitionNames(insertArg.InsertCtx.PartitionTableNames).
						WithAddAffectedRows(insertArg.InsertCtx.AddAffectedRows),
				})
				ss = []*Scope{rs}
				insertArg.Release()
			}
		} else {
			for i := range ss {
				var insertArg *insert.Argument
				insertArg, err = constructInsert(n, c.e)
				if err != nil {
					return nil, err
				}
				ss[i].appendInstruction(vm.Instruction{
					Op:      vm.Insert,
					Idx:     c.anal.curr,
					IsFirst: currentFirstFlag,
					Arg:     insertArg,
				})
			}
		}
		c.setAnalyzeCurrent(ss, curr)
		return ss, nil
	case plan.Node_LOCK_OP:
		curr := c.anal.curr
		ss, err = c.compilePlanScope(step, n.Children[0], ns)
		if err != nil {
			return nil, err
		}

		lockRows := make([]*plan.LockTarget, 0, len(n.LockTargets))
		for _, tbl := range n.LockTargets {
			if tbl.LockTable {
				c.lockTables[tbl.TableId] = tbl
			} else {
				if _, ok := c.lockTables[tbl.TableId]; !ok {
					lockRows = append(lockRows, tbl)
				}
			}
		}
		n.LockTargets = lockRows
		if len(n.LockTargets) == 0 {
			return ss, nil
		}

		block := false
		// only pessimistic txn needs to block downstream operators.
		if c.proc.GetTxnOperator().Txn().IsPessimistic() {
			block = n.LockTargets[0].Block
			if block {
				ss = []*Scope{c.newMergeScope(ss)}
			}
		}
		currentFirstFlag := c.anal.isFirst
		for i := range ss {
			var lockOpArg *lockop.Argument
			lockOpArg, err = constructLockOp(n, c.e)
			if err != nil {
				return nil, err
			}
			lockOpArg.SetBlock(block)
			if block {
				ss[i].Instructions[len(ss[i].Instructions)-1].Arg.Release()
				ss[i].Instructions[len(ss[i].Instructions)-1] = vm.Instruction{
					Op:      vm.LockOp,
					Idx:     c.anal.curr,
					IsFirst: currentFirstFlag,
					Arg:     lockOpArg,
				}
			} else {
				ss[i].appendInstruction(vm.Instruction{
					Op:      vm.LockOp,
					Idx:     c.anal.curr,
					IsFirst: currentFirstFlag,
					Arg:     lockOpArg,
				})
			}
		}
		ss = c.compileProjection(n, ss)
		c.setAnalyzeCurrent(ss, curr)
		return ss, nil
	case plan.Node_FUNCTION_SCAN:
		curr := c.anal.curr
		c.setAnalyzeCurrent(nil, int(n.Children[0]))
		ss, err = c.compilePlanScope(step, n.Children[0], ns)
		if err != nil {
			return nil, err
		}
		c.setAnalyzeCurrent(ss, curr)
		ss = c.compileSort(n, c.compileProjection(n, c.compileRestrict(n, c.compileTableFunction(n, ss))))
		return ss, nil
	case plan.Node_SINK_SCAN:
		receivers := make([]*process.WaitRegister, len(n.SourceStep))
		for i, step := range n.SourceStep {
			receivers[i] = c.getNodeReg(step, curNodeIdx)
			if receivers[i] == nil {
				return nil, moerr.NewInternalError(c.proc.Ctx, "no data sender for sinkScan node")
			}
		}
		rs := newScope(Merge)
		rs.NodeInfo = getEngineNode(c)
		rs.Proc = process.NewFromProc(c.proc, c.proc.Ctx, 1)
		rs.Instructions = []vm.Instruction{{Op: vm.Merge, Arg: merge.NewArgument().WithSinkScan(true)}}
		for _, r := range receivers {
			r.Ctx = rs.Proc.Ctx
		}
		rs.Proc.Reg.MergeReceivers = receivers
		ss = c.compileProjection(n, []*Scope{rs})
		return ss, nil
	case plan.Node_RECURSIVE_SCAN:
		receivers := make([]*process.WaitRegister, len(n.SourceStep))
		for i, step := range n.SourceStep {
			receivers[i] = c.getNodeReg(step, curNodeIdx)
			if receivers[i] == nil {
				return nil, moerr.NewInternalError(c.proc.Ctx, "no data sender for sinkScan node")
			}
		}
		rs := newScope(Merge)
		rs.NodeInfo = engine.Node{Addr: c.addr, Mcpu: 1}
		rs.Proc = process.NewFromProc(c.proc, c.proc.Ctx, len(receivers))
		rs.Instructions = []vm.Instruction{{Op: vm.MergeRecursive, Arg: mergerecursive.NewArgument()}}

		for _, r := range receivers {
			r.Ctx = rs.Proc.Ctx
		}
		rs.Proc.Reg.MergeReceivers = receivers
		ss = []*Scope{rs}
		return ss, nil
	case plan.Node_RECURSIVE_CTE:
		receivers := make([]*process.WaitRegister, len(n.SourceStep))
		for i, step := range n.SourceStep {
			receivers[i] = c.getNodeReg(step, curNodeIdx)
			if receivers[i] == nil {
				return nil, moerr.NewInternalError(c.proc.Ctx, "no data sender for sinkScan node")
			}
		}
		rs := newScope(Merge)
		rs.NodeInfo = getEngineNode(c)
		rs.Proc = process.NewFromProc(c.proc, c.proc.Ctx, len(receivers))
		rs.Instructions = []vm.Instruction{{Op: vm.MergeCTE, Arg: mergecte.NewArgument()}}

		for _, r := range receivers {
			r.Ctx = rs.Proc.Ctx
		}
		rs.Proc.Reg.MergeReceivers = receivers
		ss = c.compileSort(n, []*Scope{rs})
		return ss, nil
	case plan.Node_SINK:
		receivers := c.getStepRegs(step)
		if len(receivers) == 0 {
			return nil, moerr.NewInternalError(c.proc.Ctx, "no data receiver for sink node")
		}
		ss, err = c.compilePlanScope(step, n.Children[0], ns)
		if err != nil {
			return nil, err
		}
		rs := ss[0]
		if !c.IsTpQuery() {
			rs = c.newMergeScope(ss)
		}
		rs.appendInstruction(vm.Instruction{
			Op:  vm.Dispatch,
			Arg: constructDispatchLocal(true, true, n.RecursiveSink, receivers),
		})
		ss = []*Scope{rs}
		return ss, nil
	default:
		return nil, moerr.NewNYI(c.proc.Ctx, fmt.Sprintf("query '%s'", n))
	}
}

func (c *Compile) appendStepRegs(step, nodeId int32, reg *process.WaitRegister) {
	c.nodeRegs[[2]int32{step, nodeId}] = reg
	c.stepRegs[step] = append(c.stepRegs[step], [2]int32{step, nodeId})
}

func (c *Compile) getNodeReg(step, nodeId int32) *process.WaitRegister {
	return c.nodeRegs[[2]int32{step, nodeId}]
}

func (c *Compile) getStepRegs(step int32) []*process.WaitRegister {
	wrs := make([]*process.WaitRegister, len(c.stepRegs[step]))
	for i, sn := range c.stepRegs[step] {
		wrs[i] = c.nodeRegs[sn]
	}
	return wrs
}

func (c *Compile) constructScopeForExternal(addr string, parallel bool) *Scope {
	ds := newScope(Normal)
	if parallel {
		ds.Magic = Remote
	}
	ds.NodeInfo = getEngineNode(c)
	ds.NodeInfo.Addr = addr
<<<<<<< HEAD
	ds.Proc = process.NewFromProc(c.proc, c.proc.Ctx, 0)
	c.proc.LoadTag = c.anal.qry.LoadTag
	ds.Proc.LoadTag = true
=======
	ds.Proc = process.NewFromProc(c.proc, c.ctx, 0)
	c.proc.Base.LoadTag = c.anal.qry.LoadTag
	ds.Proc.Base.LoadTag = true
>>>>>>> 46953a01
	ds.DataSource = &Source{isConst: true}
	return ds
}

func (c *Compile) constructLoadMergeScope() *Scope {
	ds := newScope(Merge)
<<<<<<< HEAD
	ds.Proc = process.NewFromProc(c.proc, c.proc.Ctx, 1)
	ds.Proc.LoadTag = true
=======
	ds.Proc = process.NewFromProc(c.proc, c.ctx, 1)
	ds.Proc.Base.LoadTag = true
>>>>>>> 46953a01
	ds.appendInstruction(vm.Instruction{
		Op:      vm.Merge,
		Idx:     c.anal.curr,
		IsFirst: c.anal.isFirst,
		Arg:     merge.NewArgument(),
	})
	return ds
}

func (c *Compile) compileSourceScan(n *plan.Node) ([]*Scope, error) {
	_, span := trace.Start(c.proc.Ctx, "compileSourceScan")
	defer span.End()
	configs := make(map[string]interface{})
	for _, def := range n.TableDef.Defs {
		switch v := def.Def.(type) {
		case *plan.TableDef_DefType_Properties:
			for _, p := range v.Properties.Properties {
				configs[p.Key] = p.Value
			}
		}
	}

	end, err := mokafka.GetStreamCurrentSize(c.proc.Ctx, configs, mokafka.NewKafkaAdapter)
	if err != nil {
		return nil, err
	}
	ps := calculatePartitions(0, end, int64(ncpu))

	ss := make([]*Scope, len(ps))
	for i := range ss {
		ss[i] = newScope(Normal)
		ss[i].NodeInfo = getEngineNode(c)
		ss[i].Proc = process.NewFromProc(c.proc, c.proc.Ctx, 0)
		ss[i].appendInstruction(vm.Instruction{
			Op:      vm.Source,
			Idx:     c.anal.curr,
			IsFirst: c.anal.isFirst,
			Arg:     constructStream(n, ps[i]),
		})
	}
	return ss, nil
}

const StreamMaxInterval = 8192

func calculatePartitions(start, end, n int64) [][2]int64 {
	var ps [][2]int64
	interval := (end - start) / n
	if interval < StreamMaxInterval {
		interval = StreamMaxInterval
	}
	var r int64
	l := start
	for i := int64(0); i < n; i++ {
		r = l + interval
		if r >= end {
			ps = append(ps, [2]int64{l, end})
			break
		}
		ps = append(ps, [2]int64{l, r})
		l = r
	}
	return ps
}

func (c *Compile) compileExternScan(n *plan.Node) ([]*Scope, error) {
	if c.isPrepare {
		return nil, cantCompileForPrepareErr
	}
	ctx, span := trace.Start(c.proc.Ctx, "compileExternScan")
	defer span.End()
	start := time.Now()
	defer func() {
		if t := time.Since(start); t > time.Second {
			c.proc.Infof(ctx, "compileExternScan cost %v", t)
		}
	}()

	t := time.Now()

	if time.Since(t) > time.Second {
		c.proc.Infof(ctx, "lock table %s.%s cost %v", n.ObjRef.SchemaName, n.ObjRef.ObjName, time.Since(t))
	}
	ID2Addr := make(map[int]int, 0)
	mcpu := 0
	for i := 0; i < len(c.cnList); i++ {
		tmp := mcpu
		mcpu += c.cnList[i].Mcpu
		ID2Addr[i] = mcpu - tmp
	}
	param := &tree.ExternParam{}
	if n.ExternScan == nil || n.ExternScan.Type != tree.INLINE {
		err := json.Unmarshal([]byte(n.TableDef.Createsql), param)
		if err != nil {
			return nil, err
		}
	} else {
		param.ScanType = int(n.ExternScan.Type)
		param.Data = n.ExternScan.Data
		param.Format = n.ExternScan.Format
		param.Tail = new(tree.TailParameter)
		param.Tail.IgnoredLines = n.ExternScan.IgnoredLines
		param.Tail.Fields = &tree.Fields{
			Terminated: &tree.Terminated{
				Value: n.ExternScan.Terminated,
			},
			EnclosedBy: &tree.EnclosedBy{
				Value: n.ExternScan.EnclosedBy[0],
			},
			EscapedBy: &tree.EscapedBy{
				Value: n.ExternScan.EscapedBy[0],
			},
		}
		param.JsonData = n.ExternScan.JsonType
	}
	if param.ScanType == tree.S3 {
		if !param.Init {
			if err := plan2.InitS3Param(param); err != nil {
				return nil, err
			}
		}
		if param.Parallel {
			mcpu = 0
			ID2Addr = make(map[int]int, 0)
			for i := 0; i < len(c.cnList); i++ {
				tmp := mcpu
				if c.cnList[i].Mcpu > external.S3ParallelMaxnum {
					mcpu += external.S3ParallelMaxnum
				} else {
					mcpu += c.cnList[i].Mcpu
				}
				ID2Addr[i] = mcpu - tmp
			}
		}
	} else if param.ScanType == tree.INLINE {
		return c.compileExternValueScan(n, param)
	} else {
		if err := plan2.InitInfileParam(param); err != nil {
			return nil, err
		}
	}

	t = time.Now()
<<<<<<< HEAD
	param.FileService = c.proc.FileService
	param.Ctx = c.proc.Ctx
=======
	param.FileService = c.proc.Base.FileService
	param.Ctx = c.ctx
>>>>>>> 46953a01
	var err error
	var fileList []string
	var fileSize []int64
	if !param.Local && !param.Init {
		if param.QueryResult {
			fileList = strings.Split(param.Filepath, ",")
			for i := range fileList {
				fileList[i] = strings.TrimSpace(fileList[i])
			}
		} else {
			_, spanReadDir := trace.Start(ctx, "compileExternScan.ReadDir")
			fileList, fileSize, err = plan2.ReadDir(param)
			if err != nil {
				spanReadDir.End()
				return nil, err
			}
			spanReadDir.End()
		}
		fileList, fileSize, err = external.FilterFileList(ctx, n, c.proc, fileList, fileSize)
		if err != nil {
			return nil, err
		}
		if param.LoadFile && len(fileList) == 0 {
			return nil, moerr.NewInvalidInput(ctx, "the file does not exist in load flow")
		}
	} else {
		fileList = []string{param.Filepath}
		fileSize = []int64{param.FileSize}
	}
	if time.Since(t) > time.Second {
		c.proc.Infof(ctx, "read dir cost %v", time.Since(t))
	}

	if len(fileList) == 0 {
		ret := newScope(Normal)
		ret.DataSource = &Source{isConst: true, node: n}
		ret.appendInstruction(vm.Instruction{
			Op:      vm.ValueScan,
			Idx:     c.anal.curr,
			IsFirst: c.anal.isFirst,
			Arg:     constructValueScan(),
		})
		ret.Proc = process.NewFromProc(c.proc, c.proc.Ctx, 0)

		return []*Scope{ret}, nil
	}
	if param.Parallel && (external.GetCompressType(param, fileList[0]) != tree.NOCOMPRESS || param.Local) {
		return c.compileExternScanParallel(n, param, fileList, fileSize)
	}

	t = time.Now()
	var fileOffset [][]int64
	if param.Parallel {
		if param.Strict {
			visibleCols := make([]*plan.ColDef, 0)
			for _, col := range n.TableDef.Cols {
				if !col.Hidden {
					visibleCols = append(visibleCols, col)
				}
			}
			for i := 0; i < len(fileList); i++ {
				param.Filepath = fileList[i]
				arr, err := external.ReadFileOffsetStrict(param, mcpu, fileSize[i], visibleCols)
				fileOffset = append(fileOffset, arr)
				if err != nil {
					return nil, err
				}
			}
		} else {
			for i := 0; i < len(fileList); i++ {
				param.Filepath = fileList[i]
				arr, err := external.ReadFileOffsetNoStrict(param, mcpu, fileSize[i])
				fileOffset = append(fileOffset, arr)
				if err != nil {
					return nil, err
				}
			}
		}

	} else {
		for i := 0; i < len(fileList); i++ {
			param.Filepath = fileList[i]
		}
	}

	if time.Since(t) > time.Second {
		c.proc.Infof(ctx, "read file offset cost %v", time.Since(t))
	}
	ss := make([]*Scope, 1)
	if param.Parallel {
		ss = make([]*Scope, len(c.cnList))
	}
	pre := 0
	for i := range ss {
		ss[i] = c.constructScopeForExternal(c.cnList[i].Addr, param.Parallel)
		ss[i].IsLoad = true
		count := ID2Addr[i]
		fileOffsetTmp := make([]*pipeline.FileOffset, len(fileList))
		for j := range fileOffsetTmp {
			preIndex := pre
			fileOffsetTmp[j] = &pipeline.FileOffset{}
			fileOffsetTmp[j].Offset = make([]int64, 0)
			if param.Parallel {
				if param.Strict {
					if 2*preIndex+2*count < len(fileOffset[j]) {
						fileOffsetTmp[j].Offset = append(fileOffsetTmp[j].Offset, fileOffset[j][2*preIndex:2*preIndex+2*count]...)
					} else if 2*preIndex < len(fileOffset[j]) {
						fileOffsetTmp[j].Offset = append(fileOffsetTmp[j].Offset, fileOffset[j][2*preIndex:]...)
					} else {
						continue
					}
				} else {
					fileOffsetTmp[j].Offset = append(fileOffsetTmp[j].Offset, fileOffset[j][2*preIndex:2*preIndex+2*count]...)
				}
			} else {
				fileOffsetTmp[j].Offset = append(fileOffsetTmp[j].Offset, []int64{0, -1}...)
			}
		}
		ss[i].appendInstruction(vm.Instruction{
			Op:      vm.External,
			Idx:     c.anal.curr,
			IsFirst: c.anal.isFirst,
			Arg:     constructExternal(n, param, c.proc.Ctx, fileList, fileSize, fileOffsetTmp),
		})
		pre += count
	}

	return ss, nil
}

func (c *Compile) getParallelSizeForExternalScan(n *plan.Node, cpuNum int) int {
	if n.Stats == nil {
		return cpuNum
	}
	totalSize := n.Stats.Cost * n.Stats.Rowsize
	parallelSize := int(totalSize / float64(colexec.WriteS3Threshold))
	if parallelSize < 1 {
		return 1
	} else if parallelSize < cpuNum {
		return parallelSize
	}
	return cpuNum
}

func (c *Compile) compileExternValueScan(n *plan.Node, param *tree.ExternParam) ([]*Scope, error) {
	parallelSize := c.getParallelSizeForExternalScan(n, ncpu)
	ss := make([]*Scope, parallelSize)
	for i := 0; i < parallelSize; i++ {
		ss[i] = c.constructLoadMergeScope()
	}
	s := c.constructScopeForExternal(c.addr, false)
	s.appendInstruction(vm.Instruction{
		Op:      vm.External,
		Idx:     c.anal.curr,
		IsFirst: c.anal.isFirst,
		Arg:     constructExternal(n, param, c.proc.Ctx, nil, nil, nil),
	})
	_, arg := constructDispatchLocalAndRemote(0, ss, c.addr)
	arg.FuncId = dispatch.SendToAnyLocalFunc
	s.appendInstruction(vm.Instruction{
		Op:  vm.Dispatch,
		Arg: arg,
	})
	ss[0].PreScopes = append(ss[0].PreScopes, s)
	c.anal.isFirst = false
	return ss, nil
}

// construct one thread to read the file data, then dispatch to mcpu thread to get the filedata for insert
func (c *Compile) compileExternScanParallel(n *plan.Node, param *tree.ExternParam, fileList []string, fileSize []int64) ([]*Scope, error) {
	param.Parallel = false
	mcpu := c.cnList[0].Mcpu
	ss := make([]*Scope, mcpu)
	for i := 0; i < mcpu; i++ {
		ss[i] = c.constructLoadMergeScope()
	}
	fileOffsetTmp := make([]*pipeline.FileOffset, len(fileList))
	for i := 0; i < len(fileList); i++ {
		fileOffsetTmp[i] = &pipeline.FileOffset{}
		fileOffsetTmp[i].Offset = make([]int64, 0)
		fileOffsetTmp[i].Offset = append(fileOffsetTmp[i].Offset, []int64{0, -1}...)
	}
	extern := constructExternal(n, param, c.proc.Ctx, fileList, fileSize, fileOffsetTmp)
	extern.Es.ParallelLoad = true
	scope := c.constructScopeForExternal("", false)
	scope.appendInstruction(vm.Instruction{
		Op:      vm.External,
		Idx:     c.anal.curr,
		IsFirst: c.anal.isFirst,
		Arg:     extern,
	})
	_, arg := constructDispatchLocalAndRemote(0, ss, c.addr)
	arg.FuncId = dispatch.SendToAnyLocalFunc
	scope.appendInstruction(vm.Instruction{
		Op:  vm.Dispatch,
		Arg: arg,
	})
	ss[0].PreScopes = append(ss[0].PreScopes, scope)
	c.anal.isFirst = false
	return ss, nil
}

func (c *Compile) compileTableFunction(n *plan.Node, ss []*Scope) []*Scope {
	currentFirstFlag := c.anal.isFirst
	for i := range ss {
		ss[i].appendInstruction(vm.Instruction{
			Op:      vm.TableFunction,
			Idx:     c.anal.curr,
			IsFirst: currentFirstFlag,
			Arg:     constructTableFunction(n),
		})
	}
	c.anal.isFirst = false

	return ss
}

func (c *Compile) compileValueScan(n *plan.Node) ([]*Scope, error) {
	ds := newScope(Normal)
	ds.DataSource = &Source{isConst: true, node: n}
	ds.NodeInfo = engine.Node{Addr: c.addr, Mcpu: 1}
	ds.Proc = process.NewFromProc(c.proc, c.proc.Ctx, 0)

	ds.appendInstruction(vm.Instruction{
		Op:      vm.ValueScan,
		Idx:     c.anal.curr,
		IsFirst: c.anal.isFirst,
		Arg:     constructValueScan(),
	})

	return []*Scope{ds}, nil
}

func (c *Compile) compileTableScan(n *plan.Node) ([]*Scope, error) {
	nodes, partialResults, partialResultTypes, err := c.generateNodes(n)
	if err != nil {
		return nil, err
	}
	ss := make([]*Scope, 0, len(nodes))

	for i := range nodes {
		s, err := c.compileTableScanWithNode(n, nodes[i])
		if err != nil {
			return nil, err
		}
		ss = append(ss, s)
	}
	ss[0].PartialResults = partialResults
	ss[0].PartialResultTypes = partialResultTypes
	return ss, nil
}

func (c *Compile) compileTableScanWithNode(n *plan.Node, node engine.Node) (*Scope, error) {
	s := newScope(Remote)
	s.NodeInfo = node
	s.TxnOffset = c.TxnOffset
	s.DataSource = &Source{
		node: n,
	}

	s.appendInstruction(vm.Instruction{
		Op:      vm.TableScan,
		Idx:     c.anal.curr,
		IsFirst: c.anal.isFirst,
		Arg:     constructTableScan(),
	})
	s.Proc = process.NewFromProc(c.proc, c.proc.Ctx, 0)
	return s, nil
}

func (c *Compile) compileTableScanDataSource(s *Scope) error {
	var err error
	var tblDef *plan.TableDef
	var ts timestamp.Timestamp
	var db engine.Database
	var rel engine.Relation
	var txnOp client.TxnOperator

	n := s.DataSource.node
	attrs := make([]string, len(n.TableDef.Cols))
	for j, col := range n.TableDef.Cols {
		attrs[j] = col.Name
	}

	//-----------------------------------------------------------------------------------------------------
<<<<<<< HEAD
	ctx := c.proc.Ctx
	txnOp = c.proc.TxnOperator
=======
	ctx := c.ctx
	txnOp = c.proc.GetTxnOperator()
>>>>>>> 46953a01
	err = disttae.CheckTxnIsValid(txnOp)
	if err != nil {
		return err
	}
	if n.ScanSnapshot != nil && n.ScanSnapshot.TS != nil {
		if !n.ScanSnapshot.TS.Equal(timestamp.Timestamp{LogicalTime: 0, PhysicalTime: 0}) &&
			n.ScanSnapshot.TS.Less(c.proc.GetTxnOperator().Txn().SnapshotTS) {
			if c.proc.GetCloneTxnOperator() != nil {
				txnOp = c.proc.GetCloneTxnOperator()
			} else {
				txnOp = c.proc.GetTxnOperator().CloneSnapshotOp(*n.ScanSnapshot.TS)
				c.proc.SetCloneTxnOperator(txnOp)
			}

			if n.ScanSnapshot.Tenant != nil {
				ctx = context.WithValue(ctx, defines.TenantIDKey{}, n.ScanSnapshot.Tenant.TenantID)
			}
		}
	}
	//-----------------------------------------------------------------------------------------------------

	if c.proc != nil && c.proc.GetTxnOperator() != nil {
		ts = txnOp.Txn().SnapshotTS
	}
	{
		err = disttae.CheckTxnIsValid(txnOp)
		if err != nil {
			return err
		}
		if util.TableIsClusterTable(n.TableDef.GetTableType()) {
			ctx = defines.AttachAccountId(ctx, catalog.System_Account)
		}
		if n.ObjRef.PubInfo != nil {
			ctx = defines.AttachAccountId(ctx, uint32(n.ObjRef.PubInfo.TenantId))
		}
		db, err = c.e.Database(ctx, n.ObjRef.SchemaName, txnOp)
		if err != nil {
			panic(err)
		}
		rel, err = db.Relation(ctx, n.TableDef.Name, c.proc)
		if err != nil {
			if txnOp.IsSnapOp() {
				return err
			}
			var e error // avoid contamination of error messages
			db, e = c.e.Database(c.proc.Ctx, defines.TEMPORARY_DBNAME, txnOp)
			if e != nil {
				panic(e)
			}
			rel, e = db.Relation(c.proc.Ctx, engine.GetTempTableName(n.ObjRef.SchemaName, n.TableDef.Name), c.proc)
			if e != nil {
				panic(e)
			}
		}
		tblDef = rel.GetTableDef(ctx)
	}

	// prcoess partitioned table
	var partitionRelNames []string
	if n.TableDef.Partition != nil {
		if n.PartitionPrune != nil && n.PartitionPrune.IsPruned {
			for _, partition := range n.PartitionPrune.SelectedPartitions {
				partitionRelNames = append(partitionRelNames, partition.PartitionTableName)
			}
		} else {
			partitionRelNames = append(partitionRelNames, n.TableDef.Partition.PartitionTableNames...)
		}
	}

	var filterExpr *plan.Expr
	if len(n.FilterList) > 0 {
		filterExpr = colexec.RewriteFilterExprList(n.FilterList)
		filterExpr, err = plan2.ConstantFold(batch.EmptyForConstFoldBatch, plan2.DeepCopyExpr(filterExpr), c.proc, true)
		if err != nil {
			return err
		}
	}

	s.DataSource.Timestamp = ts
	s.DataSource.Attributes = attrs
	s.DataSource.TableDef = tblDef
	s.DataSource.Rel = rel
	s.DataSource.RelationName = n.TableDef.Name
	s.DataSource.PartitionRelationNames = partitionRelNames
	s.DataSource.SchemaName = n.ObjRef.SchemaName
	s.DataSource.AccountId = n.ObjRef.GetPubInfo()
	s.DataSource.FilterExpr = filterExpr
	s.DataSource.RuntimeFilterSpecs = n.RuntimeFilterProbeList
	s.DataSource.OrderBy = n.OrderBy

	return nil
}

func (c *Compile) compileRestrict(n *plan.Node, ss []*Scope) []*Scope {
	if len(n.FilterList) == 0 && len(n.RuntimeFilterProbeList) == 0 {
		return ss
	}
	currentFirstFlag := c.anal.isFirst
	filterExpr := colexec.RewriteFilterExprList(plan2.DeepCopyExprList(n.FilterList))
	for i := range ss {
		ss[i].appendInstruction(vm.Instruction{
			Op:      vm.Filter,
			Idx:     c.anal.curr,
			IsFirst: currentFirstFlag,
			Arg:     constructRestrict(n, filterExpr),
		})
	}
	c.anal.isFirst = false
	return ss
}

func (c *Compile) compileProjection(n *plan.Node, ss []*Scope) []*Scope {
	if len(n.ProjectList) == 0 {
		return ss
	}
	currentFirstFlag := c.anal.isFirst
	for i := range ss {
		ss[i].appendInstruction(vm.Instruction{
			Op:      vm.Projection,
			Idx:     c.anal.curr,
			IsFirst: currentFirstFlag,
			Arg:     constructProjection(n),
		})
	}
	c.anal.isFirst = false
	return ss
}

func (c *Compile) compileTPUnion(n *plan.Node, ss []*Scope, children []*Scope) []*Scope {
	ss = append(ss, children...)
	rs := c.newScopeListOnCurrentCN(len(ss), 1)
	gn := new(plan.Node)
	gn.GroupBy = make([]*plan.Expr, len(n.ProjectList))
	for i := range gn.GroupBy {
		gn.GroupBy[i] = plan2.DeepCopyExpr(n.ProjectList[i])
		gn.GroupBy[i].Typ.NotNullable = false
	}
	rs[0].Instructions = append(rs[0].Instructions, vm.Instruction{
		Op:  vm.Group,
		Idx: c.anal.curr,
		Arg: constructGroup(c.proc.Ctx, gn, n, true, 0, c.proc),
	})

	for i := range ss {
		ss[i].appendInstruction(vm.Instruction{
			Op: vm.Connector,
			Arg: connector.NewArgument().
				WithReg(rs[0].Proc.Reg.MergeReceivers[i]),
		})
		rs[0].PreScopes = append(rs[0].PreScopes, ss[i])
	}
	return rs
}

func (c *Compile) compileUnion(n *plan.Node, ss []*Scope, children []*Scope) []*Scope {
	if c.IsTpQuery() {
		return c.compileTPUnion(n, ss, children)
	}
	ss = append(ss, children...)
	rs := c.newScopeListOnCurrentCN(1, int(n.Stats.BlockNum))
	gn := new(plan.Node)
	gn.GroupBy = make([]*plan.Expr, len(n.ProjectList))
	for i := range gn.GroupBy {
		gn.GroupBy[i] = plan2.DeepCopyExpr(n.ProjectList[i])
		gn.GroupBy[i].Typ.NotNullable = false
	}
	idx := 0
	for i := range rs {
		rs[i].appendInstruction(vm.Instruction{
			Op:  vm.Group,
			Idx: c.anal.curr,
			Arg: constructGroup(c.proc.Ctx, gn, n, true, 0, c.proc),
		})
		if isSameCN(rs[i].NodeInfo.Addr, c.addr) {
			idx = i
		}
	}
	mergeChildren := c.newMergeScope(ss)
	mergeChildren.appendInstruction(vm.Instruction{
		Op:  vm.Dispatch,
		Arg: constructDispatch(0, rs, c.addr, n, false),
	})
	rs[idx].PreScopes = append(rs[idx].PreScopes, mergeChildren)
	return rs
}

func (c *Compile) compileTpMinusAndIntersect(n *plan.Node, left []*Scope, right []*Scope, nodeType plan.Node_NodeType) []*Scope {
	rs := c.newScopeListOnCurrentCN(2, int(n.Stats.BlockNum))
	rs[0].PreScopes = append(rs[0].PreScopes, left[0], right[0])
	left[0].appendInstruction(vm.Instruction{
		Op: vm.Connector,
		Arg: connector.NewArgument().
			WithReg(rs[0].Proc.Reg.MergeReceivers[0]),
	})
	right[0].appendInstruction(vm.Instruction{
		Op: vm.Connector,
		Arg: connector.NewArgument().
			WithReg(rs[0].Proc.Reg.MergeReceivers[1]),
	})
	switch nodeType {
	case plan.Node_MINUS:
		rs[0].Instructions[0].Arg.Release()
		rs[0].Instructions[0] = vm.Instruction{
			Op:  vm.Minus,
			Idx: c.anal.curr,
			Arg: minus.NewArgument(),
		}
	case plan.Node_INTERSECT:
		rs[0].Instructions[0].Arg.Release()
		rs[0].Instructions[0] = vm.Instruction{
			Op:  vm.Intersect,
			Idx: c.anal.curr,
			Arg: intersect.NewArgument(),
		}
	case plan.Node_INTERSECT_ALL:
		rs[0].Instructions[0].Arg.Release()
		rs[0].Instructions[0] = vm.Instruction{
			Op:  vm.IntersectAll,
			Idx: c.anal.curr,
			Arg: intersectall.NewArgument(),
		}
	}
	return rs
}

func (c *Compile) compileMinusAndIntersect(n *plan.Node, left []*Scope, right []*Scope, nodeType plan.Node_NodeType) []*Scope {
	if c.IsTpQuery() {
		return c.compileTpMinusAndIntersect(n, left, right, nodeType)
	}
	rs := c.newScopeListOnCurrentCN(2, int(n.Stats.BlockNum))
	rs = c.newJoinScopeListWithBucket(rs, left, right, n)
	switch nodeType {
	case plan.Node_MINUS:
		for i := range rs {
			rs[i].Instructions[0].Arg.Release()
			rs[i].Instructions[0] = vm.Instruction{
				Op:  vm.Minus,
				Idx: c.anal.curr,
				Arg: minus.NewArgument(),
			}
		}
	case plan.Node_INTERSECT:
		for i := range rs {
			rs[i].Instructions[0].Arg.Release()
			rs[i].Instructions[0] = vm.Instruction{
				Op:  vm.Intersect,
				Idx: c.anal.curr,
				Arg: intersect.NewArgument(),
			}
		}
	case plan.Node_INTERSECT_ALL:
		for i := range rs {
			rs[i].Instructions[0].Arg.Release()
			rs[i].Instructions[0] = vm.Instruction{
				Op:  vm.IntersectAll,
				Idx: c.anal.curr,
				Arg: intersectall.NewArgument(),
			}
		}
	}
	return rs
}

func (c *Compile) compileUnionAll(ss []*Scope, children []*Scope) []*Scope {
	rs := c.newMergeScope(append(ss, children...))
	rs.Instructions[0].Idx = c.anal.curr
	return []*Scope{rs}
}

func (c *Compile) compileJoin(node, left, right *plan.Node, probeScopes, buildScopes []*Scope) []*Scope {
	if node.Stats.HashmapStats.Shuffle {
		return c.compileShuffleJoin(node, left, right, probeScopes, buildScopes)
	}
	rs := c.compileBroadcastJoin(node, left, right, probeScopes, buildScopes)
	if c.IsTpQuery() {
		//construct join build operator for tp join
		buildScopes[0].appendInstruction(constructJoinBuildInstruction(c, rs[0].Instructions[0], false, false))
		rs[0].Proc.Reg.MergeReceivers[1] = &process.WaitRegister{
			Ctx: rs[0].Proc.Ctx,
			Ch:  make(chan *process.RegisterMessage, 1),
		}
		buildScopes[0].appendInstruction(vm.Instruction{
			Op: vm.Connector,
			Arg: connector.NewArgument().
				WithReg(rs[0].Proc.Reg.MergeReceivers[1]),
		})
		rs[0].Proc.Reg.MergeReceivers = rs[0].Proc.Reg.MergeReceivers[:2]
		buildScopes[0].IsEnd = true
	}
	return rs
}

func (c *Compile) compileShuffleJoin(node, left, right *plan.Node, lefts, rights []*Scope) []*Scope {
	isEq := plan2.IsEquiJoin2(node.OnList)
	if !isEq {
		panic("shuffle join only support equal join for now!")
	}

	rightTyps := make([]types.Type, len(right.ProjectList))
	for i, expr := range right.ProjectList {
		rightTyps[i] = dupType(&expr.Typ)
	}

	leftTyps := make([]types.Type, len(left.ProjectList))
	for i, expr := range left.ProjectList {
		leftTyps[i] = dupType(&expr.Typ)
	}

	parent, children := c.newShuffleJoinScopeList(lefts, rights, node)
	if parent != nil {
		lastOperator := make([]vm.Instruction, 0, len(children))
		for i := range children {
			ilen := len(children[i].Instructions) - 1
			lastOperator = append(lastOperator, children[i].Instructions[ilen])
			children[i].Instructions = children[i].Instructions[:ilen]
		}

		defer func() {
			// recovery the children's last operator
			for i := range children {
				children[i].appendInstruction(lastOperator[i])
			}
		}()
	}

	switch node.JoinType {
	case plan.Node_INNER:
		for i := range children {
			children[i].appendInstruction(vm.Instruction{
				Op:  vm.Join,
				Idx: c.anal.curr,
				Arg: constructJoin(node, rightTyps, c.proc),
			})
		}

	case plan.Node_ANTI:
		if node.BuildOnLeft {
			for i := range children {
				children[i].appendInstruction(vm.Instruction{
					Op:  vm.RightAnti,
					Idx: c.anal.curr,
					Arg: constructRightAnti(node, rightTyps, c.proc),
				})
			}
		} else {
			for i := range children {
				children[i].appendInstruction(vm.Instruction{
					Op:  vm.Anti,
					Idx: c.anal.curr,
					Arg: constructAnti(node, rightTyps, c.proc),
				})
			}
		}

	case plan.Node_SEMI:
		if node.BuildOnLeft {
			for i := range children {
				children[i].appendInstruction(vm.Instruction{
					Op:  vm.RightSemi,
					Idx: c.anal.curr,
					Arg: constructRightSemi(node, rightTyps, c.proc),
				})
			}
		} else {
			for i := range children {
				children[i].appendInstruction(vm.Instruction{
					Op:  vm.Semi,
					Idx: c.anal.curr,
					Arg: constructSemi(node, rightTyps, c.proc),
				})
			}
		}

	case plan.Node_LEFT:
		for i := range children {
			children[i].appendInstruction(vm.Instruction{
				Op:  vm.Left,
				Idx: c.anal.curr,
				Arg: constructLeft(node, rightTyps, c.proc),
			})
		}

	case plan.Node_RIGHT:
		for i := range children {
			children[i].appendInstruction(vm.Instruction{
				Op:  vm.Right,
				Idx: c.anal.curr,
				Arg: constructRight(node, leftTyps, rightTyps, c.proc),
			})
		}
	default:
		panic(moerr.NewNYI(c.proc.Ctx, fmt.Sprintf("shuffle join do not support join type '%v'", node.JoinType)))
	}

	if parent != nil {
		return parent
	}
	return children
}

func (c *Compile) compileBroadcastJoin(node, left, right *plan.Node, probeScopes, buildScopes []*Scope) []*Scope {
	var rs []*Scope
	isEq := plan2.IsEquiJoin2(node.OnList)

	rightTyps := make([]types.Type, len(right.ProjectList))
	for i, expr := range right.ProjectList {
		rightTyps[i] = dupType(&expr.Typ)
	}

	leftTyps := make([]types.Type, len(left.ProjectList))
	for i, expr := range left.ProjectList {
		leftTyps[i] = dupType(&expr.Typ)
	}

	switch node.JoinType {
	case plan.Node_INNER:
		rs = c.newBroadcastJoinScopeList(probeScopes, buildScopes, node)
		if len(node.OnList) == 0 {
			for i := range rs {
				rs[i].appendInstruction(vm.Instruction{
					Op:  vm.Product,
					Idx: c.anal.curr,
					Arg: constructProduct(node, rightTyps, c.proc),
				})
			}
		} else {
			for i := range rs {
				if isEq {
					rs[i].appendInstruction(vm.Instruction{
						Op:  vm.Join,
						Idx: c.anal.curr,
						Arg: constructJoin(node, rightTyps, c.proc),
					})
				} else {
					rs[i].appendInstruction(vm.Instruction{
						Op:  vm.LoopJoin,
						Idx: c.anal.curr,
						Arg: constructLoopJoin(node, rightTyps, c.proc),
					})
				}
			}
		}
	case plan.Node_L2:
		rs = c.newBroadcastJoinScopeList(probeScopes, buildScopes, node)
		for i := range rs {
			rs[i].appendInstruction(vm.Instruction{
				Op:  vm.ProductL2,
				Idx: c.anal.curr,
				Arg: constructProductL2(node, rightTyps, c.proc),
			})
		}

	case plan.Node_INDEX:
		rs = c.newBroadcastJoinScopeList(probeScopes, buildScopes, node)
		for i := range rs {
			rs[i].appendInstruction(vm.Instruction{
				Op:  vm.IndexJoin,
				Idx: c.anal.curr,
				Arg: constructIndexJoin(node, rightTyps, c.proc),
			})
		}

	case plan.Node_SEMI:
		if isEq {
			if node.BuildOnLeft {
				if c.IsTpQuery() {
					rs = c.newBroadcastJoinScopeList(probeScopes, buildScopes, node)
				} else {
					rs = c.newJoinScopeListWithBucket(c.newScopeListForRightJoin(2, 1, probeScopes), probeScopes, buildScopes, node)
				}
				for i := range rs {
					rs[i].appendInstruction(vm.Instruction{
						Op:  vm.RightSemi,
						Idx: c.anal.curr,
						Arg: constructRightSemi(node, rightTyps, c.proc),
					})
				}
			} else {
				rs = c.newBroadcastJoinScopeList(probeScopes, buildScopes, node)
				for i := range rs {
					rs[i].appendInstruction(vm.Instruction{
						Op:  vm.Semi,
						Idx: c.anal.curr,
						Arg: constructSemi(node, rightTyps, c.proc),
					})
				}
			}
		} else {
			rs = c.newBroadcastJoinScopeList(probeScopes, buildScopes, node)
			for i := range rs {
				rs[i].appendInstruction(vm.Instruction{
					Op:  vm.LoopSemi,
					Idx: c.anal.curr,
					Arg: constructLoopSemi(node, rightTyps, c.proc),
				})
			}
		}
	case plan.Node_LEFT:
		rs = c.newBroadcastJoinScopeList(probeScopes, buildScopes, node)
		for i := range rs {
			if isEq {
				rs[i].appendInstruction(vm.Instruction{
					Op:  vm.Left,
					Idx: c.anal.curr,
					Arg: constructLeft(node, rightTyps, c.proc),
				})
			} else {
				rs[i].appendInstruction(vm.Instruction{
					Op:  vm.LoopLeft,
					Idx: c.anal.curr,
					Arg: constructLoopLeft(node, rightTyps, c.proc),
				})
			}
		}
	case plan.Node_RIGHT:
		if isEq {
			if c.IsTpQuery() {
				rs = c.newBroadcastJoinScopeList(probeScopes, buildScopes, node)
			} else {
				rs = c.newJoinScopeListWithBucket(c.newScopeListForRightJoin(2, 1, probeScopes), probeScopes, buildScopes, node)
			}
			for i := range rs {
				rs[i].appendInstruction(vm.Instruction{
					Op:  vm.Right,
					Idx: c.anal.curr,
					Arg: constructRight(node, leftTyps, rightTyps, c.proc),
				})
			}
		} else {
			panic("dont pass any no-equal right join plan to this function,it should be changed to left join by the planner")
		}
	case plan.Node_SINGLE:
		rs = c.newBroadcastJoinScopeList(probeScopes, buildScopes, node)
		for i := range rs {
			if isEq {
				rs[i].appendInstruction(vm.Instruction{
					Op:  vm.Single,
					Idx: c.anal.curr,
					Arg: constructSingle(node, rightTyps, c.proc),
				})
			} else {
				rs[i].appendInstruction(vm.Instruction{
					Op:  vm.LoopSingle,
					Idx: c.anal.curr,
					Arg: constructLoopSingle(node, rightTyps, c.proc),
				})
			}
		}
	case plan.Node_ANTI:
		if isEq {
			if node.BuildOnLeft {
				if c.IsTpQuery() {
					rs = c.newBroadcastJoinScopeList(probeScopes, buildScopes, node)
				} else {
					rs = c.newJoinScopeListWithBucket(c.newScopeListForRightJoin(2, 1, probeScopes), probeScopes, buildScopes, node)
				}
				for i := range rs {
					rs[i].appendInstruction(vm.Instruction{
						Op:  vm.RightAnti,
						Idx: c.anal.curr,
						Arg: constructRightAnti(node, rightTyps, c.proc),
					})
				}
			} else {
				rs = c.newBroadcastJoinScopeList(probeScopes, buildScopes, node)
				for i := range rs {
					rs[i].appendInstruction(vm.Instruction{
						Op:  vm.Anti,
						Idx: c.anal.curr,
						Arg: constructAnti(node, rightTyps, c.proc),
					})
				}
			}
		} else {
			rs = c.newBroadcastJoinScopeList(probeScopes, buildScopes, node)
			for i := range rs {
				rs[i].appendInstruction(vm.Instruction{
					Op:  vm.LoopAnti,
					Idx: c.anal.curr,
					Arg: constructLoopAnti(node, rightTyps, c.proc),
				})
			}
		}
	case plan.Node_MARK:
		rs = c.newBroadcastJoinScopeList(probeScopes, buildScopes, node)
		for i := range rs {
			//if isEq {
			//	rs[i].appendInstruction(vm.Instruction{
			//		Op:  vm.Mark,
			//		Idx: c.anal.curr,
			//		Arg: constructMark(n, typs, c.proc),
			//	})
			//} else {
			rs[i].appendInstruction(vm.Instruction{
				Op:  vm.LoopMark,
				Idx: c.anal.curr,
				Arg: constructLoopMark(node, rightTyps, c.proc),
			})
			//}
		}
	default:
		panic(moerr.NewNYI(c.proc.Ctx, fmt.Sprintf("join typ '%v'", node.JoinType)))
	}
	return rs
}

func (c *Compile) compilePartition(n *plan.Node, ss []*Scope) []*Scope {
	currentFirstFlag := c.anal.isFirst
	for i := range ss {
		c.anal.isFirst = currentFirstFlag
		if containBrokenNode(ss[i]) {
			ss[i] = c.newMergeScope([]*Scope{ss[i]})
		}
		ss[i].appendInstruction(vm.Instruction{
			Op:      vm.Order,
			Idx:     c.anal.curr,
			IsFirst: c.anal.isFirst,
			Arg:     constructOrder(n),
		})
	}
	c.anal.isFirst = false

	rs := c.newMergeScope(ss)
	rs.Instructions[0].Arg.Release()
	rs.Instructions[0] = vm.Instruction{
		Op:  vm.Partition,
		Idx: c.anal.curr,
		Arg: constructPartition(n),
	}
	return []*Scope{rs}
}

func (c *Compile) compileSort(n *plan.Node, ss []*Scope) []*Scope {
	switch {
	case n.Limit != nil && n.Offset == nil && len(n.OrderBy) > 0: // top
		return c.compileTop(n, n.Limit, ss)

	case n.Limit == nil && n.Offset == nil && len(n.OrderBy) > 0: // top
		return c.compileOrder(n, ss)

	case n.Limit != nil && n.Offset != nil && len(n.OrderBy) > 0:
		if rule.IsConstant(n.Limit, false) && rule.IsConstant(n.Offset, false) {
			// get limit
			vec1, err := colexec.EvalExpressionOnce(c.proc, n.Limit, []*batch.Batch{constBat})
			if err != nil {
				panic(err)
			}
			defer vec1.Free(c.proc.Mp())

			// get offset
			vec2, err := colexec.EvalExpressionOnce(c.proc, n.Offset, []*batch.Batch{constBat})
			if err != nil {
				panic(err)
			}
			defer vec2.Free(c.proc.Mp())

			limit, offset := vector.MustFixedCol[uint64](vec1)[0], vector.MustFixedCol[uint64](vec2)[0]
			topN := limit + offset
			overflow := false
			if topN < limit || topN < offset {
				overflow = true
			}
			if !overflow && topN <= 8192*2 {
				// if n is small, convert `order by col limit m offset n` to `top m+n offset n`
				return c.compileOffset(n, c.compileTop(n, plan2.MakePlan2Uint64ConstExprWithType(topN), ss))
			}
		}
		return c.compileLimit(n, c.compileOffset(n, c.compileOrder(n, ss)))

	case n.Limit == nil && n.Offset != nil && len(n.OrderBy) > 0: // order and offset
		return c.compileOffset(n, c.compileOrder(n, ss))

	case n.Limit != nil && n.Offset == nil && len(n.OrderBy) == 0: // limit
		return c.compileLimit(n, ss)

	case n.Limit == nil && n.Offset != nil && len(n.OrderBy) == 0: // offset
		return c.compileOffset(n, ss)

	case n.Limit != nil && n.Offset != nil && len(n.OrderBy) == 0: // limit and offset
		return c.compileLimit(n, c.compileOffset(n, ss))

	default:
		return ss
	}
}

func containBrokenNode(s *Scope) bool {
	for i := range s.Instructions {
		if s.Instructions[i].IsBrokenNode() {
			return true
		}
	}
	return false
}

func (c *Compile) compileTop(n *plan.Node, topN *plan.Expr, ss []*Scope) []*Scope {
	// use topN TO make scope.
	if c.IsTpQuery() {
		ss[0].appendInstruction(vm.Instruction{
			Op:      vm.Top,
			Idx:     c.anal.curr,
			IsFirst: c.anal.isFirst,
			Arg:     constructTop(n, topN),
		})
		return ss
	}

	currentFirstFlag := c.anal.isFirst
	for i := range ss {
		c.anal.isFirst = currentFirstFlag
		if containBrokenNode(ss[i]) {
			ss[i] = c.newMergeScope([]*Scope{ss[i]})
		}
		ss[i].appendInstruction(vm.Instruction{
			Op:      vm.Top,
			Idx:     c.anal.curr,
			IsFirst: c.anal.isFirst,
			Arg:     constructTop(n, topN),
		})
	}
	c.anal.isFirst = false

	rs := c.newMergeScope(ss)
	rs.Instructions[0].Arg.Release()
	rs.Instructions[0] = vm.Instruction{
		Op:  vm.MergeTop,
		Idx: c.anal.curr,
		Arg: constructMergeTop(n, topN),
	}
	return []*Scope{rs}
}

func (c *Compile) compileOrder(n *plan.Node, ss []*Scope) []*Scope {
	if c.IsTpQuery() {
		ss[0].appendInstruction(vm.Instruction{
			Op:      vm.Order,
			Idx:     c.anal.curr,
			IsFirst: c.anal.isFirst,
			Arg:     constructOrder(n),
		})
		ss[0].appendInstruction(vm.Instruction{
			Op:  vm.MergeOrder,
			Idx: c.anal.curr,
			Arg: constructMergeOrder(n),
		})
		return ss
	}

	currentFirstFlag := c.anal.isFirst
	for i := range ss {
		c.anal.isFirst = currentFirstFlag
		if containBrokenNode(ss[i]) {
			ss[i] = c.newMergeScope([]*Scope{ss[i]})
		}
		ss[i].appendInstruction(vm.Instruction{
			Op:      vm.Order,
			Idx:     c.anal.curr,
			IsFirst: c.anal.isFirst,
			Arg:     constructOrder(n),
		})
	}
	c.anal.isFirst = false
	rs := c.newMergeScope(ss)
	rs.appendInstruction(vm.Instruction{
		Op:  vm.MergeOrder,
		Idx: c.anal.curr,
		Arg: constructMergeOrder(n),
	})
	return []*Scope{rs}
}

func (c *Compile) compileWin(n *plan.Node, ss []*Scope) []*Scope {
	rs := c.newMergeScope(ss)
	rs.Instructions[0].Arg.Release()
	rs.Instructions[0] = vm.Instruction{
		Op:  vm.Window,
		Idx: c.anal.curr,
		Arg: constructWindow(c.proc.Ctx, n, c.proc),
	}
	return []*Scope{rs}
}

func (c *Compile) compileTimeWin(n *plan.Node, ss []*Scope) []*Scope {
	rs := c.newMergeScope(ss)
	rs.Instructions[0].Arg.Release()
	rs.Instructions[0] = vm.Instruction{
		Op:  vm.TimeWin,
		Idx: c.anal.curr,
		Arg: constructTimeWindow(c.proc.Ctx, n),
	}
	return []*Scope{rs}
}

func (c *Compile) compileFill(n *plan.Node, ss []*Scope) []*Scope {
	rs := c.newMergeScope(ss)
	rs.Instructions[0].Arg.Release()
	rs.Instructions[0] = vm.Instruction{
		Op:  vm.Fill,
		Idx: c.anal.curr,
		Arg: constructFill(n),
	}
	return []*Scope{rs}
}

func (c *Compile) compileOffset(n *plan.Node, ss []*Scope) []*Scope {
	if c.IsTpQuery() {
		ss[0].appendInstruction(vm.Instruction{
			Op:      vm.Offset,
			Idx:     c.anal.curr,
			IsFirst: c.anal.isFirst,
			Arg:     offset.NewArgument().WithOffset(n.Offset),
		})
		return ss
	}

	currentFirstFlag := c.anal.isFirst
	for i := range ss {
		if containBrokenNode(ss[i]) {
			c.anal.isFirst = currentFirstFlag
			ss[i] = c.newMergeScope([]*Scope{ss[i]})
		}
	}

	rs := c.newMergeScope(ss)
	rs.Instructions[0].Arg.Release()
	rs.Instructions[0] = vm.Instruction{
		Op:  vm.MergeOffset,
		Idx: c.anal.curr,
		Arg: constructMergeOffset(n),
	}
	return []*Scope{rs}
}

func (c *Compile) compileLimit(n *plan.Node, ss []*Scope) []*Scope {
	if c.IsTpQuery() {
		ss[0].appendInstruction(vm.Instruction{
			Op:      vm.Limit,
			Idx:     c.anal.curr,
			IsFirst: c.anal.isFirst,
			Arg:     constructLimit(n),
		})
		return ss
	}
	currentFirstFlag := c.anal.isFirst

	for i := range ss {
		c.anal.isFirst = currentFirstFlag
		if containBrokenNode(ss[i]) {
			ss[i] = c.newMergeScope([]*Scope{ss[i]})
		}
		ss[i].appendInstruction(vm.Instruction{
			Op:      vm.Limit,
			Idx:     c.anal.curr,
			IsFirst: c.anal.isFirst,
			Arg:     constructLimit(n),
		})
	}
	c.anal.isFirst = false

	rs := c.newMergeScope(ss)
	rs.Instructions[0].Arg.Release()
	rs.Instructions[0] = vm.Instruction{
		Op:  vm.MergeLimit,
		Idx: c.anal.curr,
		Arg: constructMergeLimit(n),
	}
	return []*Scope{rs}
}

func (c *Compile) compileFuzzyFilter(n *plan.Node, ns []*plan.Node, left []*Scope, right []*Scope) ([]*Scope, error) {
	var l, r *Scope
	if c.IsTpQuery() {
		l = left[0]
		r = right[0]
	} else {
		l = c.newMergeScope(left)
		r = c.newMergeScope(right)
	}

	all := []*Scope{l, r}
	rs := c.newMergeScope(all)

	rs.Instructions[0].Idx = c.anal.curr

	arg := constructFuzzyFilter(n, ns[n.Children[0]], ns[n.Children[1]])

	rs.appendInstruction(vm.Instruction{
		Op:  vm.FuzzyFilter,
		Idx: c.anal.curr,
		Arg: arg,
	})

	fuzzyCheck, err := newFuzzyCheck(n)
	if err != nil {
		return nil, err
	}
	c.fuzzys = append(c.fuzzys, fuzzyCheck)

	// wrap the collision key into c.fuzzy, for more information,
	// please refer fuzzyCheck.go
	arg.Callback = func(bat *batch.Batch) error {
		if bat == nil || bat.IsEmpty() {
			return nil
		}
		// the batch will contain the key that fuzzyCheck
		if err := fuzzyCheck.fill(c.proc.Ctx, bat); err != nil {
			return err
		}

		return nil
	}

	return []*Scope{rs}, nil
}

func (c *Compile) compileSample(n *plan.Node, ss []*Scope) []*Scope {
	for i := range ss {
		if containBrokenNode(ss[i]) {
			ss[i] = c.newMergeScope([]*Scope{ss[i]})
		}
		ss[i].appendInstruction(vm.Instruction{
			Op:      vm.Sample,
			Idx:     c.anal.curr,
			IsFirst: c.anal.isFirst,
			Arg:     constructSample(n, len(ss) != 1),
		})
	}
	c.anal.isFirst = false

	rs := c.newMergeScope(ss)
	if len(ss) == 1 {
		return []*Scope{rs}
	}

	// should sample again if sample by rows.
	if n.SampleFunc.Rows != plan2.NotSampleByRows {
		rs.appendInstruction(vm.Instruction{
			Op:      vm.Sample,
			Idx:     c.anal.curr,
			IsFirst: c.anal.isFirst,
			Arg:     sample.NewMergeSample(constructSample(n, true), false),
		})
	}
	return []*Scope{rs}
}

func (c *Compile) compileTPGroup(n *plan.Node, ss []*Scope, ns []*plan.Node) []*Scope {
	ss[0].appendInstruction(vm.Instruction{
		Op:      vm.Group,
		Idx:     c.anal.curr,
		IsFirst: c.anal.isFirst,
		Arg:     constructGroup(c.proc.Ctx, n, ns[n.Children[0]], true, 0, c.proc),
	})
	c.anal.isFirst = false
	return ss
}

func (c *Compile) compileMergeGroup(n *plan.Node, ss []*Scope, ns []*plan.Node, hasDistinct bool) []*Scope {
	currentFirstFlag := c.anal.isFirst

	// for less memory usage while merge group,
	// we do not run the group-operator in parallel once this has a distinct aggregation.
	// because the parallel need to store all the source data in the memory for merging.
	// we construct a pipeline like the following description for this case:
	//
	// all the operators from ss[0] to ss[last] send the data to only one group-operator.
	// this group-operator sends its result to the merge-group-operator.
	// todo: I cannot remove the merge-group action directly, because the merge-group action is used to fill the partial result.
	if hasDistinct {
		for i := range ss {
			c.anal.isFirst = currentFirstFlag
			if containBrokenNode(ss[i]) {
				ss[i] = c.newMergeScope([]*Scope{ss[i]})
			}
		}
		c.anal.isFirst = false

		mergeToGroup := c.newMergeScope(ss)
		mergeToGroup.appendInstruction(
			vm.Instruction{
				Op:      vm.Group,
				Idx:     c.anal.curr,
				IsFirst: c.anal.isFirst,
				Arg:     constructGroup(c.proc.Ctx, n, ns[n.Children[0]], false, 0, c.proc),
			})

		rs := c.newMergeScope([]*Scope{mergeToGroup})
		arg := constructMergeGroup(true)
		if ss[0].PartialResults != nil {
			arg.PartialResults = ss[0].PartialResults
			arg.PartialResultTypes = ss[0].PartialResultTypes
			ss[0].PartialResults = nil
			ss[0].PartialResultTypes = nil
		}
		rs.Instructions[0].Arg.Release()
		rs.Instructions[0] = vm.Instruction{
			Op:  vm.MergeGroup,
			Idx: c.anal.curr,
			Arg: arg,
		}
		return []*Scope{rs}
	}

	for i := range ss {
		c.anal.isFirst = currentFirstFlag
		if containBrokenNode(ss[i]) {
			ss[i] = c.newMergeScope([]*Scope{ss[i]})
		}
		ss[i].appendInstruction(vm.Instruction{
			Op:      vm.Group,
			Idx:     c.anal.curr,
			IsFirst: c.anal.isFirst,
			Arg:     constructGroup(c.proc.Ctx, n, ns[n.Children[0]], false, 0, c.proc),
		})
	}
	c.anal.isFirst = false

	rs := c.newMergeScope(ss)
	arg := constructMergeGroup(true)
	if ss[0].PartialResults != nil {
		arg.PartialResults = ss[0].PartialResults
		arg.PartialResultTypes = ss[0].PartialResultTypes
		ss[0].PartialResults = nil
		ss[0].PartialResultTypes = nil
	}
	rs.Instructions[0].Arg.Release()
	rs.Instructions[0] = vm.Instruction{
		Op:  vm.MergeGroup,
		Idx: c.anal.curr,
		Arg: arg,
	}
	return []*Scope{rs}
}

// shuffle and dispatch must stick together
func (c *Compile) constructShuffleAndDispatch(ss, children []*Scope, n *plan.Node) {
	j := 0
	for i := range ss {
		if containBrokenNode(ss[i]) {
			isEnd := ss[i].IsEnd
			ss[i] = c.newMergeScope([]*Scope{ss[i]})
			ss[i].IsEnd = isEnd
		}
		if !ss[i].IsEnd {
			ss[i].appendInstruction(vm.Instruction{
				Op:  vm.Shuffle,
				Arg: constructShuffleGroupArg(children, n),
			})

			ss[i].appendInstruction(vm.Instruction{
				Op:  vm.Dispatch,
				Arg: constructDispatch(j, children, ss[i].NodeInfo.Addr, n, false),
			})
			j++
			ss[i].IsEnd = true
		}
	}
}

func (c *Compile) compileShuffleGroup(n *plan.Node, ss []*Scope, ns []*plan.Node) []*Scope {
	currentIsFirst := c.anal.isFirst
	c.anal.isFirst = false

	if len(c.cnList) > 1 {
		n.Stats.HashmapStats.ShuffleMethod = plan.ShuffleMethod_Normal
	}

	switch n.Stats.HashmapStats.ShuffleMethod {
	case plan.ShuffleMethod_Reuse:
		for i := range ss {
			ss[i].appendInstruction(vm.Instruction{
				Op:      vm.Group,
				Idx:     c.anal.curr,
				IsFirst: c.anal.isFirst,
				Arg:     constructGroup(c.proc.Ctx, n, ns[n.Children[0]], true, len(ss), c.proc),
			})
		}
		ss = c.compileProjection(n, c.compileRestrict(n, ss))
		return ss

	case plan.ShuffleMethod_Reshuffle:

		dop := plan2.GetShuffleDop()
		parent, children := c.newScopeListForShuffleGroup(1, dop)
		// saving the last operator of all children to make sure the connector setting in
		// the right place
		lastOperator := make([]vm.Instruction, 0, len(children))
		for i := range children {
			ilen := len(children[i].Instructions) - 1
			lastOperator = append(lastOperator, children[i].Instructions[ilen])
			children[i].Instructions = children[i].Instructions[:ilen]
		}

		for i := range children {
			children[i].appendInstruction(vm.Instruction{
				Op:      vm.Group,
				Idx:     c.anal.curr,
				IsFirst: currentIsFirst,
				Arg:     constructGroup(c.proc.Ctx, n, ns[n.Children[0]], true, len(children), c.proc),
			})
		}
		children = c.compileProjection(n, c.compileRestrict(n, children))
		// recovery the children's last operator
		for i := range children {
			children[i].appendInstruction(lastOperator[i])
		}

		for i := range ss {
			ss[i].appendInstruction(vm.Instruction{
				Op:      vm.Shuffle,
				Idx:     c.anal.curr,
				IsFirst: currentIsFirst,
				Arg:     constructShuffleGroupArg(children, n),
			})
		}

		mergeScopes := c.newMergeScope(ss)
		mergeScopes.appendInstruction(vm.Instruction{
			Op:      vm.Dispatch,
			Idx:     c.anal.curr,
			IsFirst: currentIsFirst,
			Arg:     constructDispatch(0, children, c.addr, n, false),
		})

		appendIdx := 0
		for i := range children {
			if isSameCN(mergeScopes.NodeInfo.Addr, children[i].NodeInfo.Addr) {
				appendIdx = i
				break
			}
		}
		children[appendIdx].PreScopes = append(children[appendIdx].PreScopes, mergeScopes)

		return parent
	default:
		dop := plan2.GetShuffleDop()
		parent, children := c.newScopeListForShuffleGroup(validScopeCount(ss), dop)
		c.constructShuffleAndDispatch(ss, children, n)

		// saving the last operator of all children to make sure the connector setting in
		// the right place
		lastOperator := make([]vm.Instruction, 0, len(children))
		for i := range children {
			ilen := len(children[i].Instructions) - 1
			lastOperator = append(lastOperator, children[i].Instructions[ilen])
			children[i].Instructions = children[i].Instructions[:ilen]
		}

		for i := range children {
			children[i].appendInstruction(vm.Instruction{
				Op:      vm.Group,
				Idx:     c.anal.curr,
				IsFirst: currentIsFirst,
				Arg:     constructGroup(c.proc.Ctx, n, ns[n.Children[0]], true, len(children), c.proc),
			})
		}
		children = c.compileProjection(n, c.compileRestrict(n, children))
		// recovery the children's last operator
		for i := range children {
			children[i].appendInstruction(lastOperator[i])
		}

		for i := range ss {
			appended := false
			for j := range children {
				if isSameCN(children[j].NodeInfo.Addr, ss[i].NodeInfo.Addr) {
					children[j].PreScopes = append(children[j].PreScopes, ss[i])
					appended = true
					break
				}
			}
			if !appended {
				children[0].PreScopes = append(children[0].PreScopes, ss[i])
			}
		}

		return parent
		// return []*Scope{c.newMergeScope(parent)}
	}
}

// DeleteMergeScope need to assure this:
// one block can be only deleted by one and the same
// CN, so we need to transfer the rows from the
// the same block to one and the same CN to perform
// the deletion operators.
func (c *Compile) newDeleteMergeScope(arg *deletion.Argument, ss []*Scope) *Scope {
	// Todo: implemet delete merge
	ss2 := make([]*Scope, 0, len(ss))
	// ends := make([]*Scope, 0, len(ss))
	for _, s := range ss {
		if s.IsEnd {
			// ends = append(ends, s)
			continue
		}
		ss2 = append(ss2, s)
	}

	rs := make([]*Scope, 0, len(ss2))
	uuids := make([]uuid.UUID, 0, len(ss2))
	var uid uuid.UUID
	for i := 0; i < len(ss2); i++ {
		rs = append(rs, newScope(Merge))
		uid, _ = uuid.NewV7()
		uuids = append(uuids, uid)
	}

	// for every scope, it should dispatch its
	// batch to other cn
	for i := 0; i < len(ss2); i++ {
		constructDeleteDispatchAndLocal(i, rs, ss2, uuids, c)
	}
	delete := &vm.Instruction{
		Op:  vm.Deletion,
		Arg: arg,
	}
	for i := range rs {
		// use distributed delete
		arg.RemoteDelete = true
		// maybe just copy only once?
		arg.SegmentMap = colexec.Get().GetCnSegmentMap()
		arg.IBucket = uint32(i)
		arg.Nbucket = uint32(len(rs))
		rs[i].appendInstruction(dupInstruction(delete, nil, 0))
	}
	return c.newMergeScope(rs)
}

func (c *Compile) newMergeScope(ss []*Scope) *Scope {
	rs := newScope(Merge)
	rs.NodeInfo = getEngineNode(c)
	rs.PreScopes = ss
	cnt := 0
	for _, s := range ss {
		if s.IsEnd {
			continue
		}
		cnt++
	}
	rs.Proc = process.NewFromProc(c.proc, c.proc.Ctx, cnt)
	if len(ss) > 0 {
		rs.Proc.Base.LoadTag = ss[0].Proc.Base.LoadTag
	}
	rs.appendInstruction(vm.Instruction{
		Op:      vm.Merge,
		Idx:     c.anal.curr,
		IsFirst: c.anal.isFirst,
		Arg:     merge.NewArgument(),
	})
	c.anal.isFirst = false

	j := 0
	for i := range ss {
		if !ss[i].IsEnd {
			ss[i].appendInstruction(vm.Instruction{
				Op: vm.Connector,
				Arg: connector.NewArgument().
					WithReg(rs.Proc.Reg.MergeReceivers[j]),
			})
			j++
		}
	}
	return rs
}

func (c *Compile) newMergeRemoteScope(ss []*Scope, nodeinfo engine.Node) *Scope {
	rs := c.newMergeScope(ss)
	// reset rs's info to remote
	rs.Magic = Remote
	rs.NodeInfo.Addr = nodeinfo.Addr
	rs.NodeInfo.Mcpu = nodeinfo.Mcpu

	return rs
}

func (c *Compile) newScopeListOnCurrentCN(childrenCount int, blocks int) []*Scope {
	var ss []*Scope
	currentFirstFlag := c.anal.isFirst
	for _, cn := range c.cnList {
		if !isSameCN(cn.Addr, c.addr) {
			continue
		}
		c.anal.isFirst = currentFirstFlag
		ss = append(ss, c.newScopeListWithNode(c.generateCPUNumber(cn.Mcpu, blocks), childrenCount, cn.Addr)...)
	}
	return ss
}

/*
	func (c *Compile) newScopeList(childrenCount int, blocks int) []*Scope {
		var ss []*Scope

		currentFirstFlag := c.anal.isFirst
		for _, cn := range c.cnList {
			c.anal.isFirst = currentFirstFlag
			ss = append(ss, c.newScopeListWithNode(c.generateCPUNumber(cn.Mcpu, blocks), childrenCount, cn.Addr)...)
		}
		return ss
	}
*/
func (c *Compile) newScopeListForShuffleGroup(childrenCount int, blocks int) ([]*Scope, []*Scope) {
	parent := make([]*Scope, 0, len(c.cnList))
	children := make([]*Scope, 0, len(c.cnList))

	currentFirstFlag := c.anal.isFirst
	for _, n := range c.cnList {
		c.anal.isFirst = currentFirstFlag
		scopes := c.newScopeListWithNode(c.generateCPUNumber(n.Mcpu, blocks), childrenCount, n.Addr)
		for _, s := range scopes {
			for _, rr := range s.Proc.Reg.MergeReceivers {
				rr.Ch = make(chan *process.RegisterMessage, shuffleChannelBufferSize)
			}
		}
		children = append(children, scopes...)
		parent = append(parent, c.newMergeRemoteScope(scopes, n))
	}
	return parent, children
}

func (c *Compile) newScopeListWithNode(mcpu, childrenCount int, addr string) []*Scope {
	ss := make([]*Scope, mcpu)
	currentFirstFlag := c.anal.isFirst
	for i := range ss {
		ss[i] = newScope(Remote)
		ss[i].Magic = Remote
		ss[i].NodeInfo.Addr = addr
		ss[i].NodeInfo.Mcpu = 1 // ss is already the mcpu length so we don't need to parallel it
		ss[i].Proc = process.NewFromProc(c.proc, c.proc.Ctx, childrenCount)
		ss[i].appendInstruction(vm.Instruction{
			Op:      vm.Merge,
			Idx:     c.anal.curr,
			IsFirst: currentFirstFlag,
			Arg:     merge.NewArgument(),
		})

	}
	c.anal.isFirst = false
	return ss
}

func (c *Compile) newScopeListForRightJoin(childrenCount int, bIdx int, leftScopes []*Scope) []*Scope {
	/*
		ss := make([]*Scope, 0, len(leftScopes))
		for i := range leftScopes {
			tmp := new(Scope)
			tmp.Magic = Remote
			tmp.IsJoin = true
			tmp.Proc = process.NewWithAnalyze(c.proc, c.proc.Ctx, childrenCount, c.anal.Nodes())
			tmp.NodeInfo = leftScopes[i].NodeInfo
			ss = append(ss, tmp)
		}
	*/
	// Force right join to execute on one CN due to right join issue
	// Will fix in future
	maxCpuNum := 1
	for _, s := range leftScopes {
		if s.NodeInfo.Mcpu > maxCpuNum {
			maxCpuNum = s.NodeInfo.Mcpu
		}
	}

	ss := make([]*Scope, 1)
	ss[0] = newScope(Remote)
	ss[0].IsJoin = true
	ss[0].Proc = process.NewFromProc(c.proc, c.proc.Ctx, childrenCount)
	ss[0].NodeInfo = engine.Node{Addr: c.addr, Mcpu: c.generateCPUNumber(ncpu, maxCpuNum)}
	ss[0].BuildIdx = bIdx
	return ss
}

func (c *Compile) newJoinScopeListWithBucket(rs, left, right []*Scope, n *plan.Node) []*Scope {
	currentFirstFlag := c.anal.isFirst
	// construct left
	leftMerge := c.newMergeScope(left)
	leftMerge.appendInstruction(vm.Instruction{
		Op:  vm.Dispatch,
		Arg: constructDispatch(0, rs, c.addr, n, false),
	})
	leftMerge.IsEnd = true

	// construct right
	c.anal.isFirst = currentFirstFlag
	rightMerge := c.newMergeScope(right)
	rightMerge.appendInstruction(vm.Instruction{
		Op:  vm.Dispatch,
		Arg: constructDispatch(1, rs, c.addr, n, false),
	})
	rightMerge.IsEnd = true

	// append left and right to correspond rs
	idx := 0
	for i := range rs {
		if isSameCN(rs[i].NodeInfo.Addr, c.addr) {
			idx = i
		}
	}
	rs[idx].PreScopes = append(rs[idx].PreScopes, leftMerge, rightMerge)
	return rs
}

func (c *Compile) newBroadcastJoinScopeList(probeScopes []*Scope, buildScopes []*Scope, n *plan.Node) []*Scope {
	length := len(probeScopes)
	rs := make([]*Scope, length)
	idx := 0
	for i := range probeScopes {
		if probeScopes[i].IsEnd {
			rs[i] = probeScopes[i]
			continue
		}
		rs[i] = newScope(Remote)
		rs[i].IsJoin = true
		rs[i].NodeInfo = probeScopes[i].NodeInfo
		rs[i].BuildIdx = 1
		if isSameCN(rs[i].NodeInfo.Addr, c.addr) {
			idx = i
		}
		rs[i].PreScopes = []*Scope{probeScopes[i]}
		rs[i].Proc = process.NewFromProc(c.proc, c.proc.Ctx, 2)
		probeScopes[i].appendInstruction(vm.Instruction{
			Op: vm.Connector,
			Arg: connector.NewArgument().
				WithReg(rs[i].Proc.Reg.MergeReceivers[0]),
		})
	}

	// all join's first flag will setting in newLeftScope and newRightScope
	// so we set it to false now
	if c.IsTpQuery() {
		rs[0].PreScopes = append(rs[0].PreScopes, buildScopes[0])
	} else {
		c.anal.isFirst = false
		mergeChildren := c.newMergeScope(buildScopes)

		mergeChildren.appendInstruction(vm.Instruction{
			Op:  vm.Dispatch,
			Arg: constructDispatch(1, rs, c.addr, n, false),
		})
		mergeChildren.IsEnd = true
		rs[idx].PreScopes = append(rs[idx].PreScopes, mergeChildren)
	}
	return rs
}

func (c *Compile) newShuffleJoinScopeList(left, right []*Scope, n *plan.Node) ([]*Scope, []*Scope) {
	single := len(c.cnList) <= 1
	if single {
		n.Stats.HashmapStats.ShuffleTypeForMultiCN = plan.ShuffleTypeForMultiCN_Simple
	}

	var parent []*Scope
	children := make([]*Scope, 0, len(c.cnList))
	lnum := len(left)
	sum := lnum + len(right)
	for _, n := range c.cnList {
		dop := c.generateCPUNumber(n.Mcpu, plan2.GetShuffleDop())
		ss := make([]*Scope, dop)
		for i := range ss {
			ss[i] = newScope(Remote)
			ss[i].IsJoin = true
			ss[i].NodeInfo.Addr = n.Addr
			ss[i].NodeInfo.Mcpu = 1
			ss[i].Proc = process.NewFromProc(c.proc, c.proc.Ctx, sum)
			ss[i].BuildIdx = lnum
			ss[i].ShuffleCnt = dop
			for _, rr := range ss[i].Proc.Reg.MergeReceivers {
				rr.Ch = make(chan *process.RegisterMessage, shuffleChannelBufferSize)
			}
		}
		children = append(children, ss...)
		if !single {
			parent = append(parent, c.newMergeRemoteScope(ss, n))
		}
	}

	currentFirstFlag := c.anal.isFirst
	for i, scp := range left {
		scp.appendInstruction(vm.Instruction{
			Op:  vm.Shuffle,
			Idx: c.anal.curr,
			Arg: constructShuffleJoinArg(children, n, true),
		})
		scp.appendInstruction(vm.Instruction{
			Op:  vm.Dispatch,
			Arg: constructDispatch(i, children, scp.NodeInfo.Addr, n, true),
		})
		scp.IsEnd = true

		appended := false
		for _, js := range children {
			if isSameCN(js.NodeInfo.Addr, scp.NodeInfo.Addr) {
				js.PreScopes = append(js.PreScopes, scp)
				appended = true
				break
			}
		}
		if !appended {
			c.proc.Errorf(c.proc.Ctx, "no same addr scope to append left scopes")
			children[0].PreScopes = append(children[0].PreScopes, scp)
		}
	}

	c.anal.isFirst = currentFirstFlag
	for i, scp := range right {
		scp.appendInstruction(vm.Instruction{
			Op:  vm.Shuffle,
			Idx: c.anal.curr,
			Arg: constructShuffleJoinArg(children, n, false),
		})
		scp.appendInstruction(vm.Instruction{
			Op:  vm.Dispatch,
			Arg: constructDispatch(i+lnum, children, scp.NodeInfo.Addr, n, false),
		})
		scp.IsEnd = true

		appended := false
		for _, js := range children {
			if isSameCN(js.NodeInfo.Addr, scp.NodeInfo.Addr) {
				js.PreScopes = append(js.PreScopes, scp)
				appended = true
				break
			}
		}
		if !appended {
			c.proc.Errorf(c.proc.Ctx, "no same addr scope to append right scopes")
			children[0].PreScopes = append(children[0].PreScopes, scp)
		}
	}
	return parent, children
}

func (c *Compile) newJoinProbeScope(s *Scope, ss []*Scope) *Scope {
	rs := newScope(Merge)
	rs.appendInstruction(vm.Instruction{
		Op:      vm.Merge,
		Idx:     s.Instructions[0].Idx,
		IsFirst: true,
		Arg:     merge.NewArgument(),
	})
	rs.Proc = process.NewFromProc(s.Proc, s.Proc.Ctx, s.BuildIdx)
	for i := 0; i < s.BuildIdx; i++ {
		regTransplant(s, rs, i, i)
	}

	if ss == nil {
		s.Proc.Reg.MergeReceivers[0] = &process.WaitRegister{
			Ctx: s.Proc.Ctx,
			Ch:  make(chan *process.RegisterMessage, shuffleChannelBufferSize),
		}
		rs.appendInstruction(vm.Instruction{
			Op: vm.Connector,
			Arg: connector.NewArgument().
				WithReg(s.Proc.Reg.MergeReceivers[0]),
		})
		s.Proc.Reg.MergeReceivers = append(s.Proc.Reg.MergeReceivers[:1], s.Proc.Reg.MergeReceivers[s.BuildIdx:]...)
		s.BuildIdx = 1
	} else {
		rs.appendInstruction(vm.Instruction{
			Op:  vm.Dispatch,
			Arg: constructDispatchLocal(false, false, false, extraRegisters(ss, 0)),
		})
	}
	rs.IsEnd = true

	return rs
}

func (c *Compile) newJoinBuildScope(s *Scope, ss []*Scope) *Scope {
	rs := newScope(Merge)
	buildLen := len(s.Proc.Reg.MergeReceivers) - s.BuildIdx
	rs.Proc = process.NewFromProc(s.Proc, s.Proc.Ctx, buildLen)
	for i := 0; i < buildLen; i++ {
		regTransplant(s, rs, i+s.BuildIdx, i)
	}
	rs.appendInstruction(vm.Instruction{
		Op:      vm.Merge,
		Idx:     c.anal.curr,
		IsFirst: c.anal.isFirst,
		Arg:     merge.NewArgument(),
	})
	rs.appendInstruction(constructJoinBuildInstruction(c, s.Instructions[0], ss != nil, s.ShuffleCnt > 0))

	if ss == nil { // unparallel, send the hashtable to join scope directly
		s.Proc.Reg.MergeReceivers[s.BuildIdx] = &process.WaitRegister{
			Ctx: s.Proc.Ctx,
			Ch:  make(chan *process.RegisterMessage, 1),
		}
		rs.appendInstruction(vm.Instruction{
			Op: vm.Connector,
			Arg: connector.NewArgument().
				WithReg(s.Proc.Reg.MergeReceivers[s.BuildIdx]),
		})
		s.Proc.Reg.MergeReceivers = s.Proc.Reg.MergeReceivers[:s.BuildIdx+1]
	} else {
		rs.appendInstruction(vm.Instruction{
			Op:  vm.Dispatch,
			Arg: constructDispatchLocal(true, false, false, extraRegisters(ss, s.BuildIdx)),
		})
	}
	rs.IsEnd = true

	return rs
}

// Transplant the source's RemoteReceivRegInfos which index equal to sourceIdx to
// target with new index targetIdx
func regTransplant(source, target *Scope, sourceIdx, targetIdx int) {
	target.Proc.Reg.MergeReceivers[targetIdx] = source.Proc.Reg.MergeReceivers[sourceIdx]
	target.Proc.Reg.MergeReceivers[targetIdx].Ctx = target.Proc.Ctx
	i := 0
	for i < len(source.RemoteReceivRegInfos) {
		op := &source.RemoteReceivRegInfos[i]
		if op.Idx == sourceIdx {
			target.RemoteReceivRegInfos = append(target.RemoteReceivRegInfos, RemoteReceivRegInfo{
				Idx:      targetIdx,
				Uuid:     op.Uuid,
				FromAddr: op.FromAddr,
			})
			source.RemoteReceivRegInfos = append(source.RemoteReceivRegInfos[:i], source.RemoteReceivRegInfos[i+1:]...)
			continue
		}
		i++
	}
}

func (c *Compile) generateCPUNumber(cpunum, blocks int) int {
	if cpunum <= 0 || blocks <= 0 || c.IsTpQuery() {
		return 1
	}

	if cpunum <= blocks {
		return cpunum
	}
	return blocks
}

func (c *Compile) initAnalyze(qry *plan.Query) {
	if len(qry.Nodes) == 0 {
		panic("empty plan")
	}

	anals := make([]*process.AnalyzeInfo, len(qry.Nodes))
	for i := range anals {
		anals[i] = reuse.Alloc[process.AnalyzeInfo](nil)
		anals[i].NodeId = int32(i)
	}
	c.anal = newAnaylze()
	c.anal.qry = qry
	c.anal.analInfos = anals
	c.anal.curr = int(qry.Steps[0])
	for _, node := range c.anal.qry.Nodes {
		if node.AnalyzeInfo == nil {
			node.AnalyzeInfo = new(plan.AnalyzeInfo)
		}
	}
	c.proc.Base.AnalInfos = c.anal.analInfos
}

func (c *Compile) fillAnalyzeInfo() {
	// record the number of s3 requests
	c.anal.S3IOInputCount(c.anal.curr, c.counterSet.FileService.S3.Put.Load())
	c.anal.S3IOInputCount(c.anal.curr, c.counterSet.FileService.S3.List.Load())

	c.anal.S3IOOutputCount(c.anal.curr, c.counterSet.FileService.S3.Head.Load())
	c.anal.S3IOOutputCount(c.anal.curr, c.counterSet.FileService.S3.Get.Load())
	c.anal.S3IOOutputCount(c.anal.curr, c.counterSet.FileService.S3.Delete.Load())
	c.anal.S3IOOutputCount(c.anal.curr, c.counterSet.FileService.S3.DeleteMulti.Load())

	for i, anal := range c.anal.analInfos {
		atomic.StoreInt64(&c.anal.qry.Nodes[i].AnalyzeInfo.InputBlocks, atomic.LoadInt64(&anal.InputBlocks))
		atomic.StoreInt64(&c.anal.qry.Nodes[i].AnalyzeInfo.InputRows, atomic.LoadInt64(&anal.InputRows))
		atomic.StoreInt64(&c.anal.qry.Nodes[i].AnalyzeInfo.OutputRows, atomic.LoadInt64(&anal.OutputRows))
		atomic.StoreInt64(&c.anal.qry.Nodes[i].AnalyzeInfo.InputSize, atomic.LoadInt64(&anal.InputSize))
		atomic.StoreInt64(&c.anal.qry.Nodes[i].AnalyzeInfo.OutputSize, atomic.LoadInt64(&anal.OutputSize))
		atomic.StoreInt64(&c.anal.qry.Nodes[i].AnalyzeInfo.TimeConsumed, atomic.LoadInt64(&anal.TimeConsumed))
		atomic.StoreInt64(&c.anal.qry.Nodes[i].AnalyzeInfo.MemorySize, atomic.LoadInt64(&anal.MemorySize))
		atomic.StoreInt64(&c.anal.qry.Nodes[i].AnalyzeInfo.WaitTimeConsumed, atomic.LoadInt64(&anal.WaitTimeConsumed))
		atomic.StoreInt64(&c.anal.qry.Nodes[i].AnalyzeInfo.DiskIO, atomic.LoadInt64(&anal.DiskIO))
		atomic.StoreInt64(&c.anal.qry.Nodes[i].AnalyzeInfo.S3IOByte, atomic.LoadInt64(&anal.S3IOByte))
		atomic.StoreInt64(&c.anal.qry.Nodes[i].AnalyzeInfo.S3IOInputCount, atomic.LoadInt64(&anal.S3IOInputCount))
		atomic.StoreInt64(&c.anal.qry.Nodes[i].AnalyzeInfo.S3IOOutputCount, atomic.LoadInt64(&anal.S3IOOutputCount))
		atomic.StoreInt64(&c.anal.qry.Nodes[i].AnalyzeInfo.NetworkIO, atomic.LoadInt64(&anal.NetworkIO))
		atomic.StoreInt64(&c.anal.qry.Nodes[i].AnalyzeInfo.ScanTime, atomic.LoadInt64(&anal.ScanTime))
		atomic.StoreInt64(&c.anal.qry.Nodes[i].AnalyzeInfo.InsertTime, atomic.LoadInt64(&anal.InsertTime))
		anal.DeepCopyArray(c.anal.qry.Nodes[i].AnalyzeInfo)
	}
}

func (c *Compile) determinExpandRanges(n *plan.Node) bool {
	if c.pn.GetQuery().StmtType != plan.Query_SELECT && len(n.RuntimeFilterProbeList) == 0 {
		return true
	}

	if n.Stats.BlockNum > int32(plan2.BlockThresholdForOneCN) && len(c.cnList) > 1 && !n.Stats.ForceOneCN {
		return true
	}

	if n.AggList != nil { //need to handle partial results
		return true
	}
	return false
}

func (c *Compile) expandRanges(n *plan.Node, rel engine.Relation, blockFilterList []*plan.Expr) (engine.Ranges, error) {
	var err error
	var db engine.Database
	var ranges engine.Ranges
	var txnOp client.TxnOperator

	//-----------------------------------------------------------------------------------------------------
<<<<<<< HEAD
	ctx := c.proc.Ctx
	txnOp = c.proc.TxnOperator
=======
	ctx := c.ctx
	txnOp = c.proc.GetTxnOperator()
>>>>>>> 46953a01
	if n.ScanSnapshot != nil && n.ScanSnapshot.TS != nil {
		if !n.ScanSnapshot.TS.Equal(timestamp.Timestamp{LogicalTime: 0, PhysicalTime: 0}) &&
			n.ScanSnapshot.TS.Less(c.proc.GetTxnOperator().Txn().SnapshotTS) {
			if c.proc.GetCloneTxnOperator() != nil {
				txnOp = c.proc.GetCloneTxnOperator()
			} else {
				txnOp = c.proc.GetTxnOperator().CloneSnapshotOp(*n.ScanSnapshot.TS)
				c.proc.SetCloneTxnOperator(txnOp)
			}

			if n.ScanSnapshot.Tenant != nil {
				ctx = context.WithValue(ctx, defines.TenantIDKey{}, n.ScanSnapshot.Tenant.TenantID)
			}
		}
	}
	//-----------------------------------------------------------------------------------------------------

	if util.TableIsClusterTable(n.TableDef.GetTableType()) {
		ctx = defines.AttachAccountId(ctx, catalog.System_Account)
	}
	if n.ObjRef.PubInfo != nil {
		ctx = defines.AttachAccountId(ctx, uint32(n.ObjRef.PubInfo.GetTenantId()))
	}
	if util.TableIsLoggingTable(n.ObjRef.SchemaName, n.ObjRef.ObjName) {
		ctx = defines.AttachAccountId(ctx, catalog.System_Account)
	}

	db, err = c.e.Database(ctx, n.ObjRef.SchemaName, txnOp)
	if err != nil {
		return nil, err
	}
	ranges, err = rel.Ranges(ctx, blockFilterList, c.TxnOffset)
	if err != nil {
		return nil, err
	}

	if n.TableDef.Partition != nil {
		if n.PartitionPrune != nil && n.PartitionPrune.IsPruned {
			for i, partitionItem := range n.PartitionPrune.SelectedPartitions {
				partTableName := partitionItem.PartitionTableName
				subrelation, err := db.Relation(ctx, partTableName, c.proc)
				if err != nil {
					return nil, err
				}
				subranges, err := subrelation.Ranges(ctx, n.BlockFilterList, c.TxnOffset)
				if err != nil {
					return nil, err
				}
				// add partition number into objectio.BlockInfo.
				blkSlice := subranges.(*objectio.BlockInfoSlice)
				for j := 1; j < subranges.Len(); j++ {
					blkInfo := blkSlice.Get(j)
					blkInfo.PartitionNum = i
					ranges.Append(blkSlice.GetBytes(j))
				}
			}
		} else {
			partitionInfo := n.TableDef.Partition
			partitionNum := int(partitionInfo.PartitionNum)
			partitionTableNames := partitionInfo.PartitionTableNames
			for i := 0; i < partitionNum; i++ {
				partTableName := partitionTableNames[i]
				subrelation, err := db.Relation(ctx, partTableName, c.proc)
				if err != nil {
					return nil, err
				}
				subranges, err := subrelation.Ranges(ctx, n.BlockFilterList, c.TxnOffset)
				if err != nil {
					return nil, err
				}
				// add partition number into objectio.BlockInfo.
				blkSlice := subranges.(*objectio.BlockInfoSlice)
				for j := 1; j < subranges.Len(); j++ {
					blkInfo := blkSlice.Get(j)
					blkInfo.PartitionNum = i
					ranges.Append(blkSlice.GetBytes(j))
				}
			}
		}
	}

	return ranges, nil
}

func (c *Compile) generateNodes(n *plan.Node) (engine.Nodes, []any, []types.T, error) {
	var err error
	var db engine.Database
	var rel engine.Relation
	var ranges engine.Ranges
	var partialResults []any
	var partialResultTypes []types.T
	var nodes engine.Nodes
	var txnOp client.TxnOperator

	//------------------------------------------------------------------------------------------------------------------
<<<<<<< HEAD
	ctx := c.proc.Ctx
	txnOp = c.proc.TxnOperator
=======
	ctx := c.ctx
	txnOp = c.proc.GetTxnOperator()
>>>>>>> 46953a01
	if n.ScanSnapshot != nil && n.ScanSnapshot.TS != nil {
		if !n.ScanSnapshot.TS.Equal(timestamp.Timestamp{LogicalTime: 0, PhysicalTime: 0}) &&
			n.ScanSnapshot.TS.Less(c.proc.GetTxnOperator().Txn().SnapshotTS) {

			txnOp = c.proc.GetTxnOperator().CloneSnapshotOp(*n.ScanSnapshot.TS)
			c.proc.SetCloneTxnOperator(txnOp)

			if n.ScanSnapshot.Tenant != nil {
				ctx = context.WithValue(ctx, defines.TenantIDKey{}, n.ScanSnapshot.Tenant.TenantID)
			}
		}
	}
	//-------------------------------------------------------------------------------------------------------------
	//ctx := c.proc.Ctx
	if util.TableIsClusterTable(n.TableDef.GetTableType()) {
		ctx = defines.AttachAccountId(ctx, catalog.System_Account)
	}
	if n.ObjRef.PubInfo != nil {
		ctx = defines.AttachAccountId(ctx, uint32(n.ObjRef.PubInfo.GetTenantId()))
	}
	if util.TableIsLoggingTable(n.ObjRef.SchemaName, n.ObjRef.ObjName) {
		ctx = defines.AttachAccountId(ctx, catalog.System_Account)
	}

	if c.determinExpandRanges(n) {
		if c.isPrepare {
			return nil, nil, nil, cantCompileForPrepareErr
		}
		db, err = c.e.Database(ctx, n.ObjRef.SchemaName, txnOp)
		if err != nil {
			return nil, nil, nil, err
		}
		rel, err = db.Relation(ctx, n.TableDef.Name, c.proc)
		if err != nil {
			if txnOp.IsSnapOp() {
				return nil, nil, nil, err
			}
			var e error // avoid contamination of error messages
			db, e = c.e.Database(ctx, defines.TEMPORARY_DBNAME, txnOp)
			if e != nil {
				return nil, nil, nil, err
			}

			// if temporary table, just scan at local cn.
			rel, e = db.Relation(ctx, engine.GetTempTableName(n.ObjRef.SchemaName, n.TableDef.Name), c.proc)
			if e != nil {
				return nil, nil, nil, err
			}
			c.cnList = engine.Nodes{
				engine.Node{
					Addr: c.addr,
					Mcpu: 1,
				},
			}
		}
		ranges, err = c.expandRanges(n, rel, n.BlockFilterList)
		if err != nil {
			return nil, nil, nil, err
		}
	} else {
		// add current CN
		nodes = append(nodes, engine.Node{
			Addr: c.addr,
			Mcpu: c.generateCPUNumber(ncpu, int(n.Stats.BlockNum)),
		})
		nodes[0].NeedExpandRanges = true
		return nodes, nil, nil, nil
	}

	if len(n.AggList) > 0 && ranges.Len() > 1 {
		newranges := make([]byte, 0, ranges.Size())
		newranges = append(newranges, ranges.GetBytes(0)...)
		partialResults = make([]any, 0, len(n.AggList))
		partialResultTypes = make([]types.T, len(n.AggList))

		for i := range n.AggList {
			agg := n.AggList[i].Expr.(*plan.Expr_F)
			name := agg.F.Func.ObjName
			switch name {
			case "starcount":
				partialResults = append(partialResults, int64(0))
				partialResultTypes[i] = types.T_int64
			case "count":
				if (uint64(agg.F.Func.Obj) & function.Distinct) != 0 {
					partialResults = nil
				} else {
					partialResults = append(partialResults, int64(0))
					partialResultTypes[i] = types.T_int64
				}
			case "min", "max":
				partialResults = append(partialResults, nil)
			default:
				partialResults = nil
			}
			if partialResults == nil {
				break
			}
		}

		if len(n.AggList) == 1 && n.AggList[0].Expr.(*plan.Expr_F).F.Func.ObjName == "starcount" {
			for i := 1; i < ranges.Len(); i++ {
				blk := ranges.(*objectio.BlockInfoSlice).Get(i)
				if !blk.CanRemote || !blk.DeltaLocation().IsEmpty() {
					newranges = append(newranges, ranges.(*objectio.BlockInfoSlice).GetBytes(i)...)
					continue
				}
				partialResults[0] = partialResults[0].(int64) + int64(blk.MetaLocation().Rows())
			}
		} else if partialResults != nil {
			columnMap := make(map[int]int)
			for i := range n.AggList {
				agg := n.AggList[i].Expr.(*plan.Expr_F)
				if agg.F.Func.ObjName == "starcount" {
					continue
				}
				args := agg.F.Args[0]
				col, ok := args.Expr.(*plan.Expr_Col)
				if !ok {
					if _, ok := args.Expr.(*plan.Expr_Lit); ok {
						if agg.F.Func.ObjName == "count" {
							agg.F.Func.ObjName = "starcount"
							continue
						}
					}
					partialResults = nil
					break
				}
				columnMap[int(col.Col.ColPos)] = int(n.TableDef.Cols[int(col.Col.ColPos)].Seqnum)
			}
			for i := 1; i < ranges.Len(); i++ {
				if partialResults == nil {
					break
				}
				blk := ranges.(*objectio.BlockInfoSlice).Get(i)
				if !blk.CanRemote || !blk.DeltaLocation().IsEmpty() {
					newranges = append(newranges, ranges.GetBytes(i)...)
					continue
				}
				var objMeta objectio.ObjectMeta
				location := blk.MetaLocation()
				var fs fileservice.FileService
				fs, err = fileservice.Get[fileservice.FileService](c.proc.Base.FileService, defines.SharedFileServiceName)
				if err != nil {
					return nil, nil, nil, err
				}
				objMeta, err = objectio.FastLoadObjectMeta(ctx, &location, false, fs)
				if err != nil {
					partialResults = nil
					break
				} else {
					objDataMeta := objMeta.MustDataMeta()
					blkMeta := objDataMeta.GetBlockMeta(uint32(location.ID()))
					for i := range n.AggList {
						agg := n.AggList[i].Expr.(*plan.Expr_F)
						name := agg.F.Func.ObjName
						switch name {
						case "starcount":
							partialResults[i] = partialResults[i].(int64) + int64(blkMeta.GetRows())
						case "count":
							partialResults[i] = partialResults[i].(int64) + int64(blkMeta.GetRows())
							col := agg.F.Args[0].Expr.(*plan.Expr_Col)
							nullCnt := blkMeta.ColumnMeta(uint16(columnMap[int(col.Col.ColPos)])).NullCnt()
							partialResults[i] = partialResults[i].(int64) - int64(nullCnt)
						case "min":
							col := agg.F.Args[0].Expr.(*plan.Expr_Col)
							zm := blkMeta.ColumnMeta(uint16(columnMap[int(col.Col.ColPos)])).ZoneMap()
							if zm.GetType().FixedLength() < 0 {
								partialResults = nil
							} else {
								if partialResults[i] == nil {
									partialResults[i] = zm.GetMin()
									partialResultTypes[i] = zm.GetType()
								} else {
									switch zm.GetType() {
									case types.T_bool:
										partialResults[i] = !partialResults[i].(bool) || !types.DecodeFixed[bool](zm.GetMinBuf())
									case types.T_bit:
										min := types.DecodeFixed[uint64](zm.GetMinBuf())
										if min < partialResults[i].(uint64) {
											partialResults[i] = min
										}
									case types.T_int8:
										min := types.DecodeFixed[int8](zm.GetMinBuf())
										if min < partialResults[i].(int8) {
											partialResults[i] = min
										}
									case types.T_int16:
										min := types.DecodeFixed[int16](zm.GetMinBuf())
										if min < partialResults[i].(int16) {
											partialResults[i] = min
										}
									case types.T_int32:
										min := types.DecodeFixed[int32](zm.GetMinBuf())
										if min < partialResults[i].(int32) {
											partialResults[i] = min
										}
									case types.T_int64:
										min := types.DecodeFixed[int64](zm.GetMinBuf())
										if min < partialResults[i].(int64) {
											partialResults[i] = min
										}
									case types.T_uint8:
										min := types.DecodeFixed[uint8](zm.GetMinBuf())
										if min < partialResults[i].(uint8) {
											partialResults[i] = min
										}
									case types.T_uint16:
										min := types.DecodeFixed[uint16](zm.GetMinBuf())
										if min < partialResults[i].(uint16) {
											partialResults[i] = min
										}
									case types.T_uint32:
										min := types.DecodeFixed[uint32](zm.GetMinBuf())
										if min < partialResults[i].(uint32) {
											partialResults[i] = min
										}
									case types.T_uint64:
										min := types.DecodeFixed[uint64](zm.GetMinBuf())
										if min < partialResults[i].(uint64) {
											partialResults[i] = min
										}
									case types.T_float32:
										min := types.DecodeFixed[float32](zm.GetMinBuf())
										if min < partialResults[i].(float32) {
											partialResults[i] = min
										}
									case types.T_float64:
										min := types.DecodeFixed[float64](zm.GetMinBuf())
										if min < partialResults[i].(float64) {
											partialResults[i] = min
										}
									case types.T_date:
										min := types.DecodeFixed[types.Date](zm.GetMinBuf())
										if min < partialResults[i].(types.Date) {
											partialResults[i] = min
										}
									case types.T_time:
										min := types.DecodeFixed[types.Time](zm.GetMinBuf())
										if min < partialResults[i].(types.Time) {
											partialResults[i] = min
										}
									case types.T_datetime:
										min := types.DecodeFixed[types.Datetime](zm.GetMinBuf())
										if min < partialResults[i].(types.Datetime) {
											partialResults[i] = min
										}
									case types.T_timestamp:
										min := types.DecodeFixed[types.Timestamp](zm.GetMinBuf())
										if min < partialResults[i].(types.Timestamp) {
											partialResults[i] = min
										}
									case types.T_enum:
										min := types.DecodeFixed[types.Enum](zm.GetMinBuf())
										if min < partialResults[i].(types.Enum) {
											partialResults[i] = min
										}
									case types.T_decimal64:
										min := types.DecodeFixed[types.Decimal64](zm.GetMinBuf())
										if min < partialResults[i].(types.Decimal64) {
											partialResults[i] = min
										}
									case types.T_decimal128:
										min := types.DecodeFixed[types.Decimal128](zm.GetMinBuf())
										if min.Compare(partialResults[i].(types.Decimal128)) < 0 {
											partialResults[i] = min
										}
									case types.T_uuid:
										min := types.DecodeFixed[types.Uuid](zm.GetMinBuf())
										if min.Lt(partialResults[i].(types.Uuid)) {
											partialResults[i] = min
										}
									case types.T_TS:
										min := types.DecodeFixed[types.TS](zm.GetMinBuf())
										ts := partialResults[i].(types.TS)
										if min.Less(&ts) {
											partialResults[i] = min
										}
									case types.T_Rowid:
										min := types.DecodeFixed[types.Rowid](zm.GetMinBuf())
										if min.Less(partialResults[i].(types.Rowid)) {
											partialResults[i] = min
										}
									case types.T_Blockid:
										min := types.DecodeFixed[types.Blockid](zm.GetMinBuf())
										if min.Less(partialResults[i].(types.Blockid)) {
											partialResults[i] = min
										}
									}
								}
							}
						case "max":
							col := agg.F.Args[0].Expr.(*plan.Expr_Col)
							zm := blkMeta.ColumnMeta(uint16(columnMap[int(col.Col.ColPos)])).ZoneMap()
							if zm.GetType().FixedLength() < 0 {
								partialResults = nil
							} else {
								if partialResults[i] == nil {
									partialResults[i] = zm.GetMax()
									partialResultTypes[i] = zm.GetType()
								} else {
									switch zm.GetType() {
									case types.T_bool:
										partialResults[i] = partialResults[i].(bool) || types.DecodeFixed[bool](zm.GetMaxBuf())
									case types.T_bit:
										max := types.DecodeFixed[uint64](zm.GetMaxBuf())
										if max > partialResults[i].(uint64) {
											partialResults[i] = max
										}
									case types.T_int8:
										max := types.DecodeFixed[int8](zm.GetMaxBuf())
										if max > partialResults[i].(int8) {
											partialResults[i] = max
										}
									case types.T_int16:
										max := types.DecodeFixed[int16](zm.GetMaxBuf())
										if max > partialResults[i].(int16) {
											partialResults[i] = max
										}
									case types.T_int32:
										max := types.DecodeFixed[int32](zm.GetMaxBuf())
										if max > partialResults[i].(int32) {
											partialResults[i] = max
										}
									case types.T_int64:
										max := types.DecodeFixed[int64](zm.GetMaxBuf())
										if max > partialResults[i].(int64) {
											partialResults[i] = max
										}
									case types.T_uint8:
										max := types.DecodeFixed[uint8](zm.GetMaxBuf())
										if max > partialResults[i].(uint8) {
											partialResults[i] = max
										}
									case types.T_uint16:
										max := types.DecodeFixed[uint16](zm.GetMaxBuf())
										if max > partialResults[i].(uint16) {
											partialResults[i] = max
										}
									case types.T_uint32:
										max := types.DecodeFixed[uint32](zm.GetMaxBuf())
										if max > partialResults[i].(uint32) {
											partialResults[i] = max
										}
									case types.T_uint64:
										max := types.DecodeFixed[uint64](zm.GetMaxBuf())
										if max > partialResults[i].(uint64) {
											partialResults[i] = max
										}
									case types.T_float32:
										max := types.DecodeFixed[float32](zm.GetMaxBuf())
										if max > partialResults[i].(float32) {
											partialResults[i] = max
										}
									case types.T_float64:
										max := types.DecodeFixed[float64](zm.GetMaxBuf())
										if max > partialResults[i].(float64) {
											partialResults[i] = max
										}
									case types.T_date:
										max := types.DecodeFixed[types.Date](zm.GetMaxBuf())
										if max > partialResults[i].(types.Date) {
											partialResults[i] = max
										}
									case types.T_time:
										max := types.DecodeFixed[types.Time](zm.GetMaxBuf())
										if max > partialResults[i].(types.Time) {
											partialResults[i] = max
										}
									case types.T_datetime:
										max := types.DecodeFixed[types.Datetime](zm.GetMaxBuf())
										if max > partialResults[i].(types.Datetime) {
											partialResults[i] = max
										}
									case types.T_timestamp:
										max := types.DecodeFixed[types.Timestamp](zm.GetMaxBuf())
										if max > partialResults[i].(types.Timestamp) {
											partialResults[i] = max
										}
									case types.T_enum:
										max := types.DecodeFixed[types.Enum](zm.GetMaxBuf())
										if max > partialResults[i].(types.Enum) {
											partialResults[i] = max
										}
									case types.T_decimal64:
										max := types.DecodeFixed[types.Decimal64](zm.GetMaxBuf())
										if max > partialResults[i].(types.Decimal64) {
											partialResults[i] = max
										}
									case types.T_decimal128:
										max := types.DecodeFixed[types.Decimal128](zm.GetMaxBuf())
										if max.Compare(partialResults[i].(types.Decimal128)) > 0 {
											partialResults[i] = max
										}
									case types.T_uuid:
										max := types.DecodeFixed[types.Uuid](zm.GetMaxBuf())
										if max.Gt(partialResults[i].(types.Uuid)) {
											partialResults[i] = max
										}
									case types.T_TS:
										max := types.DecodeFixed[types.TS](zm.GetMaxBuf())
										ts := partialResults[i].(types.TS)
										if max.Greater(&ts) {
											partialResults[i] = max
										}
									case types.T_Rowid:
										max := types.DecodeFixed[types.Rowid](zm.GetMaxBuf())
										if max.Great(partialResults[i].(types.Rowid)) {
											partialResults[i] = max
										}
									case types.T_Blockid:
										max := types.DecodeFixed[types.Blockid](zm.GetMaxBuf())
										if max.Great(partialResults[i].(types.Blockid)) {
											partialResults[i] = max
										}
									}
								}
							}
						default:
						}
						if partialResults == nil {
							break
						}
					}
					if partialResults == nil {
						break
					}
				}
			}
		}
		if ranges.Size() == len(newranges) {
			partialResults = nil
		} else if partialResults != nil {
			ranges.SetBytes(newranges)
		}
		if partialResults == nil {
			partialResultTypes = nil
		}
	}
	// n.AggList = nil

	// some log for finding a bug.
	tblId := rel.GetTableID(ctx)
	expectedLen := ranges.Len()
	c.proc.Debugf(ctx, "cn generateNodes, tbl %d ranges is %d", tblId, expectedLen)

	// if len(ranges) == 0 indicates that it's a temporary table.
	if ranges.Len() == 0 && n.TableDef.TableType != catalog.SystemOrdinaryRel {
		nodes = make(engine.Nodes, len(c.cnList))
		for i, node := range c.cnList {
			nodes[i] = engine.Node{
				Id:   node.Id,
				Addr: node.Addr,
				Mcpu: c.generateCPUNumber(node.Mcpu, int(n.Stats.BlockNum)),
			}
		}
		return nodes, partialResults, partialResultTypes, nil
	}

	engineType := rel.GetEngineType()
	// for multi cn in launch mode, put all payloads in current CN, maybe delete this in the future
	// for an ordered scan, put all paylonds in current CN
	// or sometimes force on one CN
	if isLaunchMode(c.cnList) || len(n.OrderBy) > 0 || ranges.Len() < plan2.BlockThresholdForOneCN || n.Stats.ForceOneCN {
		return putBlocksInCurrentCN(c, ranges.GetAllBytes(), n), partialResults, partialResultTypes, nil
	}
	// disttae engine
	if engineType == engine.Disttae {
		nodes, err := shuffleBlocksToMultiCN(c, ranges.(*objectio.BlockInfoSlice), n)
		return nodes, partialResults, partialResultTypes, err
	}
	// maybe temp table on memengine , just put payloads in average
	return putBlocksInAverage(c, ranges, n), partialResults, partialResultTypes, nil
}

func putBlocksInAverage(c *Compile, ranges engine.Ranges, n *plan.Node) engine.Nodes {
	var nodes engine.Nodes
	step := (ranges.Len() + len(c.cnList) - 1) / len(c.cnList)
	for i := 0; i < ranges.Len(); i += step {
		j := i / step
		if i+step >= ranges.Len() {
			if isSameCN(c.cnList[j].Addr, c.addr) {
				if len(nodes) == 0 {
					nodes = append(nodes, engine.Node{
						Addr: c.addr,
						Mcpu: c.generateCPUNumber(ncpu, int(n.Stats.BlockNum)),
					})
				}
				nodes[0].Data = append(nodes[0].Data, ranges.Slice(i, ranges.Len())...)
			} else {
				nodes = append(nodes, engine.Node{
					Id:   c.cnList[j].Id,
					Addr: c.cnList[j].Addr,
					Mcpu: c.generateCPUNumber(c.cnList[j].Mcpu, int(n.Stats.BlockNum)),
					Data: ranges.Slice(i, ranges.Len()),
				})
			}
		} else {
			if isSameCN(c.cnList[j].Addr, c.addr) {
				if len(nodes) == 0 {
					nodes = append(nodes, engine.Node{
						Addr: c.addr,
						Mcpu: c.generateCPUNumber(ncpu, int(n.Stats.BlockNum)),
					})
				}
				nodes[0].Data = append(nodes[0].Data, ranges.Slice(i, i+step)...)
			} else {
				nodes = append(nodes, engine.Node{
					Id:   c.cnList[j].Id,
					Addr: c.cnList[j].Addr,
					Mcpu: c.generateCPUNumber(c.cnList[j].Mcpu, int(n.Stats.BlockNum)),
					Data: ranges.Slice(i, i+step),
				})
			}
		}
	}
	return nodes
}

func shuffleBlocksToMultiCN(c *Compile, ranges *objectio.BlockInfoSlice, n *plan.Node) (engine.Nodes, error) {
	var nodes engine.Nodes
	// add current CN
	nodes = append(nodes, engine.Node{
		Addr: c.addr,
		Mcpu: c.generateCPUNumber(ncpu, int(n.Stats.BlockNum)),
	})
	// add memory table block
	nodes[0].Data = append(nodes[0].Data, ranges.GetBytes(0)...)
	*ranges = ranges.Slice(1, ranges.Len())
	// only memory table block
	if ranges.Len() == 0 {
		return nodes, nil
	}
	// only one cn
	if len(c.cnList) == 1 {
		nodes[0].Data = append(nodes[0].Data, ranges.GetAllBytes()...)
		return nodes, nil
	}
	// put dirty blocks which can't be distributed remotely in current CN.
	newRanges := make(objectio.BlockInfoSlice, 0, ranges.Len())
	for i := 0; i < ranges.Len(); i++ {
		if ranges.Get(i).CanRemote {
			newRanges = append(newRanges, ranges.GetBytes(i)...)
		} else {
			nodes[0].Data = append(nodes[0].Data, ranges.GetBytes(i)...)
		}
	}

	// add the rest of CNs in list
	for i := range c.cnList {
		if c.cnList[i].Addr != c.addr {
			nodes = append(nodes, engine.Node{
				Id:   c.cnList[i].Id,
				Addr: c.cnList[i].Addr,
				Mcpu: c.generateCPUNumber(c.cnList[i].Mcpu, int(n.Stats.BlockNum)),
			})
		}
	}

	sort.Slice(nodes, func(i, j int) bool { return nodes[i].Addr < nodes[j].Addr })

	if n.Stats.HashmapStats != nil && n.Stats.HashmapStats.Shuffle && n.Stats.HashmapStats.ShuffleType == plan.ShuffleType_Range {
		err := shuffleBlocksByRange(c, newRanges, n, nodes)
		if err != nil {
			return nil, err
		}
	} else {
		shuffleBlocksByHash(c, newRanges, nodes)
	}

	minWorkLoad := math.MaxInt32
	maxWorkLoad := 0
	// remove empty node from nodes
	var newNodes engine.Nodes
	for i := range nodes {
		if len(nodes[i].Data) > maxWorkLoad {
			maxWorkLoad = len(nodes[i].Data) / objectio.BlockInfoSize
		}
		if len(nodes[i].Data) < minWorkLoad {
			minWorkLoad = len(nodes[i].Data) / objectio.BlockInfoSize
		}
		if len(nodes[i].Data) > 0 {
			newNodes = append(newNodes, nodes[i])
		}
	}
	if minWorkLoad*2 < maxWorkLoad {
		logstring := fmt.Sprintf("read table %v ,workload %v blocks among %v nodes not balanced, max %v, min %v,", n.TableDef.Name, ranges.Len(), len(newNodes), maxWorkLoad, minWorkLoad)
		logstring = logstring + " cnlist: "
		for i := range c.cnList {
			logstring = logstring + c.cnList[i].Addr + " "
		}
		c.proc.Warnf(c.proc.Ctx, logstring)
	}
	return newNodes, nil
}

func shuffleBlocksByHash(c *Compile, ranges objectio.BlockInfoSlice, nodes engine.Nodes) {
	for i := 0; i < ranges.Len(); i++ {
		unmarshalledBlockInfo := ranges.Get(i)
		// get timestamp in objName to make sure it is random enough
		objTimeStamp := unmarshalledBlockInfo.MetaLocation().Name()[:7]
		index := plan2.SimpleCharHashToRange(objTimeStamp, uint64(len(c.cnList)))
		nodes[index].Data = append(nodes[index].Data, ranges.GetBytes(i)...)
	}
}

func shuffleBlocksByRange(c *Compile, ranges objectio.BlockInfoSlice, n *plan.Node, nodes engine.Nodes) error {
	var objDataMeta objectio.ObjectDataMeta
	var objMeta objectio.ObjectMeta

	var shuffleRangeUint64 []uint64
	var shuffleRangeInt64 []int64
	var init bool
	var index uint64
	for i := 0; i < ranges.Len(); i++ {
		unmarshalledBlockInfo := ranges.Get(i)
		location := unmarshalledBlockInfo.MetaLocation()
		fs, err := fileservice.Get[fileservice.FileService](c.proc.Base.FileService, defines.SharedFileServiceName)
		if err != nil {
			return err
		}
		if !objectio.IsSameObjectLocVsMeta(location, objDataMeta) {
			if objMeta, err = objectio.FastLoadObjectMeta(c.proc.Ctx, &location, false, fs); err != nil {
				return err
			}
			objDataMeta = objMeta.MustDataMeta()
		}
		blkMeta := objDataMeta.GetBlockMeta(uint32(location.ID()))
		zm := blkMeta.MustGetColumn(uint16(n.Stats.HashmapStats.ShuffleColIdx)).ZoneMap()
		if !zm.IsInited() {
			// a block with all null will send to first CN
			nodes[0].Data = append(nodes[0].Data, ranges.GetBytes(i)...)
			continue
		}
		if !init {
			init = true
			switch zm.GetType() {
			case types.T_int64, types.T_int32, types.T_int16:
				shuffleRangeInt64 = plan2.ShuffleRangeReEvalSigned(n.Stats.HashmapStats.Ranges, len(c.cnList), n.Stats.HashmapStats.Nullcnt, int64(n.Stats.TableCnt))
			case types.T_uint64, types.T_uint32, types.T_uint16, types.T_varchar, types.T_char, types.T_text, types.T_bit:
				shuffleRangeUint64 = plan2.ShuffleRangeReEvalUnsigned(n.Stats.HashmapStats.Ranges, len(c.cnList), n.Stats.HashmapStats.Nullcnt, int64(n.Stats.TableCnt))
			}
		}
		if shuffleRangeUint64 != nil {
			index = plan2.GetRangeShuffleIndexForZMUnsignedSlice(shuffleRangeUint64, zm)
		} else if shuffleRangeInt64 != nil {
			index = plan2.GetRangeShuffleIndexForZMSignedSlice(shuffleRangeInt64, zm)
		} else {
			index = plan2.GetRangeShuffleIndexForZM(n.Stats.HashmapStats.ShuffleColMin, n.Stats.HashmapStats.ShuffleColMax, zm, uint64(len(c.cnList)))
		}
		nodes[index].Data = append(nodes[index].Data, ranges.GetBytes(i)...)
	}
	return nil
}

func putBlocksInCurrentCN(c *Compile, ranges []byte, n *plan.Node) engine.Nodes {
	var nodes engine.Nodes
	// add current CN
	nodes = append(nodes, engine.Node{
		Addr: c.addr,
		Mcpu: c.generateCPUNumber(ncpu, int(n.Stats.BlockNum)),
	})
	nodes[0].Data = append(nodes[0].Data, ranges...)
	return nodes
}

func validScopeCount(ss []*Scope) int {
	var cnt int

	for _, s := range ss {
		if s.IsEnd {
			continue
		}
		cnt++
	}
	return cnt
}

func extraRegisters(ss []*Scope, i int) []*process.WaitRegister {
	regs := make([]*process.WaitRegister, 0, len(ss))
	for _, s := range ss {
		if s.IsEnd {
			continue
		}
		regs = append(regs, s.Proc.Reg.MergeReceivers[i])
	}
	return regs
}

func dupType(typ *plan.Type) types.Type {
	return types.New(types.T(typ.Id), typ.Width, typ.Scale)
}

// Update the specific scopes's instruction to true
// then update the current idx
func (c *Compile) setAnalyzeCurrent(updateScopes []*Scope, nextId int) {
	if updateScopes != nil {
		updateScopesLastFlag(updateScopes)
	}

	c.anal.curr = nextId
	c.anal.isFirst = true
}

func updateScopesLastFlag(updateScopes []*Scope) {
	for _, s := range updateScopes {
		if len(s.Instructions) == 0 {
			continue
		}
		last := len(s.Instructions) - 1
		s.Instructions[last].IsLast = true
	}
}

func isLaunchMode(cnlist engine.Nodes) bool {
	for i := range cnlist {
		if !isSameCN(cnlist[0].Addr, cnlist[i].Addr) {
			return false
		}
	}
	return true
}

func isSameCN(addr string, currentCNAddr string) bool {
	// just a defensive judgment. In fact, we shouldn't have received such data.

	parts1 := strings.Split(addr, ":")
	if len(parts1) != 2 {
		logutil.Debugf("compileScope received a malformed cn address '%s', expected 'ip:port'", addr)
		return true
	}
	parts2 := strings.Split(currentCNAddr, ":")
	if len(parts2) != 2 {
		logutil.Debugf("compileScope received a malformed current-cn address '%s', expected 'ip:port'", currentCNAddr)
		return true
	}
	return parts1[0] == parts2[0]
}

func (s *Scope) affectedRows() uint64 {
	affectedRows := uint64(0)
	for _, in := range s.Instructions {
		if arg, ok := in.Arg.(vm.ModificationArgument); ok {
			if marg, ok := arg.(*mergeblock.Argument); ok {
				return marg.AffectedRows()
			}
			affectedRows += arg.AffectedRows()
		}
	}
	return affectedRows
}

func (c *Compile) runSql(sql string) error {
	if sql == "" {
		return nil
	}
	res, err := c.runSqlWithResult(sql)
	if err != nil {
		return err
	}
	res.Close()
	return nil
}

func (c *Compile) runSqlWithResult(sql string) (executor.Result, error) {
	v, ok := moruntime.ProcessLevelRuntime().GetGlobalVariables(moruntime.InternalSQLExecutor)
	if !ok {
		panic("missing lock service")
	}
	exec := v.(executor.SQLExecutor)
	opts := executor.Options{}.
		// All runSql and runSqlWithResult is a part of input sql, can not incr statement.
		// All these sub-sql's need to be rolled back and retried en masse when they conflict in pessimistic mode
		WithDisableIncrStatement().
		WithTxn(c.proc.GetTxnOperator()).
		WithDatabase(c.db).
		WithTimeZone(c.proc.GetSessionInfo().TimeZone)
	return exec.Exec(c.proc.Ctx, sql, opts)
}

func evalRowsetData(proc *process.Process,
	exprs []*plan.RowsetExpr, vec *vector.Vector, exprExecs []colexec.ExpressionExecutor,
) error {
	var bats []*batch.Batch

	vec.ResetArea()
	bats = []*batch.Batch{batch.EmptyForConstFoldBatch}
	if len(exprExecs) > 0 {
		for i, expr := range exprExecs {
			val, err := expr.Eval(proc, bats, nil)
			if err != nil {
				return err
			}
			if err := vec.Copy(val, int64(exprs[i].RowPos), 0, proc.Mp()); err != nil {
				return err
			}
		}
	} else {
		for _, expr := range exprs {
			if expr.Pos >= 0 {
				continue
			}
			val, err := colexec.EvalExpressionOnce(proc, expr.Expr, bats)
			if err != nil {
				return err
			}
			if err := vec.Copy(val, int64(expr.RowPos), 0, proc.Mp()); err != nil {
				val.Free(proc.Mp())
				return err
			}
			val.Free(proc.Mp())
		}
	}
	return nil
}

func (c *Compile) newInsertMergeScope(arg *insert.Argument, ss []*Scope) *Scope {
	// see errors.Join()
	n := 0
	for _, s := range ss {
		if !s.IsEnd {
			n++
		}
	}
	ss2 := make([]*Scope, 0, n)
	for _, s := range ss {
		if !s.IsEnd {
			ss2 = append(ss2, s)
		}
	}
	insert := &vm.Instruction{
		Op:  vm.Insert,
		Arg: arg,
	}
	for i := range ss2 {
		ss2[i].appendInstruction(dupInstruction(insert, nil, i))
	}
	return c.newMergeScope(ss2)
}

func (c *Compile) fatalLog(retry int, err error) {
	if err == nil {
		return
	}
	fatal := moerr.IsMoErrCode(err, moerr.ErrTxnNeedRetry) ||
		moerr.IsMoErrCode(err, moerr.ErrTxnNeedRetryWithDefChanged) ||
		moerr.IsMoErrCode(err, moerr.ErrTxnWWConflict) ||
		moerr.IsMoErrCode(err, moerr.ErrDuplicateEntry) ||
		moerr.IsMoErrCode(err, moerr.ER_DUP_ENTRY) ||
		moerr.IsMoErrCode(err, moerr.ER_DUP_ENTRY_WITH_KEY_NAME)
	if !fatal {
		return
	}

	if retry == 0 &&
		(moerr.IsMoErrCode(err, moerr.ErrTxnNeedRetry) ||
			moerr.IsMoErrCode(err, moerr.ErrTxnNeedRetryWithDefChanged)) {
		return
	}

	txnTrace.GetService().TxnError(c.proc.GetTxnOperator(), err)

	v, ok := moruntime.ProcessLevelRuntime().
		GetGlobalVariables(moruntime.EnableCheckInvalidRCErrors)
	if !ok || !v.(bool) {
		return
	}

<<<<<<< HEAD
	c.proc.Fatalf(c.proc.Ctx, "BUG(RC): txn %s retry %d, error %+v\n",
		hex.EncodeToString(c.proc.TxnOperator.Txn().ID),
=======
	c.proc.Fatalf(c.ctx, "BUG(RC): txn %s retry %d, error %+v\n",
		hex.EncodeToString(c.proc.GetTxnOperator().Txn().ID),
>>>>>>> 46953a01
		retry,
		err.Error())
}

func (c *Compile) SetOriginSQL(sql string) {
	c.originSQL = sql
}

func (c *Compile) SetBuildPlanFunc(buildPlanFunc func() (*plan2.Plan, error)) {
	c.buildPlanFunc = buildPlanFunc
}

// detectFkSelfRefer checks if foreign key self refer confirmed
func detectFkSelfRefer(c *Compile, detectSqls []string) error {
	if len(detectSqls) == 0 {
		return nil
	}
	for _, sql := range detectSqls {
		err := runDetectSql(c, sql)
		if err != nil {
			return err
		}
	}

	return nil
}

// runDetectSql runs the fk detecting sql
func runDetectSql(c *Compile, sql string) error {
	res, err := c.runSqlWithResult(sql)
	if err != nil {
		c.proc.Errorf(c.proc.Ctx, "The sql that caused the fk self refer check failed is %s, and generated background sql is %s", c.sql, sql)
		return err
	}
	defer res.Close()

	if res.Batches != nil {
		vs := res.Batches[0].Vecs
		if vs != nil && vs[0].Length() > 0 {
			yes := vector.GetFixedAt[bool](vs[0], 0)
			if !yes {
				return moerr.NewErrFKNoReferencedRow2(c.proc.Ctx)
			}
		}
	}
	return nil
}

// runDetectFkReferToDBSql runs the fk detecting sql
func runDetectFkReferToDBSql(c *Compile, sql string) error {
	res, err := c.runSqlWithResult(sql)
	if err != nil {
		c.proc.Errorf(c.proc.Ctx, "The sql that caused the fk self refer check failed is %s, and generated background sql is %s", c.sql, sql)
		return err
	}
	defer res.Close()

	if res.Batches != nil {
		vs := res.Batches[0].Vecs
		if vs != nil && vs[0].Length() > 0 {
			yes := vector.GetFixedAt[bool](vs[0], 0)
			if yes {
				return moerr.NewInternalError(c.proc.Ctx,
					"can not drop database. It has been referenced by foreign keys")
			}
		}
	}
	return nil
}

func getEngineNode(c *Compile) engine.Node {
	if c.IsTpQuery() {
		return engine.Node{Addr: c.addr, Mcpu: 1}
	} else {
		return engine.Node{Addr: c.addr, Mcpu: ncpu}
	}
}<|MERGE_RESOLUTION|>--- conflicted
+++ resolved
@@ -129,12 +129,8 @@
 	c.uid = uid
 	c.sql = sql
 	c.proc = proc
-<<<<<<< HEAD
 	c.proc.Ctx = ctx
-	c.proc.MessageBoard = c.MessageBoard
-=======
 	c.proc.Base.MessageBoard = c.MessageBoard
->>>>>>> 46953a01
 	c.stmt = stmt
 	c.addr = addr
 	c.isInternal = isInternal
@@ -617,20 +613,12 @@
 	c.proc.GetTxnOperator().GetWorkspace().IncrSQLCount()
 
 	// clear the workspace of the failed statement
-<<<<<<< HEAD
-	if e := c.proc.TxnOperator.GetWorkspace().RollbackLastStatement(c.proc.Ctx); e != nil {
-=======
-	if e := c.proc.GetTxnOperator().GetWorkspace().RollbackLastStatement(c.ctx); e != nil {
->>>>>>> 46953a01
+	if e := c.proc.GetTxnOperator().GetWorkspace().RollbackLastStatement(c.proc.Ctx); e != nil {
 		return nil, e
 	}
 
 	// increase the statement id
-<<<<<<< HEAD
-	if e := c.proc.TxnOperator.GetWorkspace().IncrStatementID(c.proc.Ctx, false); e != nil {
-=======
-	if e := c.proc.GetTxnOperator().GetWorkspace().IncrStatementID(c.ctx, false); e != nil {
->>>>>>> 46953a01
+	if e := c.proc.GetTxnOperator().GetWorkspace().IncrStatementID(c.proc.Ctx, false); e != nil {
 		return nil, e
 	}
 
@@ -1864,28 +1852,17 @@
 	}
 	ds.NodeInfo = getEngineNode(c)
 	ds.NodeInfo.Addr = addr
-<<<<<<< HEAD
 	ds.Proc = process.NewFromProc(c.proc, c.proc.Ctx, 0)
-	c.proc.LoadTag = c.anal.qry.LoadTag
-	ds.Proc.LoadTag = true
-=======
-	ds.Proc = process.NewFromProc(c.proc, c.ctx, 0)
 	c.proc.Base.LoadTag = c.anal.qry.LoadTag
 	ds.Proc.Base.LoadTag = true
->>>>>>> 46953a01
 	ds.DataSource = &Source{isConst: true}
 	return ds
 }
 
 func (c *Compile) constructLoadMergeScope() *Scope {
 	ds := newScope(Merge)
-<<<<<<< HEAD
 	ds.Proc = process.NewFromProc(c.proc, c.proc.Ctx, 1)
-	ds.Proc.LoadTag = true
-=======
-	ds.Proc = process.NewFromProc(c.proc, c.ctx, 1)
 	ds.Proc.Base.LoadTag = true
->>>>>>> 46953a01
 	ds.appendInstruction(vm.Instruction{
 		Op:      vm.Merge,
 		Idx:     c.anal.curr,
@@ -2029,13 +2006,8 @@
 	}
 
 	t = time.Now()
-<<<<<<< HEAD
-	param.FileService = c.proc.FileService
+	param.FileService = c.proc.Base.FileService
 	param.Ctx = c.proc.Ctx
-=======
-	param.FileService = c.proc.Base.FileService
-	param.Ctx = c.ctx
->>>>>>> 46953a01
 	var err error
 	var fileList []string
 	var fileSize []int64
@@ -2321,13 +2293,8 @@
 	}
 
 	//-----------------------------------------------------------------------------------------------------
-<<<<<<< HEAD
 	ctx := c.proc.Ctx
-	txnOp = c.proc.TxnOperator
-=======
-	ctx := c.ctx
 	txnOp = c.proc.GetTxnOperator()
->>>>>>> 46953a01
 	err = disttae.CheckTxnIsValid(txnOp)
 	if err != nil {
 		return err
@@ -4037,13 +4004,8 @@
 	var txnOp client.TxnOperator
 
 	//-----------------------------------------------------------------------------------------------------
-<<<<<<< HEAD
 	ctx := c.proc.Ctx
-	txnOp = c.proc.TxnOperator
-=======
-	ctx := c.ctx
 	txnOp = c.proc.GetTxnOperator()
->>>>>>> 46953a01
 	if n.ScanSnapshot != nil && n.ScanSnapshot.TS != nil {
 		if !n.ScanSnapshot.TS.Equal(timestamp.Timestamp{LogicalTime: 0, PhysicalTime: 0}) &&
 			n.ScanSnapshot.TS.Less(c.proc.GetTxnOperator().Txn().SnapshotTS) {
@@ -4139,13 +4101,8 @@
 	var txnOp client.TxnOperator
 
 	//------------------------------------------------------------------------------------------------------------------
-<<<<<<< HEAD
 	ctx := c.proc.Ctx
-	txnOp = c.proc.TxnOperator
-=======
-	ctx := c.ctx
 	txnOp = c.proc.GetTxnOperator()
->>>>>>> 46953a01
 	if n.ScanSnapshot != nil && n.ScanSnapshot.TS != nil {
 		if !n.ScanSnapshot.TS.Equal(timestamp.Timestamp{LogicalTime: 0, PhysicalTime: 0}) &&
 			n.ScanSnapshot.TS.Less(c.proc.GetTxnOperator().Txn().SnapshotTS) {
@@ -5013,13 +4970,8 @@
 		return
 	}
 
-<<<<<<< HEAD
 	c.proc.Fatalf(c.proc.Ctx, "BUG(RC): txn %s retry %d, error %+v\n",
-		hex.EncodeToString(c.proc.TxnOperator.Txn().ID),
-=======
-	c.proc.Fatalf(c.ctx, "BUG(RC): txn %s retry %d, error %+v\n",
 		hex.EncodeToString(c.proc.GetTxnOperator().Txn().ID),
->>>>>>> 46953a01
 		retry,
 		err.Error())
 }
