// Copyright 2021 Matrix Origin
//
// Licensed under the Apache License, Version 2.0 (the "License");
// you may not use this file except in compliance with the License.
// You may obtain a copy of the License at
//
//      http://www.apache.org/licenses/LICENSE-2.0
//
// Unless required by applicable law or agreed to in writing, software
// distributed under the License is distributed on an "AS IS" BASIS,
// WITHOUT WARRANTIES OR CONDITIONS OF ANY KIND, either express or implied.
// See the License for the specific language governing permissions and
// limitations under the License.

package compile

import (
	"context"
	"encoding/hex"
	"encoding/json"
	"fmt"
	"math"
	"net"
	"runtime"
	gotrace "runtime/trace"
	"sort"
	"strings"
	"sync"
	"sync/atomic"
	"time"

	"github.com/matrixorigin/matrixone/pkg/vm/engine/disttae"

	"github.com/google/uuid"
	"github.com/panjf2000/ants/v2"
	"go.uber.org/zap"

	"github.com/matrixorigin/matrixone/pkg/catalog"
	"github.com/matrixorigin/matrixone/pkg/cnservice/cnclient"
	"github.com/matrixorigin/matrixone/pkg/common/moerr"
	"github.com/matrixorigin/matrixone/pkg/common/morpc"
	"github.com/matrixorigin/matrixone/pkg/common/mpool"
	"github.com/matrixorigin/matrixone/pkg/common/reuse"
	moruntime "github.com/matrixorigin/matrixone/pkg/common/runtime"
	"github.com/matrixorigin/matrixone/pkg/container/batch"
	"github.com/matrixorigin/matrixone/pkg/container/types"
	"github.com/matrixorigin/matrixone/pkg/container/vector"
	"github.com/matrixorigin/matrixone/pkg/defines"
	"github.com/matrixorigin/matrixone/pkg/fileservice"
	"github.com/matrixorigin/matrixone/pkg/logutil"
	"github.com/matrixorigin/matrixone/pkg/objectio"
	"github.com/matrixorigin/matrixone/pkg/pb/lock"
	"github.com/matrixorigin/matrixone/pkg/pb/pipeline"
	"github.com/matrixorigin/matrixone/pkg/pb/plan"
	"github.com/matrixorigin/matrixone/pkg/pb/timestamp"
	"github.com/matrixorigin/matrixone/pkg/perfcounter"
	"github.com/matrixorigin/matrixone/pkg/sql/colexec"
	"github.com/matrixorigin/matrixone/pkg/sql/colexec/connector"
	"github.com/matrixorigin/matrixone/pkg/sql/colexec/deletion"
	"github.com/matrixorigin/matrixone/pkg/sql/colexec/dispatch"
	"github.com/matrixorigin/matrixone/pkg/sql/colexec/external"
	"github.com/matrixorigin/matrixone/pkg/sql/colexec/insert"
	"github.com/matrixorigin/matrixone/pkg/sql/colexec/lockop"
	"github.com/matrixorigin/matrixone/pkg/sql/colexec/merge"
	"github.com/matrixorigin/matrixone/pkg/sql/colexec/mergeblock"
	"github.com/matrixorigin/matrixone/pkg/sql/colexec/mergecte"
	"github.com/matrixorigin/matrixone/pkg/sql/colexec/mergedelete"
	"github.com/matrixorigin/matrixone/pkg/sql/colexec/mergerecursive"
	"github.com/matrixorigin/matrixone/pkg/sql/colexec/output"
	"github.com/matrixorigin/matrixone/pkg/sql/colexec/preinsert"
	"github.com/matrixorigin/matrixone/pkg/sql/colexec/preinsertsecondaryindex"
	"github.com/matrixorigin/matrixone/pkg/sql/colexec/preinsertunique"
	"github.com/matrixorigin/matrixone/pkg/sql/colexec/sample"
	"github.com/matrixorigin/matrixone/pkg/sql/parsers/tree"
	plan2 "github.com/matrixorigin/matrixone/pkg/sql/plan"
	"github.com/matrixorigin/matrixone/pkg/sql/plan/function"
	"github.com/matrixorigin/matrixone/pkg/sql/plan/rule"
	"github.com/matrixorigin/matrixone/pkg/sql/util"
	mokafka "github.com/matrixorigin/matrixone/pkg/stream/adapter/kafka"
	"github.com/matrixorigin/matrixone/pkg/txn/client"
	"github.com/matrixorigin/matrixone/pkg/txn/storage/memorystorage"
	txnTrace "github.com/matrixorigin/matrixone/pkg/txn/trace"
	util2 "github.com/matrixorigin/matrixone/pkg/util"
	"github.com/matrixorigin/matrixone/pkg/util/executor"
	v2 "github.com/matrixorigin/matrixone/pkg/util/metric/v2"
	"github.com/matrixorigin/matrixone/pkg/util/trace"
	"github.com/matrixorigin/matrixone/pkg/util/trace/impl/motrace/statistic"
	"github.com/matrixorigin/matrixone/pkg/vm"
	"github.com/matrixorigin/matrixone/pkg/vm/engine"
	"github.com/matrixorigin/matrixone/pkg/vm/process"
)

// Note: Now the cost going from stat is actually the number of rows, so we can only estimate a number for the size of each row.
// The current insertion of around 200,000 rows triggers cn to write s3 directly
const (
	DistributedThreshold     uint64 = 10 * mpool.MB
	SingleLineSizeEstimate   uint64 = 300 * mpool.B
	shuffleChannelBufferSize        = 16
)

var (
	ncpu           = runtime.GOMAXPROCS(0)
	ctxCancelError = context.Canceled.Error()
)

// NewCompile is used to new an object of compile
func NewCompile(addr, db, sql, tenant, uid string, e engine.Engine, proc *process.Process, stmt tree.Statement, isInternal bool, cnLabel map[string]string, startAt time.Time) *Compile {
	c := GetCompileService().getCompile(proc)
	c.e = e
	c.db = db
<<<<<<< HEAD

	c.tenant = tenant
	c.uid = uid
	c.sql = sql
	c.proc = proc
	c.proc.Ctx = ctx
=======
	c.tenant = tenant
	c.uid = uid
	c.sql = sql
>>>>>>> 879d8c0c
	c.proc.MessageBoard = c.MessageBoard
	c.stmt = stmt
	c.addr = addr
	c.isInternal = isInternal
	c.cnLabel = cnLabel
	c.startAt = startAt
	c.disableRetry = false
	if c.proc.TxnOperator != nil {
		// TODO: The action of updating the WriteOffset logic should be executed in the `func (c *Compile) Run(_ uint64)` method.
		// However, considering that the delay ranges are not completed yet, the UpdateSnapshotWriteOffset() and
		// the assignment of `Compile.TxnOffset` should be moved into the `func (c *Compile) Run(_ uint64)` method in the later stage.
		c.proc.TxnOperator.GetWorkspace().UpdateSnapshotWriteOffset()
		c.TxnOffset = c.proc.TxnOperator.GetWorkspace().GetSnapshotWriteOffset()
	} else {
		c.TxnOffset = 0
	}
	return c
}

func (c *Compile) Release() {
	if c == nil {
		return
	}
	_, _ = GetCompileService().putCompile(c)
}

func (c Compile) TypeName() string {
	return "compile.Compile"
}

func (c *Compile) reset() {
	if c.anal != nil {
		c.anal.release()
	}
	for i := range c.scope {
		c.scope[i].release()
	}
	for i := range c.fuzzys {
		c.fuzzys[i].release()
	}

	c.MessageBoard.Messages = c.MessageBoard.Messages[:0]
	c.fuzzys = c.fuzzys[:0]
	c.scope = c.scope[:0]
	c.pn = nil
	c.fill = nil
	c.affectRows.Store(0)
	c.addr = ""
	c.db = ""
	c.tenant = ""
	c.uid = ""
	c.sql = ""
	c.originSQL = ""
	c.anal = nil
	c.e = nil
	c.proc.Ctx = nil
	c.proc = nil
	c.cnList = c.cnList[:0]
	c.stmt = nil
	c.startAt = time.Time{}
	c.needLockMeta = false
	c.isInternal = false
	c.lastAllocID = 0

	for k := range c.metaTables {
		delete(c.metaTables, k)
	}
	for k := range c.lockTables {
		delete(c.lockTables, k)
	}
	for k := range c.nodeRegs {
		delete(c.nodeRegs, k)
	}
	for k := range c.stepRegs {
		delete(c.stepRegs, k)
	}
	for k := range c.cnLabel {
		delete(c.cnLabel, k)
	}
}

// helper function to judge if init temporary engine is needed
func (c *Compile) NeedInitTempEngine() bool {
	for _, s := range c.scope {
		ddl := s.Plan.GetDdl()
		if ddl == nil {
			continue
		}
		if qry := ddl.GetCreateTable(); qry != nil && qry.Temporary {
			if c.e.(*engine.EntireEngine).TempEngine == nil {
				return true
			}
		}
	}
	return false
}

func (c *Compile) SetTempEngine(tempEngine engine.Engine, tempStorage *memorystorage.Storage) {
	e := c.e.(*engine.EntireEngine)
	e.TempEngine = tempEngine
	if c.proc.Ctx != nil && c.proc.Ctx.Value(defines.TemporaryTN{}) == nil {
		c.proc.Ctx = context.WithValue(c.proc.Ctx, defines.TemporaryTN{}, tempStorage)
	}
}

// Compile is the entrance of the compute-execute-layer.
// It generates a scope (logic pipeline) for a query plan.
func (c *Compile) Compile(ctx context.Context, pn *plan.Plan, fill func(*batch.Batch) error) (err error) {
	start := time.Now()
	defer func() {
		v2.TxnStatementCompileDurationHistogram.Observe(time.Since(start).Seconds())
	}()

	_, task := gotrace.NewTask(context.TODO(), "pipeline.Compile")
	defer task.End()
	defer func() {
		if e := recover(); e != nil {
			err = moerr.ConvertPanicError(ctx, e)
			c.proc.Error(ctx, "panic in compile",
				zap.String("sql", c.sql),
				zap.String("error", err.Error()))
		}
	}()

	if c.proc.TxnOperator != nil && c.proc.TxnOperator.Txn().IsPessimistic() {
		txnOp := c.proc.TxnOperator
		seq := txnOp.NextSequence()
		txnTrace.GetService().AddTxnDurationAction(
			txnOp,
			client.CompileEvent,
			seq,
			0,
			0,
			err)
		defer func() {
			txnTrace.GetService().AddTxnDurationAction(
				txnOp,
				client.CompileEvent,
				seq,
				0,
				time.Since(start),
				err)
		}()

		if qry, ok := pn.Plan.(*plan.Plan_Query); ok {
			if qry.Query.StmtType == plan.Query_SELECT {
				for _, n := range qry.Query.Nodes {
					if n.NodeType == plan.Node_LOCK_OP {
						c.needLockMeta = true
						break
					}
				}
			} else {
				c.needLockMeta = true
			}
		}
	}

	// with values
	c.proc.Ctx = perfcounter.WithCounterSet(c.proc.Ctx, c.counterSet)

	// session info and callback function to write back query result.
	// XXX u is really a bad name, I'm not sure if `session` or `user` will be more suitable.
	c.fill = fill

	c.pn = pn
	// get execute related information
	// about ap or tp, what and how many compute resource we can use.
	c.info = plan2.GetExecTypeFromPlan(pn)
	if pn.IsPrepare {
		c.info.Typ = plan2.ExecTypeTP
	}

	// Compile may exec some function that need engine.Engine.
	c.proc.Ctx = context.WithValue(c.proc.Ctx, defines.EngineKey{}, c.e)
	// generate logic pipeline for query.
	c.scope, err = c.compileScope(pn)

	if err != nil {
		return err
	}
	for _, s := range c.scope {
		if len(s.NodeInfo.Addr) == 0 {
			s.NodeInfo.Addr = c.addr
		}
	}
	if c.shouldReturnCtxErr() {
		return c.proc.Ctx.Err()
	}
	return nil
}

func (c *Compile) addAffectedRows(n uint64) {
	c.affectRows.Add(n)
}

func (c *Compile) setAffectedRows(n uint64) {
	c.affectRows.Store(n)
}

func (c *Compile) getAffectedRows() uint64 {
	affectRows := c.affectRows.Load()
	return affectRows
}

func (c *Compile) run(s *Scope) error {
	if s == nil {
		return nil
	}

	switch s.Magic {
	case Normal:
		defer c.fillAnalyzeInfo()
		err := s.Run(c)
		if err != nil {
			return err
		}

		c.addAffectedRows(s.affectedRows())
		return nil
	case Merge, MergeInsert:
		defer c.fillAnalyzeInfo()
		err := s.MergeRun(c)
		if err != nil {
			return err
		}

		c.addAffectedRows(s.affectedRows())
		return nil
	case MergeDelete:
		defer c.fillAnalyzeInfo()
		err := s.MergeRun(c)
		if err != nil {
			return err
		}
		mergeArg := s.Instructions[len(s.Instructions)-1].Arg.(*mergedelete.Argument)
		if mergeArg.AddAffectedRows {
			c.addAffectedRows(mergeArg.AffectedRows)
		}
		return nil
	case Remote:
		defer c.fillAnalyzeInfo()
		err := s.RemoteRun(c)
		c.addAffectedRows(s.affectedRows())
		return err
	case CreateDatabase:
		err := s.CreateDatabase(c)
		if err != nil {
			return err
		}
		c.setAffectedRows(1)
		return nil
	case DropDatabase:
		err := s.DropDatabase(c)
		if err != nil {
			return err
		}
		c.setAffectedRows(1)
		return nil
	case CreateTable:
		qry := s.Plan.GetDdl().GetCreateTable()
		if qry.Temporary {
			return s.CreateTempTable(c)
		} else {
			return s.CreateTable(c)
		}
	case CreateView:
		return s.CreateView(c)
	case AlterView:
		return s.AlterView(c)
	case AlterTable:
		return s.AlterTable(c)
	case DropTable:
		return s.DropTable(c)
	case DropSequence:
		return s.DropSequence(c)
	case CreateSequence:
		return s.CreateSequence(c)
	case AlterSequence:
		return s.AlterSequence(c)
	case CreateIndex:
		return s.CreateIndex(c)
	case DropIndex:
		return s.DropIndex(c)
	case TruncateTable:
		return s.TruncateTable(c)
	case Replace:
		return s.replace(c)
	}
	return nil
}

func (c *Compile) allocOperatorID() int32 {
	c.lock.Lock()
	defer func() {
		c.lastAllocID++
		c.lock.Unlock()
	}()

	return c.lastAllocID
}

// Run is an important function of the compute-layer, it executes a single sql according to its scope
// Need call Release() after call this function.
func (c *Compile) Run(_ uint64) (result *util2.RunResult, err error) {
	sql := c.originSQL
	if sql == "" {
		sql = c.sql
	}

	txnOp := c.proc.TxnOperator
	seq := uint64(0)
	if txnOp != nil {
		seq = txnOp.NextSequence()
		txnOp.EnterRunSql()
	}

	defer func() {
		if txnOp != nil {
			txnOp.ExitRunSql()
		}
		c.proc.CleanValueScanBatchs()
		c.proc.SetPrepareBatch(nil)
		c.proc.SetPrepareExprList(nil)
	}()

	var writeOffset uint64

	start := time.Now()
	v2.TxnStatementExecuteLatencyDurationHistogram.Observe(start.Sub(c.startAt).Seconds())

	stats := statistic.StatsInfoFromContext(c.proc.Ctx)
	stats.ExecutionStart()

	txnTrace.GetService().TxnStatementStart(txnOp, sql, seq)
	defer func() {
		stats.ExecutionEnd()

		cost := time.Since(start)
		row := 0
		if result != nil {
			row = int(result.AffectRows)
		}
		txnTrace.GetService().TxnStatementCompleted(
			txnOp,
			sql,
			cost,
			seq,
			row,
			err,
		)
		v2.TxnStatementExecuteDurationHistogram.Observe(cost.Seconds())
	}()

	for _, s := range c.scope {
		s.SetOperatorInfoRecursively(c.allocOperatorID)
	}

	if c.proc.TxnOperator != nil {
		writeOffset = uint64(c.proc.TxnOperator.GetWorkspace().GetSnapshotWriteOffset())
	}
	result = &util2.RunResult{}
	var span trace.Span
	var runC *Compile // compile structure for rerun.
	// var result = &util2.RunResult{}
	// var err error
	var retryTimes int
	releaseRunC := func() {
		if runC != c {
			runC.Release()
		}
	}

	sp := c.proc.GetStmtProfile()
	c.proc.Ctx, span = trace.Start(c.proc.Ctx, "Compile.Run", trace.WithKind(trace.SpanKindStatement))
	_, task := gotrace.NewTask(context.TODO(), "pipeline.Run")
	defer func() {
		releaseRunC()

		task.End()
		span.End(trace.WithStatementExtra(sp.GetTxnId(), sp.GetStmtId(), sp.GetSqlOfStmt()))
	}()

	if c.proc.TxnOperator != nil {
		c.proc.TxnOperator.GetWorkspace().IncrSQLCount()
		c.proc.TxnOperator.ResetRetry(false)
	}

	v2.TxnStatementTotalCounter.Inc()
	runC = c
	for {
		if err = runC.runOnce(); err == nil {
			break
		}

		c.fatalLog(retryTimes, err)
		if !c.canRetry(err) {
			if c.proc.TxnOperator.Txn().IsRCIsolation() &&
				moerr.IsMoErrCode(err, moerr.ErrDuplicateEntry) {
				orphan, e := c.proc.LockService.IsOrphanTxn(
					c.proc.Ctx,
					c.proc.TxnOperator.Txn().ID,
				)
				if e != nil {
					getLogger().Error("failed to convert dup to orphan txn error",
						zap.String("txn", hex.EncodeToString(c.proc.TxnOperator.Txn().ID)),
						zap.Error(err),
					)
				}
				if e == nil && orphan {
					getLogger().Warn("convert dup to orphan txn error",
						zap.String("txn", hex.EncodeToString(c.proc.TxnOperator.Txn().ID)),
					)
					err = moerr.NewCannotCommitOrphan(c.proc.Ctx)
				}
			}
			return nil, err
		}

		retryTimes++
		releaseRunC()
		defChanged := moerr.IsMoErrCode(
			err,
			moerr.ErrTxnNeedRetryWithDefChanged)
		if runC, err = c.prepareRetry(defChanged); err != nil {
			return nil, err
		}
	}

	if c.shouldReturnCtxErr() {
		return nil, c.proc.Ctx.Err()
	}
	result.AffectRows = runC.getAffectedRows()

	if c.proc.TxnOperator != nil {
		return result, c.proc.TxnOperator.GetWorkspace().Adjust(writeOffset)
	}
	return result, nil
}

func (c *Compile) prepareRetry(defChanged bool) (*Compile, error) {
	v2.TxnStatementRetryCounter.Inc()
	c.proc.TxnOperator.ResetRetry(true)
	c.proc.TxnOperator.GetWorkspace().IncrSQLCount()

	// clear the workspace of the failed statement
	if e := c.proc.TxnOperator.GetWorkspace().RollbackLastStatement(c.proc.Ctx); e != nil {
		return nil, e
	}

	// increase the statement id
	if e := c.proc.TxnOperator.GetWorkspace().IncrStatementID(c.proc.Ctx, false); e != nil {
		return nil, e
	}

	// FIXME: the current retry method is quite bad, the overhead is relatively large, and needs to be
	// improved to refresh expression in the future.

	var e error
	runC := NewCompile(c.addr, c.db, c.sql, c.tenant, c.uid, c.e, c.proc, c.stmt, c.isInternal, c.cnLabel, c.startAt)
	defer func() {
		if e != nil {
			runC.Release()
		}
	}()
	if defChanged {
		var pn *plan2.Plan
		pn, e = c.buildPlanFunc()
		if e != nil {
			return nil, e
		}
		c.pn = pn
	}
	if e = runC.Compile(c.proc.Ctx, c.pn, c.fill); e != nil {
		return nil, e
	}

	return runC, nil
}

// isRetryErr if the error is ErrTxnNeedRetry and the transaction is RC isolation, we need to retry t
// he statement
func (c *Compile) isRetryErr(err error) bool {
	return (moerr.IsMoErrCode(err, moerr.ErrTxnNeedRetry) ||
		moerr.IsMoErrCode(err, moerr.ErrTxnNeedRetryWithDefChanged)) &&
		c.proc.TxnOperator.Txn().IsRCIsolation()
}

func (c *Compile) canRetry(err error) bool {
	return !c.disableRetry && c.isRetryErr(err)
}

// run once
func (c *Compile) runOnce() error {
	var wg sync.WaitGroup
	c.MessageBoard.Reset()
	err := c.lockMetaTables()
	if err != nil {
		return err
	}
	err = c.lockTable()
	if err != nil {
		return err
	}
	errC := make(chan error, len(c.scope))
	for _, s := range c.scope {
		s.SetContextRecursively(c.proc.Ctx)
		err = s.InitAllDataSource(c)
		if err != nil {
			return err
		}
	}

	for i := range c.scope {
		wg.Add(1)
		scope := c.scope[i]
		errSubmit := ants.Submit(func() {
			defer func() {
				if e := recover(); e != nil {
					err := moerr.ConvertPanicError(c.proc.Ctx, e)
					c.proc.Error(c.proc.Ctx, "panic in run",
						zap.String("sql", c.sql),
						zap.String("error", err.Error()))
					errC <- err
				}
				wg.Done()
			}()
			errC <- c.run(scope)
		})
		if errSubmit != nil {
			errC <- errSubmit
			wg.Done()
		}
	}
	wg.Wait()
	close(errC)

	errList := make([]error, 0, len(c.scope))
	for e := range errC {
		if e != nil {
			errList = append(errList, e)
			if c.isRetryErr(e) {
				return e
			}
		}
	}

	if len(errList) > 0 {
		err = errList[0]
	}
	if err != nil {
		return err
	}

	// fuzzy filter not sure whether this insert / load obey duplicate constraints, need double check
	if len(c.fuzzys) > 0 {
		for _, f := range c.fuzzys {
			if f != nil && f.cnt > 0 {
				if f.cnt > 10 {
					c.proc.Warnf(c.proc.Ctx, "fuzzy filter cnt is %d, may be too high", f.cnt)
				}
				err = f.backgroundSQLCheck(c)
				if err != nil {
					return err
				}
			}
		}
	}

	//detect fk self refer
	//update, insert
	query := c.pn.GetQuery()
	if query != nil && (query.StmtType == plan.Query_INSERT ||
		query.StmtType == plan.Query_UPDATE) && len(query.GetDetectSqls()) != 0 {
		err = detectFkSelfRefer(c, query.DetectSqls)
	}
	//alter table ... add/drop foreign key
	if err == nil && c.pn.GetDdl() != nil {
		alterTable := c.pn.GetDdl().GetAlterTable()
		if alterTable != nil && len(alterTable.GetDetectSqls()) != 0 {
			err = detectFkSelfRefer(c, alterTable.GetDetectSqls())
		}
	}
	return err
}

// shouldReturnCtxErr return true only if the ctx has error and the error is not canceled.
// maybe deadlined or other error.
func (c *Compile) shouldReturnCtxErr() bool {
	if e := c.proc.Ctx.Err(); e != nil && e.Error() != ctxCancelError {
		return true
	}
	return false
}

func (c *Compile) compileScope(pn *plan.Plan) ([]*Scope, error) {
	start := time.Now()
	defer func() {
		v2.TxnStatementCompileScopeHistogram.Observe(time.Since(start).Seconds())
	}()
	switch qry := pn.Plan.(type) {
	case *plan.Plan_Query:
		switch qry.Query.StmtType {
		case plan.Query_REPLACE:
			return []*Scope{
				newScope(Replace).
					withPlan(pn),
			}, nil
		}
		scopes, err := c.compileQuery(qry.Query)
		if err != nil {
			return nil, err
		}
		for _, s := range scopes {
			if s.Plan == nil {
				s.Plan = pn
			}
		}
		return scopes, nil
	case *plan.Plan_Ddl:
		switch qry.Ddl.DdlType {
		case plan.DataDefinition_CREATE_DATABASE:
			return []*Scope{
				newScope(CreateDatabase).
					withPlan(pn),
			}, nil
		case plan.DataDefinition_DROP_DATABASE:
			return []*Scope{
				newScope(DropDatabase).
					withPlan(pn),
			}, nil
		case plan.DataDefinition_CREATE_TABLE:
			return []*Scope{
				newScope(CreateTable).
					withPlan(pn),
			}, nil
		case plan.DataDefinition_CREATE_VIEW:
			return []*Scope{
				newScope(CreateView).
					withPlan(pn),
			}, nil
		case plan.DataDefinition_ALTER_VIEW:
			return []*Scope{
				newScope(AlterView).
					withPlan(pn),
			}, nil
		case plan.DataDefinition_ALTER_TABLE:
			return []*Scope{
				newScope(AlterTable).
					withPlan(pn),
			}, nil
		case plan.DataDefinition_DROP_TABLE:
			return []*Scope{
				newScope(DropTable).
					withPlan(pn),
			}, nil
		case plan.DataDefinition_DROP_SEQUENCE:
			return []*Scope{
				newScope(DropSequence).
					withPlan(pn),
			}, nil
		case plan.DataDefinition_ALTER_SEQUENCE:
			return []*Scope{
				newScope(AlterSequence).
					withPlan(pn),
			}, nil
		case plan.DataDefinition_TRUNCATE_TABLE:
			return []*Scope{
				newScope(TruncateTable).
					withPlan(pn),
			}, nil
		case plan.DataDefinition_CREATE_SEQUENCE:
			return []*Scope{
				newScope(CreateSequence).
					withPlan(pn),
			}, nil
		case plan.DataDefinition_CREATE_INDEX:
			return []*Scope{
				newScope(CreateIndex).
					withPlan(pn),
			}, nil
		case plan.DataDefinition_DROP_INDEX:
			return []*Scope{
				newScope(DropIndex).
					withPlan(pn),
			}, nil
		case plan.DataDefinition_SHOW_DATABASES,
			plan.DataDefinition_SHOW_TABLES,
			plan.DataDefinition_SHOW_COLUMNS,
			plan.DataDefinition_SHOW_CREATETABLE:
			return c.compileQuery(pn.GetDdl().GetQuery())
			// 1、not supported: show arnings/errors/status/processlist
			// 2、show variables will not return query
			// 3、show create database/table need rewrite to create sql
		}
	}
	return nil, moerr.NewNYI(c.proc.Ctx, fmt.Sprintf("query '%s'", pn))
}

func (c *Compile) appendMetaTables(objRes *plan.ObjectRef) {
	if !c.needLockMeta {
		return
	}

	if objRes.SchemaName == catalog.MO_CATALOG && (objRes.ObjName == catalog.MO_DATABASE || objRes.ObjName == catalog.MO_TABLES || objRes.ObjName == catalog.MO_COLUMNS) {
		// do not lock meta table for meta table
	} else {
		key := fmt.Sprintf("%s %s", objRes.SchemaName, objRes.ObjName)
		c.metaTables[key] = struct{}{}
	}
}

func (c *Compile) lockMetaTables() error {
	lockLen := len(c.metaTables)
	if lockLen == 0 {
		return nil
	}

	tables := make([]string, 0, lockLen)
	for table := range c.metaTables {
		tables = append(tables, table)
	}
	sort.Strings(tables)

	for _, table := range tables {
		names := strings.SplitN(table, " ", 2)

		err := lockMoTable(c, names[0], names[1], lock.LockMode_Shared)
		if err != nil {
			// if get error in locking mocatalog.mo_tables by it's dbName & tblName
			// that means the origin table's schema was changed. then return NeedRetryWithDefChanged err
			if moerr.IsMoErrCode(err, moerr.ErrTxnNeedRetry) ||
				moerr.IsMoErrCode(err, moerr.ErrTxnNeedRetryWithDefChanged) {
				return moerr.NewTxnNeedRetryWithDefChangedNoCtx()
			}

			// other errors, just throw  out
			return err
		}
	}
	return nil
}

func (c *Compile) lockTable() error {
	for _, tbl := range c.lockTables {
		typ := plan2.MakeTypeByPlan2Type(tbl.PrimaryColTyp)
		if len(tbl.PartitionTableIds) == 0 {
			return lockop.LockTable(
				c.e,
				c.proc,
				tbl.TableId,
				typ,
				false)
		}

		for _, tblId := range tbl.PartitionTableIds {
			err := lockop.LockTable(
				c.e,
				c.proc,
				tblId,
				typ,
				false)
			if err != nil {
				return err
			}
		}

	}
	return nil
}

func (c *Compile) cnListStrategy() {
	if len(c.cnList) == 0 {
		c.cnList = append(c.cnList, engine.Node{
			Addr: c.addr,
			Mcpu: ncpu,
		})
	} else if len(c.cnList) > c.info.CnNumbers {
		c.cnList = c.cnList[:c.info.CnNumbers]
	}
}

// func (c *Compile) compileAttachedScope(ctx context.Context, attachedPlan *plan.Plan) ([]*Scope, error) {
// 	query := attachedPlan.Plan.(*plan.Plan_Query)
// 	attachedScope, err := c.compileQuery(ctx, query.Query)
// 	if err != nil {
// 		return nil, err
// 	}
// 	for _, s := range attachedScope {
// 		s.Plan = attachedPlan
// 	}
// 	return attachedScope, nil
// }

func isAvailable(client morpc.RPCClient, addr string) bool {
	_, _, err := net.SplitHostPort(addr)
	if err != nil {
		logutil.Warnf("compileScope received a malformed cn address '%s', expected 'ip:port'", addr)
		return false
	}
	logutil.Debugf("ping %s start", addr)
	ctx, cancel := context.WithTimeout(context.Background(), 500*time.Millisecond)
	defer cancel()
	err = client.Ping(ctx, addr)
	if err != nil {
		// ping failed
		logutil.Debugf("ping %s err %+v\n", addr, err)
		return false
	}
	return true
}

func (c *Compile) removeUnavailableCN() {
	client := cnclient.GetRPCClient()
	if client == nil {
		return
	}
	i := 0
	for _, cn := range c.cnList {
		if isSameCN(c.addr, cn.Addr) || isAvailable(client, cn.Addr) {
			c.cnList[i] = cn
			i++
		}
	}
	c.cnList = c.cnList[:i]
}

// getCNList gets the CN list from engine.Nodes() method. It will
// ensure the current CN is included in the result.
func (c *Compile) getCNList() (engine.Nodes, error) {
	cnList, err := c.e.Nodes(c.isInternal, c.tenant, c.uid, c.cnLabel)
	if err != nil {
		return nil, err
	}

	// We should always make sure the current CN is contained in the cn list.
	if c.proc == nil || c.proc.QueryClient == nil {
		return cnList, nil
	}
	cnID := c.proc.QueryClient.ServiceID()
	for _, node := range cnList {
		if node.Id == cnID {
			return cnList, nil
		}
	}
	cnList = append(cnList, engine.Node{
		Id:   cnID,
		Addr: c.addr,
		Mcpu: ncpu,
	})
	return cnList, nil
}

func (c *Compile) compileQuery(qry *plan.Query) ([]*Scope, error) {
	var err error

	start := time.Now()
	defer func() {
		v2.TxnStatementCompileQueryHistogram.Observe(time.Since(start).Seconds())
	}()
	c.cnList, err = c.getCNList()
	if err != nil {
		return nil, err
	}
	// sort by addr to get fixed order of CN list
	sort.Slice(c.cnList, func(i, j int) bool { return c.cnList[i].Addr < c.cnList[j].Addr })

	if c.info.Typ == plan2.ExecTypeAP {
		c.removeUnavailableCN()
	}

	c.info.CnNumbers = len(c.cnList)
	blkNum := 0
	cost := float64(0.0)
	for _, n := range qry.Nodes {
		if n.Stats == nil {
			continue
		}
		if n.NodeType == plan.Node_TABLE_SCAN {
			blkNum += int(n.Stats.BlockNum)
		}
		if n.NodeType == plan.Node_INSERT {
			cost += n.Stats.GetCost()
		}
	}
	switch qry.StmtType {
	case plan.Query_INSERT:
		if cost*float64(SingleLineSizeEstimate) > float64(DistributedThreshold) || qry.LoadTag || blkNum >= plan2.BlockNumForceOneCN {
			c.cnListStrategy()
		} else {
			c.cnList = engine.Nodes{
				engine.Node{
					Addr: c.addr,
					Mcpu: c.generateCPUNumber(ncpu, blkNum),
				},
			}
		}
		// insertNode := qry.Nodes[qry.Steps[0]]
		// nodeStats := qry.Nodes[insertNode.Children[0]].Stats
		// if nodeStats.GetCost()*float64(SingleLineSizeEstimate) > float64(DistributedThreshold) || qry.LoadTag || blkNum >= MinBlockNum {
		// 	if len(insertNode.InsertCtx.OnDuplicateIdx) > 0 {
		// 		c.cnList = engine.Nodes{
		// 			engine.Node{
		// 				Addr: c.addr,
		// 				Mcpu: c.generateCPUNumber(1, blkNum)},
		// 		}
		// 	} else {
		// 		c.cnListStrategy()
		// 	}
		// } else {
		// 	if len(insertNode.InsertCtx.OnDuplicateIdx) > 0 {
		// 		c.cnList = engine.Nodes{
		// 			engine.Node{
		// 				Addr: c.addr,
		// 				Mcpu: c.generateCPUNumber(1, blkNum)},
		// 		}
		// 	} else {
		// 		c.cnList = engine.Nodes{engine.Node{
		// 			Addr: c.addr,
		// 			Mcpu: c.generateCPUNumber(c.NumCPU(), blkNum)},
		// 		}
		// 	}
		// }
	default:
		if blkNum < plan2.BlockNumForceOneCN {
			c.cnList = engine.Nodes{
				engine.Node{
					Addr: c.addr,
					Mcpu: c.generateCPUNumber(ncpu, blkNum),
				},
			}
		} else {
			c.cnListStrategy()
		}
	}
	if c.info.Typ == plan2.ExecTypeTP && len(c.cnList) > 1 {
		c.cnList = engine.Nodes{
			engine.Node{
				Addr: c.addr,
				Mcpu: c.generateCPUNumber(ncpu, blkNum),
			},
		}
	}

	c.initAnalyze(qry)

	// deal with sink scan first.
	for i := len(qry.Steps) - 1; i >= 0; i-- {
		err := c.compileSinkScan(qry, qry.Steps[i])
		if err != nil {
			return nil, err
		}
	}

	steps := make([]*Scope, 0, len(qry.Steps))
	defer func() {
		if err != nil {
			ReleaseScopes(steps)
		}
	}()
	for i := len(qry.Steps) - 1; i >= 0; i-- {
		var scopes []*Scope
		var scope *Scope
		scopes, err = c.compilePlanScope(int32(i), qry.Steps[i], qry.Nodes)
		if err != nil {
			return nil, err
		}
		scope, err = c.compileApQuery(qry, scopes, qry.Steps[i])
		if err != nil {
			return nil, err
		}
		steps = append(steps, scope)
	}

	return steps, err
}

func (c *Compile) compileSinkScan(qry *plan.Query, nodeId int32) error {
	n := qry.Nodes[nodeId]
	for _, childId := range n.Children {
		err := c.compileSinkScan(qry, childId)
		if err != nil {
			return err
		}
	}

	if n.NodeType == plan.Node_SINK_SCAN || n.NodeType == plan.Node_RECURSIVE_SCAN || n.NodeType == plan.Node_RECURSIVE_CTE {
		for _, s := range n.SourceStep {
			var wr *process.WaitRegister
			if c.anal.qry.LoadTag {
				wr = &process.WaitRegister{
					Ctx: c.proc.Ctx,
					Ch:  make(chan *process.RegisterMessage, ncpu),
				}
			} else {
				wr = &process.WaitRegister{
					Ctx: c.proc.Ctx,
					Ch:  make(chan *process.RegisterMessage, 1),
				}
			}
			c.appendStepRegs(s, nodeId, wr)
		}
	}
	return nil
}

func (c *Compile) compileApQuery(qry *plan.Query, ss []*Scope, step int32) (*Scope, error) {
	if qry.Nodes[step].NodeType == plan.Node_SINK {
		return ss[0], nil
	}
	var rs *Scope
	switch qry.StmtType {
	case plan.Query_DELETE:
		return ss[0], nil
	case plan.Query_INSERT:
		return ss[0], nil
	case plan.Query_UPDATE:
		return ss[0], nil
	default:
		rs = c.newMergeScope(ss)
		updateScopesLastFlag([]*Scope{rs})
		c.setAnalyzeCurrent([]*Scope{rs}, c.anal.curr)
		rs.Instructions = append(rs.Instructions, vm.Instruction{
			Op: vm.Output,
			Arg: output.NewArgument().
				WithFunc(c.fill),
		})
	}
	return rs, nil
}

func constructValueScanBatch(proc *process.Process, node *plan.Node) (*batch.Batch, error) {
	var nodeId uuid.UUID
	var exprList []colexec.ExpressionExecutor

	if node == nil || node.TableDef == nil { // like : select 1, 2
		bat := batch.NewWithSize(1)
		bat.Vecs[0] = vector.NewConstNull(types.T_int64.ToType(), 1, proc.Mp())
		bat.SetRowCount(1)
		return bat, nil
	}
	// select * from (values row(1,1), row(2,2), row(3,3)) a;
	tableDef := node.TableDef
	colCount := len(tableDef.Cols)
	colsData := node.RowsetData.Cols
	copy(nodeId[:], node.Uuid)
	bat := proc.GetPrepareBatch()
	if bat == nil {
		bat = proc.GetValueScanBatch(nodeId)
		if bat == nil {
			return nil, moerr.NewInfo(proc.Ctx, fmt.Sprintf("constructValueScanBatch failed, node id: %s", nodeId.String()))
		}
	}
	params := proc.GetPrepareParams()
	if len(colsData) > 0 {
		exprs := proc.GetPrepareExprList()
		for i := 0; i < colCount; i++ {
			if exprs != nil {
				exprList = exprs.([][]colexec.ExpressionExecutor)[i]
			}
			if params != nil {
				vs := vector.MustFixedCol[types.Varlena](params)
				for _, row := range colsData[i].Data {
					if row.Pos >= 0 {
						isNull := params.GetNulls().Contains(uint64(row.Pos - 1))
						str := vs[row.Pos-1].UnsafeGetString(params.GetArea())
						if err := util.SetBytesToAnyVector(proc.Ctx, str, int(row.RowPos), isNull, bat.Vecs[i],
							proc); err != nil {
							return nil, err
						}
					}
				}
			}
			if err := evalRowsetData(proc, colsData[i].Data, bat.Vecs[i], exprList); err != nil {
				bat.Clean(proc.Mp())
				return nil, err
			}
		}
	}
	return bat, nil
}

func (c *Compile) compilePlanScope(step int32, curNodeIdx int32, ns []*plan.Node) ([]*Scope, error) {
	start := time.Now()
	defer func() {
		v2.TxnStatementCompilePlanScopeHistogram.Observe(time.Since(start).Seconds())
	}()
	var ss []*Scope
	var left []*Scope
	var right []*Scope
	var err error
	defer func() {
		if err != nil {
			ReleaseScopes(ss)
			ReleaseScopes(left)
			ReleaseScopes(right)
		}
	}()
	n := ns[curNodeIdx]
	switch n.NodeType {
	case plan.Node_VALUE_SCAN:
		ds := newScope(Normal)
		ds.DataSource = &Source{isConst: true, node: n}
		ds.NodeInfo = engine.Node{Addr: c.addr, Mcpu: 1}
		ds.Proc = process.NewWithAnalyze(c.proc, c.proc.Ctx, 0, c.anal.Nodes())
		ss = c.compileSort(n, c.compileProjection(n, []*Scope{ds}))
		return ss, nil
	case plan.Node_EXTERNAL_SCAN:
		if n.ObjRef != nil {
			c.appendMetaTables(n.ObjRef)
		}
		node := plan2.DeepCopyNode(n)
		ss, err = c.compileExternScan(node)
		if err != nil {
			return nil, err
		}
		ss = c.compileSort(n, c.compileProjection(n, c.compileRestrict(node, ss)))
		return ss, nil
	case plan.Node_TABLE_SCAN:
		c.appendMetaTables(n.ObjRef)
		ss, err = c.compileTableScan(n)
		if err != nil {
			return nil, err
		}
		ss = c.compileProjection(n, c.compileRestrict(n, ss))
		if n.Offset != nil {
			ss = c.compileOffset(n, ss)
		}
		if n.Limit != nil {
			ss = c.compileLimit(n, ss)
		}
		return ss, nil
	case plan.Node_SOURCE_SCAN:
		ss, err = c.compileSourceScan(n)
		if err != nil {
			return nil, err
		}
		ss = c.compileSort(n, c.compileProjection(n, c.compileRestrict(n, ss)))
		return ss, nil
	case plan.Node_FILTER, plan.Node_PROJECT, plan.Node_PRE_DELETE:
		curr := c.anal.curr
		c.setAnalyzeCurrent(nil, int(n.Children[0]))
		ss, err = c.compilePlanScope(step, n.Children[0], ns)
		if err != nil {
			return nil, err
		}
		c.setAnalyzeCurrent(ss, curr)
		ss = c.compileSort(n, c.compileProjection(n, c.compileRestrict(n, ss)))
		return ss, nil
	case plan.Node_AGG:
		curr := c.anal.curr
		c.setAnalyzeCurrent(nil, int(n.Children[0]))
		ss, err = c.compilePlanScope(step, n.Children[0], ns)
		if err != nil {
			return nil, err
		}
		c.setAnalyzeCurrent(ss, curr)

		groupInfo := constructGroup(c.proc.Ctx, n, ns[n.Children[0]], 0, 0, false, 0, c.proc)
		defer groupInfo.Release()
		anyDistinctAgg := groupInfo.AnyDistinctAgg()

		if !anyDistinctAgg && n.Stats.HashmapStats != nil && n.Stats.HashmapStats.Shuffle {
			ss = c.compileSort(n, c.compileShuffleGroup(n, ss, ns))
			return ss, nil
		} else {
			ss = c.compileSort(n, c.compileProjection(n, c.compileRestrict(n, c.compileMergeGroup(n, ss, ns, anyDistinctAgg))))
			return ss, nil
		}
	case plan.Node_SAMPLE:
		curr := c.anal.curr
		c.setAnalyzeCurrent(nil, int(n.Children[0]))
		ss, err = c.compilePlanScope(step, n.Children[0], ns)
		if err != nil {
			return nil, err
		}
		c.setAnalyzeCurrent(ss, curr)

		ss = c.compileSort(n, c.compileProjection(n, c.compileRestrict(n, c.compileSample(n, ss))))
		return ss, nil
	case plan.Node_WINDOW:
		curr := c.anal.curr
		c.setAnalyzeCurrent(nil, int(n.Children[0]))
		ss, err = c.compilePlanScope(step, n.Children[0], ns)
		if err != nil {
			return nil, err
		}
		c.setAnalyzeCurrent(ss, curr)
		ss = c.compileSort(n, c.compileProjection(n, c.compileRestrict(n, c.compileWin(n, ss))))
		return ss, nil
	case plan.Node_TIME_WINDOW:
		curr := c.anal.curr
		c.setAnalyzeCurrent(nil, int(n.Children[0]))
		ss, err = c.compilePlanScope(step, n.Children[0], ns)
		if err != nil {
			return nil, err
		}
		c.setAnalyzeCurrent(ss, curr)
		ss = c.compileProjection(n, c.compileRestrict(n, c.compileTimeWin(n, c.compileSort(n, ss))))
		return ss, nil
	case plan.Node_FILL:
		curr := c.anal.curr
		c.setAnalyzeCurrent(nil, int(n.Children[0]))
		ss, err = c.compilePlanScope(step, n.Children[0], ns)
		if err != nil {
			return nil, err
		}
		c.setAnalyzeCurrent(ss, curr)
		ss = c.compileProjection(n, c.compileRestrict(n, c.compileFill(n, ss)))
		return ss, nil
	case plan.Node_JOIN:
		curr := c.anal.curr
		c.setAnalyzeCurrent(nil, int(n.Children[0]))
		left, err = c.compilePlanScope(step, n.Children[0], ns)
		if err != nil {
			return nil, err
		}
		c.setAnalyzeCurrent(left, int(n.Children[1]))
		right, err = c.compilePlanScope(step, n.Children[1], ns)
		if err != nil {
			return nil, err
		}
		c.setAnalyzeCurrent(right, curr)
		ss = c.compileSort(n, c.compileJoin(n, ns[n.Children[0]], ns[n.Children[1]], left, right))
		return ss, nil
	case plan.Node_SORT:
		curr := c.anal.curr
		c.setAnalyzeCurrent(nil, int(n.Children[0]))
		ss, err = c.compilePlanScope(step, n.Children[0], ns)
		if err != nil {
			return nil, err
		}
		c.setAnalyzeCurrent(ss, curr)
		ss = c.compileProjection(n, c.compileRestrict(n, c.compileSort(n, ss)))
		return ss, nil
	case plan.Node_PARTITION:
		curr := c.anal.curr
		c.setAnalyzeCurrent(nil, int(n.Children[0]))
		ss, err = c.compilePlanScope(step, n.Children[0], ns)
		if err != nil {
			return nil, err
		}
		c.setAnalyzeCurrent(ss, curr)
		ss = c.compileProjection(n, c.compileRestrict(n, c.compilePartition(n, ss)))
		return ss, nil
	case plan.Node_UNION:
		curr := c.anal.curr
		c.setAnalyzeCurrent(nil, int(n.Children[0]))
		left, err = c.compilePlanScope(step, n.Children[0], ns)
		if err != nil {
			return nil, err
		}
		c.setAnalyzeCurrent(left, int(n.Children[1]))
		right, err = c.compilePlanScope(step, n.Children[1], ns)
		if err != nil {
			return nil, err
		}
		c.setAnalyzeCurrent(right, curr)
		ss = c.compileSort(n, c.compileUnion(n, left, right))
		return ss, nil
	case plan.Node_MINUS, plan.Node_INTERSECT, plan.Node_INTERSECT_ALL:
		curr := c.anal.curr
		c.setAnalyzeCurrent(nil, int(n.Children[0]))
		left, err = c.compilePlanScope(step, n.Children[0], ns)
		if err != nil {
			return nil, err
		}
		c.setAnalyzeCurrent(left, int(n.Children[1]))
		right, err = c.compilePlanScope(step, n.Children[1], ns)
		if err != nil {
			return nil, err
		}
		c.setAnalyzeCurrent(right, curr)
		ss = c.compileSort(n, c.compileMinusAndIntersect(n, left, right, n.NodeType))
		return ss, nil
	case plan.Node_UNION_ALL:
		curr := c.anal.curr
		c.setAnalyzeCurrent(nil, int(n.Children[0]))

		left, err = c.compilePlanScope(step, n.Children[0], ns)
		if err != nil {
			return nil, err
		}
		c.setAnalyzeCurrent(left, int(n.Children[1]))
		right, err = c.compilePlanScope(step, n.Children[1], ns)
		if err != nil {
			return nil, err
		}
		c.setAnalyzeCurrent(right, curr)
		ss = c.compileSort(n, c.compileUnionAll(left, right))
		return ss, nil
	case plan.Node_DELETE:
		if n.DeleteCtx.CanTruncate {
			s := newScope(TruncateTable)
			s.Plan = &plan.Plan{
				Plan: &plan.Plan_Ddl{
					Ddl: &plan.DataDefinition{
						DdlType: plan.DataDefinition_TRUNCATE_TABLE,
						Definition: &plan.DataDefinition_TruncateTable{
							TruncateTable: n.DeleteCtx.TruncateTable,
						},
					},
				},
			}
			ss = []*Scope{s}
			return ss, nil
		}
		c.appendMetaTables(n.DeleteCtx.Ref)
		curr := c.anal.curr
		c.setAnalyzeCurrent(nil, int(n.Children[0]))

		ss, err = c.compilePlanScope(step, n.Children[0], ns)
		if err != nil {
			return nil, err
		}

		n.NotCacheable = true

		var arg *deletion.Argument
		arg, err = constructDeletion(n, c.e, c.proc)
		if err != nil {
			return nil, err
		}

		if n.Stats.GetCost()*float64(SingleLineSizeEstimate) >
			float64(DistributedThreshold) &&
			!arg.DeleteCtx.CanTruncate {
			c.proc.Infof(c.proc.Ctx, "delete of '%s' write s3\n", c.sql)
			rs := c.newDeleteMergeScope(arg, ss)
			rs.Instructions = append(rs.Instructions, vm.Instruction{
				Op: vm.MergeDelete,
				Arg: mergedelete.NewArgument().
					WithDelSource(arg.DeleteCtx.Source).
					WithPartitionSources(arg.DeleteCtx.PartitionSources).
					WithAddAffectedRows(arg.DeleteCtx.AddAffectedRows),
			})
			rs.Magic = MergeDelete
			ss = []*Scope{rs}
			arg.Release()
			return ss, nil
		}
		rs := c.newMergeScope(ss)
		// updateScopesLastFlag([]*Scope{rs})
		rs.Magic = Merge
		c.setAnalyzeCurrent([]*Scope{rs}, c.anal.curr)

		rs.Instructions = append(rs.Instructions, vm.Instruction{
			Op:  vm.Deletion,
			Arg: arg,
		})
		ss = []*Scope{rs}
		c.setAnalyzeCurrent(ss, curr)
		return ss, nil
	case plan.Node_ON_DUPLICATE_KEY:
		curr := c.anal.curr
		c.setAnalyzeCurrent(nil, int(n.Children[0]))
		ss, err = c.compilePlanScope(step, n.Children[0], ns)
		if err != nil {
			return nil, err
		}
		c.setAnalyzeCurrent(ss, curr)

		rs := c.newMergeScope(ss)
		rs.Instructions[0].Arg.Release()
		rs.Instructions[0] = vm.Instruction{
			Op:  vm.OnDuplicateKey,
			Idx: c.anal.curr,
			Arg: constructOnduplicateKey(n, c.e),
		}
		ss = []*Scope{rs}
		return ss, nil
	case plan.Node_FUZZY_FILTER:
		curr := c.anal.curr
		c.setAnalyzeCurrent(nil, int(n.Children[0]))
		left, err := c.compilePlanScope(step, n.Children[0], ns)
		if err != nil {
			return nil, err
		}
		c.setAnalyzeCurrent(left, int(n.Children[1]))
		right, err := c.compilePlanScope(step, n.Children[1], ns)
		if err != nil {
			return nil, err
		}
		c.setAnalyzeCurrent(right, curr)
		return c.compileFuzzyFilter(n, ns, left, right)
	case plan.Node_PRE_INSERT_UK, plan.Node_PRE_INSERT_SK:
		curr := c.anal.curr
		ss, err = c.compilePlanScope(step, n.Children[0], ns)
		if err != nil {
			return nil, err
		}
		currentFirstFlag := c.anal.isFirst
		for i := range ss {
			if n.NodeType == plan.Node_PRE_INSERT_UK {
				var preInsertUkArg *preinsertunique.Argument
				preInsertUkArg, err = constructPreInsertUk(n, c.proc)
				if err != nil {
					return nil, err
				}
				ss[i].appendInstruction(vm.Instruction{
					Op:      vm.PreInsertUnique,
					Idx:     c.anal.curr,
					IsFirst: currentFirstFlag,
					Arg:     preInsertUkArg,
				})
			} else {
				var preInsertSkArg *preinsertsecondaryindex.Argument
				preInsertSkArg, err = constructPreInsertSk(n, c.proc)
				if err != nil {
					return nil, err
				}
				ss[i].appendInstruction(vm.Instruction{
					Op:      vm.PreInsertSecondaryIndex,
					Idx:     c.anal.curr,
					IsFirst: currentFirstFlag,
					Arg:     preInsertSkArg,
				})
			}
		}
		c.setAnalyzeCurrent(ss, curr)
		return ss, nil
	case plan.Node_PRE_INSERT:
		curr := c.anal.curr
		ss, err = c.compilePlanScope(step, n.Children[0], ns)
		if err != nil {
			return nil, err
		}
		currentFirstFlag := c.anal.isFirst
		for i := range ss {
			var preInsertArg *preinsert.Argument
			preInsertArg, err = constructPreInsert(ns, n, c.e, c.proc)
			if err != nil {
				return nil, err
			}
			ss[i].appendInstruction(vm.Instruction{
				Op:      vm.PreInsert,
				Idx:     c.anal.curr,
				IsFirst: currentFirstFlag,
				Arg:     preInsertArg,
			})
		}
		c.setAnalyzeCurrent(ss, curr)
		return ss, nil
	case plan.Node_INSERT:
		c.appendMetaTables(n.ObjRef)
		curr := c.anal.curr
		n.NotCacheable = true
		ss, err = c.compilePlanScope(step, n.Children[0], ns)
		if err != nil {
			return nil, err
		}

		currentFirstFlag := c.anal.isFirst
		toWriteS3 := n.Stats.GetCost()*float64(SingleLineSizeEstimate) >
			float64(DistributedThreshold) || c.anal.qry.LoadTag

		if toWriteS3 {
			c.proc.Debugf(c.proc.Ctx, "insert of '%s' write s3\n", c.sql)
			if !haveSinkScanInPlan(ns, n.Children[0]) && len(ss) != 1 {
				var insertArg *insert.Argument
				insertArg, err = constructInsert(n, c.e, c.proc)
				if err != nil {
					return nil, err
				}
				insertArg.ToWriteS3 = true
				rs := c.newInsertMergeScope(insertArg, ss)
				rs.Magic = MergeInsert
				rs.Instructions = append(rs.Instructions, vm.Instruction{
					Op: vm.MergeBlock,
					Arg: mergeblock.NewArgument().
						WithTbl(insertArg.InsertCtx.Rel).
						WithPartitionSources(insertArg.InsertCtx.PartitionSources).
						WithAddAffectedRows(insertArg.InsertCtx.AddAffectedRows),
				})
				ss = []*Scope{rs}
				insertArg.Release()
			} else {
				dataScope := c.newMergeScope(ss)
				dataScope.IsEnd = true
				if c.anal.qry.LoadTag {
					dataScope.Proc.Reg.MergeReceivers[0].Ch = make(chan *process.RegisterMessage, dataScope.NodeInfo.Mcpu) // reset the channel buffer of sink for load
				}
				parallelSize := c.getParallelSizeForExternalScan(n, dataScope.NodeInfo.Mcpu)
				scopes := make([]*Scope, 0, parallelSize)
				regs := make([]*process.WaitRegister, 0, parallelSize)
				for i := 0; i < parallelSize; i++ {
					s := newScope(Merge)
					s.Instructions = []vm.Instruction{{Op: vm.Merge, Arg: merge.NewArgument()}}
					scopes = append(scopes, s)
					scopes[i].Proc = process.NewFromProc(c.proc, c.proc.Ctx, 1)
					if c.anal.qry.LoadTag {
						for _, rr := range scopes[i].Proc.Reg.MergeReceivers {
							rr.Ch = make(chan *process.RegisterMessage, shuffleChannelBufferSize)
						}
					}
					regs = append(regs, scopes[i].Proc.Reg.MergeReceivers...)
				}

				if c.anal.qry.LoadTag && n.Stats.HashmapStats != nil && n.Stats.HashmapStats.Shuffle && dataScope.NodeInfo.Mcpu == parallelSize {
					_, arg := constructDispatchLocalAndRemote(0, scopes, c.addr)
					arg.FuncId = dispatch.ShuffleToAllFunc
					arg.ShuffleType = plan2.ShuffleToLocalMatchedReg
					dataScope.Instructions = append(dataScope.Instructions, vm.Instruction{
						Op:  vm.Dispatch,
						Arg: arg,
					})
				} else {
					dataScope.Instructions = append(dataScope.Instructions, vm.Instruction{
						Op:  vm.Dispatch,
						Arg: constructDispatchLocal(false, false, false, regs),
					})
				}
				for i := range scopes {
					var insertArg *insert.Argument
					insertArg, err = constructInsert(n, c.e, c.proc)
					if err != nil {
						return nil, err
					}
					insertArg.ToWriteS3 = true
					scopes[i].appendInstruction(vm.Instruction{
						Op:      vm.Insert,
						Idx:     c.anal.curr,
						IsFirst: currentFirstFlag,
						Arg:     insertArg,
					})
				}

				var insertArg *insert.Argument
				insertArg, err = constructInsert(n, c.e, c.proc)
				if err != nil {
					return nil, err
				}
				insertArg.ToWriteS3 = true
				rs := c.newMergeScope(scopes)
				rs.PreScopes = append(rs.PreScopes, dataScope)
				rs.Magic = MergeInsert
				rs.Instructions = append(rs.Instructions, vm.Instruction{
					Op: vm.MergeBlock,
					Arg: mergeblock.NewArgument().
						WithTbl(insertArg.InsertCtx.Rel).
						WithPartitionSources(insertArg.InsertCtx.PartitionSources).
						WithAddAffectedRows(insertArg.InsertCtx.AddAffectedRows),
				})
				ss = []*Scope{rs}
				insertArg.Release()
			}
		} else {
			for i := range ss {
				var insertArg *insert.Argument
				insertArg, err = constructInsert(n, c.e, c.proc)
				if err != nil {
					return nil, err
				}
				ss[i].appendInstruction(vm.Instruction{
					Op:      vm.Insert,
					Idx:     c.anal.curr,
					IsFirst: currentFirstFlag,
					Arg:     insertArg,
				})
			}
		}
		c.setAnalyzeCurrent(ss, curr)
		return ss, nil
	case plan.Node_LOCK_OP:
		curr := c.anal.curr
		ss, err = c.compilePlanScope(step, n.Children[0], ns)
		if err != nil {
			return nil, err
		}

		lockRows := make([]*plan.LockTarget, 0, len(n.LockTargets))
		for _, tbl := range n.LockTargets {
			if tbl.LockTable {
				c.lockTables[tbl.TableId] = tbl
			} else {
				if _, ok := c.lockTables[tbl.TableId]; !ok {
					lockRows = append(lockRows, tbl)
				}
			}
		}
		n.LockTargets = lockRows
		if len(n.LockTargets) == 0 {
			return ss, nil
		}

		block := false
		// only pessimistic txn needs to block downstream operators.
		if c.proc.TxnOperator.Txn().IsPessimistic() {
			block = n.LockTargets[0].Block
			if block {
				ss = []*Scope{c.newMergeScope(ss)}
			}
		}
		currentFirstFlag := c.anal.isFirst
		for i := range ss {
			var lockOpArg *lockop.Argument
			lockOpArg, err = constructLockOp(n, c.e)
			if err != nil {
				return nil, err
			}
			lockOpArg.SetBlock(block)
			if block {
				ss[i].Instructions[len(ss[i].Instructions)-1].Arg.Release()
				ss[i].Instructions[len(ss[i].Instructions)-1] = vm.Instruction{
					Op:      vm.LockOp,
					Idx:     c.anal.curr,
					IsFirst: currentFirstFlag,
					Arg:     lockOpArg,
				}
			} else {
				ss[i].appendInstruction(vm.Instruction{
					Op:      vm.LockOp,
					Idx:     c.anal.curr,
					IsFirst: currentFirstFlag,
					Arg:     lockOpArg,
				})
			}
		}
		ss = c.compileProjection(n, ss)
		c.setAnalyzeCurrent(ss, curr)
		return ss, nil
	case plan.Node_FUNCTION_SCAN:
		curr := c.anal.curr
		c.setAnalyzeCurrent(nil, int(n.Children[0]))
		ss, err = c.compilePlanScope(step, n.Children[0], ns)
		if err != nil {
			return nil, err
		}
		c.setAnalyzeCurrent(ss, curr)
		ss = c.compileSort(n, c.compileProjection(n, c.compileRestrict(n, c.compileTableFunction(n, ss))))
		return ss, nil
	case plan.Node_SINK_SCAN:
		receivers := make([]*process.WaitRegister, len(n.SourceStep))
		for i, step := range n.SourceStep {
			receivers[i] = c.getNodeReg(step, curNodeIdx)
			if receivers[i] == nil {
				return nil, moerr.NewInternalError(c.proc.Ctx, "no data sender for sinkScan node")
			}
		}
		rs := newScope(Merge)
		rs.NodeInfo = engine.Node{Addr: c.addr, Mcpu: ncpu}
		rs.Proc = process.NewWithAnalyze(c.proc, c.proc.Ctx, 1, c.anal.Nodes())
		rs.Instructions = []vm.Instruction{{Op: vm.Merge, Arg: merge.NewArgument().WithSinkScan(true)}}
		for _, r := range receivers {
			r.Ctx = rs.Proc.Ctx
		}
		rs.Proc.Reg.MergeReceivers = receivers
		ss = c.compileProjection(n, []*Scope{rs})
		return ss, nil
	case plan.Node_RECURSIVE_SCAN:
		receivers := make([]*process.WaitRegister, len(n.SourceStep))
		for i, step := range n.SourceStep {
			receivers[i] = c.getNodeReg(step, curNodeIdx)
			if receivers[i] == nil {
				return nil, moerr.NewInternalError(c.proc.Ctx, "no data sender for sinkScan node")
			}
		}
		rs := newScope(Merge)
		rs.NodeInfo = engine.Node{Addr: c.addr, Mcpu: 1}
		rs.Proc = process.NewWithAnalyze(c.proc, c.proc.Ctx, len(receivers), c.anal.Nodes())
		rs.Instructions = []vm.Instruction{{Op: vm.MergeRecursive, Arg: mergerecursive.NewArgument()}}

		for _, r := range receivers {
			r.Ctx = rs.Proc.Ctx
		}
		rs.Proc.Reg.MergeReceivers = receivers
		ss = []*Scope{rs}
		return ss, nil
	case plan.Node_RECURSIVE_CTE:
		receivers := make([]*process.WaitRegister, len(n.SourceStep))
		for i, step := range n.SourceStep {
			receivers[i] = c.getNodeReg(step, curNodeIdx)
			if receivers[i] == nil {
				return nil, moerr.NewInternalError(c.proc.Ctx, "no data sender for sinkScan node")
			}
		}
		rs := newScope(Merge)
		rs.NodeInfo = engine.Node{Addr: c.addr, Mcpu: ncpu}
		rs.Proc = process.NewWithAnalyze(c.proc, c.proc.Ctx, len(receivers), c.anal.Nodes())
		rs.Instructions = []vm.Instruction{{Op: vm.MergeCTE, Arg: mergecte.NewArgument()}}

		for _, r := range receivers {
			r.Ctx = rs.Proc.Ctx
		}
		rs.Proc.Reg.MergeReceivers = receivers
		ss = c.compileSort(n, []*Scope{rs})
		return ss, nil
	case plan.Node_SINK:
		receivers := c.getStepRegs(step)
		if len(receivers) == 0 {
			return nil, moerr.NewInternalError(c.proc.Ctx, "no data receiver for sink node")
		}
		ss, err = c.compilePlanScope(step, n.Children[0], ns)
		if err != nil {
			return nil, err
		}
		rs := c.newMergeScope(ss)
		rs.appendInstruction(vm.Instruction{
			Op:  vm.Dispatch,
			Arg: constructDispatchLocal(true, true, n.RecursiveSink, receivers),
		})
		ss = []*Scope{rs}
		return ss, nil
	default:
		return nil, moerr.NewNYI(c.proc.Ctx, fmt.Sprintf("query '%s'", n))
	}
}

func (c *Compile) appendStepRegs(step, nodeId int32, reg *process.WaitRegister) {
	c.nodeRegs[[2]int32{step, nodeId}] = reg
	c.stepRegs[step] = append(c.stepRegs[step], [2]int32{step, nodeId})
}

func (c *Compile) getNodeReg(step, nodeId int32) *process.WaitRegister {
	return c.nodeRegs[[2]int32{step, nodeId}]
}

func (c *Compile) getStepRegs(step int32) []*process.WaitRegister {
	wrs := make([]*process.WaitRegister, len(c.stepRegs[step]))
	for i, sn := range c.stepRegs[step] {
		wrs[i] = c.nodeRegs[sn]
	}
	return wrs
}

func (c *Compile) constructScopeForExternal(addr string, parallel bool) *Scope {
	ds := newScope(Normal)
	if parallel {
		ds.Magic = Remote
	}
	ds.NodeInfo = engine.Node{Addr: addr, Mcpu: ncpu}
	ds.Proc = process.NewWithAnalyze(c.proc, c.proc.Ctx, 0, c.anal.Nodes())
	c.proc.LoadTag = c.anal.qry.LoadTag
	ds.Proc.LoadTag = true
	ds.DataSource = &Source{isConst: true}
	return ds
}

func (c *Compile) constructLoadMergeScope() *Scope {
	ds := newScope(Merge)
	ds.Proc = process.NewWithAnalyze(c.proc, c.proc.Ctx, 1, c.anal.Nodes())
	ds.Proc.LoadTag = true
	ds.appendInstruction(vm.Instruction{
		Op:      vm.Merge,
		Idx:     c.anal.curr,
		IsFirst: c.anal.isFirst,
		Arg:     merge.NewArgument(),
	})
	return ds
}

func (c *Compile) compileSourceScan(n *plan.Node) ([]*Scope, error) {
	_, span := trace.Start(c.proc.Ctx, "compileSourceScan")
	defer span.End()
	configs := make(map[string]interface{})
	for _, def := range n.TableDef.Defs {
		switch v := def.Def.(type) {
		case *plan.TableDef_DefType_Properties:
			for _, p := range v.Properties.Properties {
				configs[p.Key] = p.Value
			}
		}
	}

	end, err := mokafka.GetStreamCurrentSize(c.proc.Ctx, configs, mokafka.NewKafkaAdapter)
	if err != nil {
		return nil, err
	}
	ps := calculatePartitions(0, end, int64(ncpu))

	ss := make([]*Scope, len(ps))
	for i := range ss {
		ss[i] = newScope(Normal)
		ss[i].NodeInfo = engine.Node{Addr: c.addr, Mcpu: ncpu}
		ss[i].Proc = process.NewWithAnalyze(c.proc, c.proc.Ctx, 0, c.anal.Nodes())
		ss[i].appendInstruction(vm.Instruction{
			Op:      vm.Source,
			Idx:     c.anal.curr,
			IsFirst: c.anal.isFirst,
			Arg:     constructStream(n, ps[i]),
		})
	}
	return ss, nil
}

const StreamMaxInterval = 8192

func calculatePartitions(start, end, n int64) [][2]int64 {
	var ps [][2]int64
	interval := (end - start) / n
	if interval < StreamMaxInterval {
		interval = StreamMaxInterval
	}
	var r int64
	l := start
	for i := int64(0); i < n; i++ {
		r = l + interval
		if r >= end {
			ps = append(ps, [2]int64{l, end})
			break
		}
		ps = append(ps, [2]int64{l, r})
		l = r
	}
	return ps
}

func (c *Compile) compileExternScan(n *plan.Node) ([]*Scope, error) {
	ctx, span := trace.Start(c.proc.Ctx, "compileExternScan")
	defer span.End()
	start := time.Now()
	defer func() {
		if t := time.Since(start); t > time.Second {
			c.proc.Infof(ctx, "compileExternScan cost %v", t)
		}
	}()

	t := time.Now()

	if time.Since(t) > time.Second {
		c.proc.Infof(ctx, "lock table %s.%s cost %v", n.ObjRef.SchemaName, n.ObjRef.ObjName, time.Since(t))
	}
	ID2Addr := make(map[int]int, 0)
	mcpu := 0
	for i := 0; i < len(c.cnList); i++ {
		tmp := mcpu
		mcpu += c.cnList[i].Mcpu
		ID2Addr[i] = mcpu - tmp
	}
	param := &tree.ExternParam{}
	if n.ExternScan == nil || n.ExternScan.Type != tree.INLINE {
		err := json.Unmarshal([]byte(n.TableDef.Createsql), param)
		if err != nil {
			return nil, err
		}
	} else {
		param.ScanType = int(n.ExternScan.Type)
		param.Data = n.ExternScan.Data
		param.Format = n.ExternScan.Format
		param.Tail = new(tree.TailParameter)
		param.Tail.IgnoredLines = n.ExternScan.IgnoredLines
		param.Tail.Fields = &tree.Fields{
			Terminated: &tree.Terminated{
				Value: n.ExternScan.Terminated,
			},
			EnclosedBy: &tree.EnclosedBy{
				Value: n.ExternScan.EnclosedBy[0],
			},
			EscapedBy: &tree.EscapedBy{
				Value: n.ExternScan.EscapedBy[0],
			},
		}
		param.JsonData = n.ExternScan.JsonType
	}
	if param.ScanType == tree.S3 {
		if !param.Init {
			if err := plan2.InitS3Param(param); err != nil {
				return nil, err
			}
		}
		if param.Parallel {
			mcpu = 0
			ID2Addr = make(map[int]int, 0)
			for i := 0; i < len(c.cnList); i++ {
				tmp := mcpu
				if c.cnList[i].Mcpu > external.S3ParallelMaxnum {
					mcpu += external.S3ParallelMaxnum
				} else {
					mcpu += c.cnList[i].Mcpu
				}
				ID2Addr[i] = mcpu - tmp
			}
		}
	} else if param.ScanType == tree.INLINE {
		return c.compileExternValueScan(n, param)
	} else {
		if err := plan2.InitInfileParam(param); err != nil {
			return nil, err
		}
	}

	t = time.Now()
	param.FileService = c.proc.FileService
	param.Ctx = c.proc.Ctx
	var err error
	var fileList []string
	var fileSize []int64
	if !param.Local && !param.Init {
		if param.QueryResult {
			fileList = strings.Split(param.Filepath, ",")
			for i := range fileList {
				fileList[i] = strings.TrimSpace(fileList[i])
			}
		} else {
			_, spanReadDir := trace.Start(ctx, "compileExternScan.ReadDir")
			fileList, fileSize, err = plan2.ReadDir(param)
			if err != nil {
				spanReadDir.End()
				return nil, err
			}
			spanReadDir.End()
		}
		fileList, fileSize, err = external.FilterFileList(ctx, n, c.proc, fileList, fileSize)
		if err != nil {
			return nil, err
		}
		if param.LoadFile && len(fileList) == 0 {
			return nil, moerr.NewInvalidInput(ctx, "the file does not exist in load flow")
		}
	} else {
		fileList = []string{param.Filepath}
		fileSize = []int64{param.FileSize}
	}
	if time.Since(t) > time.Second {
		c.proc.Infof(ctx, "read dir cost %v", time.Since(t))
	}

	if len(fileList) == 0 {
		ret := newScope(Normal)
		ret.DataSource = nil
		ret.Proc = process.NewWithAnalyze(c.proc, c.proc.Ctx, 0, c.anal.Nodes())

		return []*Scope{ret}, nil
	}
	if param.Parallel && (external.GetCompressType(param, fileList[0]) != tree.NOCOMPRESS || param.Local) {
		return c.compileExternScanParallel(n, param, fileList, fileSize)
	}

	t = time.Now()
	var fileOffset [][]int64
	if param.Parallel {
		if param.Strict {
			visibleCols := make([]*plan.ColDef, 0)
			for _, col := range n.TableDef.Cols {
				if !col.Hidden {
					visibleCols = append(visibleCols, col)
				}
			}
			for i := 0; i < len(fileList); i++ {
				param.Filepath = fileList[i]
				arr, err := external.ReadFileOffsetStrict(param, mcpu, fileSize[i], visibleCols)
				fileOffset = append(fileOffset, arr)
				if err != nil {
					return nil, err
				}
			}
		} else {
			for i := 0; i < len(fileList); i++ {
				param.Filepath = fileList[i]
				arr, err := external.ReadFileOffsetNoStrict(param, mcpu, fileSize[i])
				fileOffset = append(fileOffset, arr)
				if err != nil {
					return nil, err
				}
			}
		}

	} else {
		for i := 0; i < len(fileList); i++ {
			param.Filepath = fileList[i]
		}
	}

	if time.Since(t) > time.Second {
		c.proc.Infof(ctx, "read file offset cost %v", time.Since(t))
	}
	ss := make([]*Scope, 1)
	if param.Parallel {
		ss = make([]*Scope, len(c.cnList))
	}
	pre := 0
	for i := range ss {
		ss[i] = c.constructScopeForExternal(c.cnList[i].Addr, param.Parallel)
		ss[i].IsLoad = true
		count := ID2Addr[i]
		fileOffsetTmp := make([]*pipeline.FileOffset, len(fileList))
		for j := range fileOffsetTmp {
			preIndex := pre
			fileOffsetTmp[j] = &pipeline.FileOffset{}
			fileOffsetTmp[j].Offset = make([]int64, 0)
			if param.Parallel {
				if param.Strict {
					if 2*preIndex+2*count < len(fileOffset[j]) {
						fileOffsetTmp[j].Offset = append(fileOffsetTmp[j].Offset, fileOffset[j][2*preIndex:2*preIndex+2*count]...)
					} else if 2*preIndex < len(fileOffset[j]) {
						fileOffsetTmp[j].Offset = append(fileOffsetTmp[j].Offset, fileOffset[j][2*preIndex:]...)
					} else {
						continue
					}
				} else {
					fileOffsetTmp[j].Offset = append(fileOffsetTmp[j].Offset, fileOffset[j][2*preIndex:2*preIndex+2*count]...)
				}
			} else {
				fileOffsetTmp[j].Offset = append(fileOffsetTmp[j].Offset, []int64{0, -1}...)
			}
		}
		ss[i].appendInstruction(vm.Instruction{
			Op:      vm.External,
			Idx:     c.anal.curr,
			IsFirst: c.anal.isFirst,
			Arg:     constructExternal(n, param, c.proc.Ctx, fileList, fileSize, fileOffsetTmp),
		})
		pre += count
	}

	return ss, nil
}

func (c *Compile) getParallelSizeForExternalScan(n *plan.Node, cpuNum int) int {
	if n.Stats == nil {
		return cpuNum
	}
	totalSize := n.Stats.Cost * n.Stats.Rowsize
	parallelSize := int(totalSize / float64(colexec.WriteS3Threshold))
	if parallelSize < 1 {
		return 1
	} else if parallelSize < cpuNum {
		return parallelSize
	}
	return cpuNum
}

func (c *Compile) compileExternValueScan(n *plan.Node, param *tree.ExternParam) ([]*Scope, error) {
	parallelSize := c.getParallelSizeForExternalScan(n, ncpu)
	ss := make([]*Scope, parallelSize)
	for i := 0; i < parallelSize; i++ {
		ss[i] = c.constructLoadMergeScope()
	}
	s := c.constructScopeForExternal(c.addr, false)
	s.appendInstruction(vm.Instruction{
		Op:      vm.External,
		Idx:     c.anal.curr,
		IsFirst: c.anal.isFirst,
		Arg:     constructExternal(n, param, c.proc.Ctx, nil, nil, nil),
	})
	_, arg := constructDispatchLocalAndRemote(0, ss, c.addr)
	arg.FuncId = dispatch.SendToAnyLocalFunc
	s.appendInstruction(vm.Instruction{
		Op:  vm.Dispatch,
		Arg: arg,
	})
	ss[0].PreScopes = append(ss[0].PreScopes, s)
	c.anal.isFirst = false
	return ss, nil
}

// construct one thread to read the file data, then dispatch to mcpu thread to get the filedata for insert
func (c *Compile) compileExternScanParallel(n *plan.Node, param *tree.ExternParam, fileList []string, fileSize []int64) ([]*Scope, error) {
	param.Parallel = false
	mcpu := c.cnList[0].Mcpu
	ss := make([]*Scope, mcpu)
	for i := 0; i < mcpu; i++ {
		ss[i] = c.constructLoadMergeScope()
	}
	fileOffsetTmp := make([]*pipeline.FileOffset, len(fileList))
	for i := 0; i < len(fileList); i++ {
		fileOffsetTmp[i] = &pipeline.FileOffset{}
		fileOffsetTmp[i].Offset = make([]int64, 0)
		fileOffsetTmp[i].Offset = append(fileOffsetTmp[i].Offset, []int64{0, -1}...)
	}
	extern := constructExternal(n, param, c.proc.Ctx, fileList, fileSize, fileOffsetTmp)
	extern.Es.ParallelLoad = true
	scope := c.constructScopeForExternal("", false)
	scope.appendInstruction(vm.Instruction{
		Op:      vm.External,
		Idx:     c.anal.curr,
		IsFirst: c.anal.isFirst,
		Arg:     extern,
	})
	_, arg := constructDispatchLocalAndRemote(0, ss, c.addr)
	arg.FuncId = dispatch.SendToAnyLocalFunc
	scope.appendInstruction(vm.Instruction{
		Op:  vm.Dispatch,
		Arg: arg,
	})
	ss[0].PreScopes = append(ss[0].PreScopes, scope)
	c.anal.isFirst = false
	return ss, nil
}

func (c *Compile) compileTableFunction(n *plan.Node, ss []*Scope) []*Scope {
	currentFirstFlag := c.anal.isFirst
	for i := range ss {
		ss[i].appendInstruction(vm.Instruction{
			Op:      vm.TableFunction,
			Idx:     c.anal.curr,
			IsFirst: currentFirstFlag,
			Arg:     constructTableFunction(n),
		})
	}
	c.anal.isFirst = false

	return ss
}

func (c *Compile) compileTableScan(n *plan.Node) ([]*Scope, error) {
	nodes, partialResults, partialResultTypes, err := c.generateNodes(n)
	if err != nil {
		return nil, err
	}
	ss := make([]*Scope, 0, len(nodes))

	for i := range nodes {
		s, err := c.compileTableScanWithNode(n, nodes[i])
		if err != nil {
			return nil, err
		}
		ss = append(ss, s)
	}
	ss[0].PartialResults = partialResults
	ss[0].PartialResultTypes = partialResultTypes
	return ss, nil
}

func (c *Compile) compileTableScanWithNode(n *plan.Node, node engine.Node) (*Scope, error) {
	s := newScope(Remote)
	s.NodeInfo = node
	s.TxnOffset = c.TxnOffset
	s.DataSource = &Source{
		node: n,
	}
	s.Proc = process.NewWithAnalyze(c.proc, c.proc.Ctx, 0, c.anal.Nodes())
	return s, nil
}

func (c *Compile) compileTableScanDataSource(s *Scope) error {
	var err error
	var tblDef *plan.TableDef
	var ts timestamp.Timestamp
	var db engine.Database
	var rel engine.Relation
	var txnOp client.TxnOperator

	n := s.DataSource.node
	attrs := make([]string, len(n.TableDef.Cols))
	for j, col := range n.TableDef.Cols {
		attrs[j] = col.Name
	}

	//-----------------------------------------------------------------------------------------------------
	ctx := c.proc.Ctx
	txnOp = c.proc.TxnOperator
	err = disttae.CheckTxnIsValid(txnOp)
	if err != nil {
		return err
	}
	if n.ScanSnapshot != nil && n.ScanSnapshot.TS != nil {
		if !n.ScanSnapshot.TS.Equal(timestamp.Timestamp{LogicalTime: 0, PhysicalTime: 0}) &&
			n.ScanSnapshot.TS.Less(c.proc.TxnOperator.Txn().SnapshotTS) {
			if c.proc.GetCloneTxnOperator() != nil {
				txnOp = c.proc.GetCloneTxnOperator()
			} else {
				txnOp = c.proc.TxnOperator.CloneSnapshotOp(*n.ScanSnapshot.TS)
				c.proc.SetCloneTxnOperator(txnOp)
			}

			if n.ScanSnapshot.Tenant != nil {
				ctx = context.WithValue(ctx, defines.TenantIDKey{}, n.ScanSnapshot.Tenant.TenantID)
			}
		}
	}
	//-----------------------------------------------------------------------------------------------------

	if c.proc != nil && c.proc.TxnOperator != nil {
		ts = txnOp.Txn().SnapshotTS
	}
	{
		err = disttae.CheckTxnIsValid(txnOp)
		if err != nil {
			return err
		}
		if util.TableIsClusterTable(n.TableDef.GetTableType()) {
			ctx = defines.AttachAccountId(ctx, catalog.System_Account)
		}
		if n.ObjRef.PubInfo != nil {
			ctx = defines.AttachAccountId(ctx, uint32(n.ObjRef.PubInfo.TenantId))
		}
		db, err = c.e.Database(ctx, n.ObjRef.SchemaName, txnOp)
		if err != nil {
			panic(err)
		}
		rel, err = db.Relation(ctx, n.TableDef.Name, c.proc)
		if err != nil {
			if txnOp.IsSnapOp() {
				return err
			}
			var e error // avoid contamination of error messages
			db, e = c.e.Database(c.proc.Ctx, defines.TEMPORARY_DBNAME, txnOp)
			if e != nil {
				panic(e)
			}
			rel, e = db.Relation(c.proc.Ctx, engine.GetTempTableName(n.ObjRef.SchemaName, n.TableDef.Name), c.proc)
			if e != nil {
				panic(e)
			}
		}
		tblDef = rel.GetTableDef(ctx)
	}

	// prcoess partitioned table
	var partitionRelNames []string
	if n.TableDef.Partition != nil {
		if n.PartitionPrune != nil && n.PartitionPrune.IsPruned {
			for _, partition := range n.PartitionPrune.SelectedPartitions {
				partitionRelNames = append(partitionRelNames, partition.PartitionTableName)
			}
		} else {
			partitionRelNames = append(partitionRelNames, n.TableDef.Partition.PartitionTableNames...)
		}
	}

	var filterExpr *plan.Expr
	if len(n.FilterList) > 0 {
		filterExpr = colexec.RewriteFilterExprList(n.FilterList)
		filterExpr, err = plan2.ConstantFold(batch.EmptyForConstFoldBatch, plan2.DeepCopyExpr(filterExpr), c.proc, true)
		if err != nil {
			return err
		}
	}

	s.DataSource.Timestamp = ts
	s.DataSource.Attributes = attrs
	s.DataSource.TableDef = tblDef
	s.DataSource.RelationName = n.TableDef.Name
	s.DataSource.PartitionRelationNames = partitionRelNames
	s.DataSource.SchemaName = n.ObjRef.SchemaName
	s.DataSource.AccountId = n.ObjRef.GetPubInfo()
	s.DataSource.FilterExpr = filterExpr
	s.DataSource.RuntimeFilterSpecs = n.RuntimeFilterProbeList
	s.DataSource.OrderBy = n.OrderBy

	return nil
}

func (c *Compile) compileRestrict(n *plan.Node, ss []*Scope) []*Scope {
	if len(n.FilterList) == 0 && len(n.RuntimeFilterProbeList) == 0 {
		return ss
	}
	currentFirstFlag := c.anal.isFirst
	// for dynamic parameter, substitute param ref and const fold cast expression here to improve performance
	newFilters, err := plan2.ConstandFoldList(n.FilterList, c.proc, true)
	if err != nil {
		newFilters = n.FilterList
	}
	filterExpr := colexec.RewriteFilterExprList(newFilters)
	for i := range ss {
		ss[i].appendInstruction(vm.Instruction{
			Op:      vm.Restrict,
			Idx:     c.anal.curr,
			IsFirst: currentFirstFlag,
			Arg:     constructRestrict(n, filterExpr),
		})
	}
	c.anal.isFirst = false
	return ss
}

func (c *Compile) compileProjection(n *plan.Node, ss []*Scope) []*Scope {
	if len(n.ProjectList) == 0 {
		return ss
	}
	currentFirstFlag := c.anal.isFirst
	for i := range ss {
		ss[i].appendInstruction(vm.Instruction{
			Op:      vm.Projection,
			Idx:     c.anal.curr,
			IsFirst: currentFirstFlag,
			Arg:     constructProjection(n),
		})
	}
	c.anal.isFirst = false
	return ss
}

func (c *Compile) compileUnion(n *plan.Node, ss []*Scope, children []*Scope) []*Scope {
	ss = append(ss, children...)
	rs := c.newScopeList(1, int(n.Stats.BlockNum))
	gn := new(plan.Node)
	gn.GroupBy = make([]*plan.Expr, len(n.ProjectList))
	for i := range gn.GroupBy {
		gn.GroupBy[i] = plan2.DeepCopyExpr(n.ProjectList[i])
		gn.GroupBy[i].Typ.NotNullable = false
	}
	idx := 0
	for i := range rs {
		rs[i].Instructions = append(rs[i].Instructions, vm.Instruction{
			Op:  vm.Group,
			Idx: c.anal.curr,
			Arg: constructGroup(c.proc.Ctx, gn, n, i, len(rs), true, 0, c.proc),
		})
		if isSameCN(rs[i].NodeInfo.Addr, c.addr) {
			idx = i
		}
	}
	mergeChildren := c.newMergeScope(ss)
	mergeChildren.appendInstruction(vm.Instruction{
		Op:  vm.Dispatch,
		Arg: constructDispatch(0, rs, c.addr, n, false),
	})
	rs[idx].PreScopes = append(rs[idx].PreScopes, mergeChildren)
	return rs
}

func (c *Compile) compileMinusAndIntersect(n *plan.Node, ss []*Scope, children []*Scope, nodeType plan.Node_NodeType) []*Scope {
	rs := c.newJoinScopeListWithBucket(c.newScopeList(2, int(n.Stats.BlockNum)), ss, children, n)
	switch nodeType {
	case plan.Node_MINUS:
		for i := range rs {
			rs[i].Instructions[0].Arg.Release()
			rs[i].Instructions[0] = vm.Instruction{
				Op:  vm.Minus,
				Idx: c.anal.curr,
				Arg: constructMinus(i, len(rs)),
			}
		}
	case plan.Node_INTERSECT:
		for i := range rs {
			rs[i].Instructions[0].Arg.Release()
			rs[i].Instructions[0] = vm.Instruction{
				Op:  vm.Intersect,
				Idx: c.anal.curr,
				Arg: constructIntersect(i, len(rs)),
			}
		}
	case plan.Node_INTERSECT_ALL:
		for i := range rs {
			rs[i].Instructions[0].Arg.Release()
			rs[i].Instructions[0] = vm.Instruction{
				Op:  vm.IntersectAll,
				Idx: c.anal.curr,
				Arg: constructIntersectAll(i, len(rs)),
			}
		}
	}
	return rs
}

func (c *Compile) compileUnionAll(ss []*Scope, children []*Scope) []*Scope {
	rs := c.newMergeScope(append(ss, children...))
	rs.Instructions[0].Idx = c.anal.curr
	return []*Scope{rs}
}

func (c *Compile) compileJoin(node, left, right *plan.Node, ss, children []*Scope) []*Scope {
	if node.Stats.HashmapStats.Shuffle {
		return c.compileShuffleJoin(node, left, right, ss, children)
	}
	return c.compileBroadcastJoin(node, left, right, ss, children)
}

func (c *Compile) compileShuffleJoin(node, left, right *plan.Node, lefts, rights []*Scope) []*Scope {
	isEq := plan2.IsEquiJoin2(node.OnList)
	if !isEq {
		panic("shuffle join only support equal join for now!")
	}

	rightTyps := make([]types.Type, len(right.ProjectList))
	for i, expr := range right.ProjectList {
		rightTyps[i] = dupType(&expr.Typ)
	}

	leftTyps := make([]types.Type, len(left.ProjectList))
	for i, expr := range left.ProjectList {
		leftTyps[i] = dupType(&expr.Typ)
	}

	parent, children := c.newShuffleJoinScopeList(lefts, rights, node)
	if parent != nil {
		lastOperator := make([]vm.Instruction, 0, len(children))
		for i := range children {
			ilen := len(children[i].Instructions) - 1
			lastOperator = append(lastOperator, children[i].Instructions[ilen])
			children[i].Instructions = children[i].Instructions[:ilen]
		}

		defer func() {
			// recovery the children's last operator
			for i := range children {
				children[i].appendInstruction(lastOperator[i])
			}
		}()
	}

	switch node.JoinType {
	case plan.Node_INNER:
		for i := range children {
			children[i].appendInstruction(vm.Instruction{
				Op:  vm.Join,
				Idx: c.anal.curr,
				Arg: constructJoin(node, rightTyps, c.proc),
			})
		}

	case plan.Node_ANTI:
		if node.BuildOnLeft {
			for i := range children {
				children[i].appendInstruction(vm.Instruction{
					Op:  vm.RightAnti,
					Idx: c.anal.curr,
					Arg: constructRightAnti(node, rightTyps, 0, 0, c.proc),
				})
			}
		} else {
			for i := range children {
				children[i].appendInstruction(vm.Instruction{
					Op:  vm.Anti,
					Idx: c.anal.curr,
					Arg: constructAnti(node, rightTyps, c.proc),
				})
			}
		}

	case plan.Node_SEMI:
		if node.BuildOnLeft {
			for i := range children {
				children[i].appendInstruction(vm.Instruction{
					Op:  vm.RightSemi,
					Idx: c.anal.curr,
					Arg: constructRightSemi(node, rightTyps, 0, 0, c.proc),
				})
			}
		} else {
			for i := range children {
				children[i].appendInstruction(vm.Instruction{
					Op:  vm.Semi,
					Idx: c.anal.curr,
					Arg: constructSemi(node, rightTyps, c.proc),
				})
			}
		}

	case plan.Node_LEFT:
		for i := range children {
			children[i].appendInstruction(vm.Instruction{
				Op:  vm.Left,
				Idx: c.anal.curr,
				Arg: constructLeft(node, rightTyps, c.proc),
			})
		}

	case plan.Node_RIGHT:
		for i := range children {
			children[i].appendInstruction(vm.Instruction{
				Op:  vm.Right,
				Idx: c.anal.curr,
				Arg: constructRight(node, leftTyps, rightTyps, 0, 0, c.proc),
			})
		}
	default:
		panic(moerr.NewNYI(c.proc.Ctx, fmt.Sprintf("shuffle join do not support join type '%v'", node.JoinType)))
	}

	if parent != nil {
		return parent
	}
	return children
}

func (c *Compile) compileBroadcastJoin(node, left, right *plan.Node, ss, children []*Scope) []*Scope {
	var rs []*Scope
	isEq := plan2.IsEquiJoin2(node.OnList)

	rightTyps := make([]types.Type, len(right.ProjectList))
	for i, expr := range right.ProjectList {
		rightTyps[i] = dupType(&expr.Typ)
	}

	leftTyps := make([]types.Type, len(left.ProjectList))
	for i, expr := range left.ProjectList {
		leftTyps[i] = dupType(&expr.Typ)
	}

	switch node.JoinType {
	case plan.Node_INNER:
		rs = c.newBroadcastJoinScopeList(ss, children, node)
		if len(node.OnList) == 0 {
			for i := range rs {
				rs[i].appendInstruction(vm.Instruction{
					Op:  vm.Product,
					Idx: c.anal.curr,
					Arg: constructProduct(node, rightTyps, c.proc),
				})
			}
		} else {
			for i := range rs {
				if isEq {
					rs[i].appendInstruction(vm.Instruction{
						Op:  vm.Join,
						Idx: c.anal.curr,
						Arg: constructJoin(node, rightTyps, c.proc),
					})
				} else {
					rs[i].appendInstruction(vm.Instruction{
						Op:  vm.LoopJoin,
						Idx: c.anal.curr,
						Arg: constructLoopJoin(node, rightTyps, c.proc),
					})
				}
			}
		}

	case plan.Node_INDEX:
		rs = c.newBroadcastJoinScopeList(ss, children, node)
		for i := range rs {
			rs[i].appendInstruction(vm.Instruction{
				Op:  vm.IndexJoin,
				Idx: c.anal.curr,
				Arg: constructIndexJoin(node, rightTyps, c.proc),
			})
		}

	case plan.Node_SEMI:
		if isEq {
			if node.BuildOnLeft {
				rs = c.newJoinScopeListWithBucket(c.newScopeListForRightJoin(2, 1, ss), ss, children, node)
				for i := range rs {
					rs[i].appendInstruction(vm.Instruction{
						Op:  vm.RightSemi,
						Idx: c.anal.curr,
						Arg: constructRightSemi(node, rightTyps, uint64(i), uint64(len(rs)), c.proc),
					})
				}
			} else {
				rs = c.newBroadcastJoinScopeList(ss, children, node)
				for i := range rs {
					rs[i].appendInstruction(vm.Instruction{
						Op:  vm.Semi,
						Idx: c.anal.curr,
						Arg: constructSemi(node, rightTyps, c.proc),
					})
				}
			}
		} else {
			rs = c.newBroadcastJoinScopeList(ss, children, node)
			for i := range rs {
				rs[i].appendInstruction(vm.Instruction{
					Op:  vm.LoopSemi,
					Idx: c.anal.curr,
					Arg: constructLoopSemi(node, rightTyps, c.proc),
				})
			}
		}
	case plan.Node_LEFT:
		rs = c.newBroadcastJoinScopeList(ss, children, node)
		for i := range rs {
			if isEq {
				rs[i].appendInstruction(vm.Instruction{
					Op:  vm.Left,
					Idx: c.anal.curr,
					Arg: constructLeft(node, rightTyps, c.proc),
				})
			} else {
				rs[i].appendInstruction(vm.Instruction{
					Op:  vm.LoopLeft,
					Idx: c.anal.curr,
					Arg: constructLoopLeft(node, rightTyps, c.proc),
				})
			}
		}
	case plan.Node_RIGHT:
		if isEq {
			rs = c.newJoinScopeListWithBucket(c.newScopeListForRightJoin(2, 1, ss), ss, children, node)
			for i := range rs {
				rs[i].appendInstruction(vm.Instruction{
					Op:  vm.Right,
					Idx: c.anal.curr,
					Arg: constructRight(node, leftTyps, rightTyps, uint64(i), uint64(len(rs)), c.proc),
				})
			}
		} else {
			panic("dont pass any no-equal right join plan to this function,it should be changed to left join by the planner")
		}
	case plan.Node_SINGLE:
		rs = c.newBroadcastJoinScopeList(ss, children, node)
		for i := range rs {
			if isEq {
				rs[i].appendInstruction(vm.Instruction{
					Op:  vm.Single,
					Idx: c.anal.curr,
					Arg: constructSingle(node, rightTyps, c.proc),
				})
			} else {
				rs[i].appendInstruction(vm.Instruction{
					Op:  vm.LoopSingle,
					Idx: c.anal.curr,
					Arg: constructLoopSingle(node, rightTyps, c.proc),
				})
			}
		}
	case plan.Node_ANTI:
		if isEq {
			if node.BuildOnLeft {
				rs = c.newJoinScopeListWithBucket(c.newScopeListForRightJoin(2, 1, ss), ss, children, node)
				for i := range rs {
					rs[i].appendInstruction(vm.Instruction{
						Op:  vm.RightAnti,
						Idx: c.anal.curr,
						Arg: constructRightAnti(node, rightTyps, uint64(i), uint64(len(rs)), c.proc),
					})
				}
			} else {
				rs = c.newBroadcastJoinScopeList(ss, children, node)
				for i := range rs {
					rs[i].appendInstruction(vm.Instruction{
						Op:  vm.Anti,
						Idx: c.anal.curr,
						Arg: constructAnti(node, rightTyps, c.proc),
					})
				}
			}
		} else {
			rs = c.newBroadcastJoinScopeList(ss, children, node)
			for i := range rs {
				rs[i].appendInstruction(vm.Instruction{
					Op:  vm.LoopAnti,
					Idx: c.anal.curr,
					Arg: constructLoopAnti(node, rightTyps, c.proc),
				})
			}
		}
	case plan.Node_MARK:
		rs = c.newBroadcastJoinScopeList(ss, children, node)
		for i := range rs {
			//if isEq {
			//	rs[i].appendInstruction(vm.Instruction{
			//		Op:  vm.Mark,
			//		Idx: c.anal.curr,
			//		Arg: constructMark(n, typs, c.proc),
			//	})
			//} else {
			rs[i].appendInstruction(vm.Instruction{
				Op:  vm.LoopMark,
				Idx: c.anal.curr,
				Arg: constructLoopMark(node, rightTyps, c.proc),
			})
			//}
		}
	default:
		panic(moerr.NewNYI(c.proc.Ctx, fmt.Sprintf("join typ '%v'", node.JoinType)))
	}
	return rs
}

func (c *Compile) compilePartition(n *plan.Node, ss []*Scope) []*Scope {
	currentFirstFlag := c.anal.isFirst
	for i := range ss {
		c.anal.isFirst = currentFirstFlag
		if containBrokenNode(ss[i]) {
			ss[i] = c.newMergeScope([]*Scope{ss[i]})
		}
		ss[i].appendInstruction(vm.Instruction{
			Op:      vm.Order,
			Idx:     c.anal.curr,
			IsFirst: c.anal.isFirst,
			Arg:     constructOrder(n),
		})
	}
	c.anal.isFirst = false

	rs := c.newMergeScope(ss)
	rs.Instructions[0].Arg.Release()
	rs.Instructions[0] = vm.Instruction{
		Op:  vm.Partition,
		Idx: c.anal.curr,
		Arg: constructPartition(n),
	}
	return []*Scope{rs}
}

func (c *Compile) compileSort(n *plan.Node, ss []*Scope) []*Scope {
	switch {
	case n.Limit != nil && n.Offset == nil && len(n.OrderBy) > 0: // top
		return c.compileTop(n, n.Limit, ss)

	case n.Limit == nil && n.Offset == nil && len(n.OrderBy) > 0: // top
		return c.compileOrder(n, ss)

	case n.Limit != nil && n.Offset != nil && len(n.OrderBy) > 0:
		if rule.IsConstant(n.Limit, false) && rule.IsConstant(n.Offset, false) {
			// get limit
			vec1, err := colexec.EvalExpressionOnce(c.proc, n.Limit, []*batch.Batch{constBat})
			if err != nil {
				panic(err)
			}
			defer vec1.Free(c.proc.Mp())

			// get offset
			vec2, err := colexec.EvalExpressionOnce(c.proc, n.Offset, []*batch.Batch{constBat})
			if err != nil {
				panic(err)
			}
			defer vec2.Free(c.proc.Mp())

			limit, offset := vector.MustFixedCol[uint64](vec1)[0], vector.MustFixedCol[uint64](vec2)[0]
			topN := limit + offset
			overflow := false
			if topN < limit || topN < offset {
				overflow = true
			}
			if !overflow && topN <= 8192*2 {
				// if n is small, convert `order by col limit m offset n` to `top m+n offset n`
				return c.compileOffset(n, c.compileTop(n, plan2.MakePlan2Uint64ConstExprWithType(topN), ss))
			}
		}
		return c.compileLimit(n, c.compileOffset(n, c.compileOrder(n, ss)))

	case n.Limit == nil && n.Offset != nil && len(n.OrderBy) > 0: // order and offset
		return c.compileOffset(n, c.compileOrder(n, ss))

	case n.Limit != nil && n.Offset == nil && len(n.OrderBy) == 0: // limit
		return c.compileLimit(n, ss)

	case n.Limit == nil && n.Offset != nil && len(n.OrderBy) == 0: // offset
		return c.compileOffset(n, ss)

	case n.Limit != nil && n.Offset != nil && len(n.OrderBy) == 0: // limit and offset
		return c.compileLimit(n, c.compileOffset(n, ss))

	default:
		return ss
	}
}

func containBrokenNode(s *Scope) bool {
	for i := range s.Instructions {
		if s.Instructions[i].IsBrokenNode() {
			return true
		}
	}
	return false
}

func (c *Compile) compileTop(n *plan.Node, topN *plan.Expr, ss []*Scope) []*Scope {
	// use topN TO make scope.
	currentFirstFlag := c.anal.isFirst
	for i := range ss {
		c.anal.isFirst = currentFirstFlag
		if containBrokenNode(ss[i]) {
			ss[i] = c.newMergeScope([]*Scope{ss[i]})
		}
		ss[i].appendInstruction(vm.Instruction{
			Op:      vm.Top,
			Idx:     c.anal.curr,
			IsFirst: c.anal.isFirst,
			Arg:     constructTop(n, topN),
		})
	}
	c.anal.isFirst = false

	rs := c.newMergeScope(ss)
	rs.Instructions[0].Arg.Release()
	rs.Instructions[0] = vm.Instruction{
		Op:  vm.MergeTop,
		Idx: c.anal.curr,
		Arg: constructMergeTop(n, topN),
	}
	return []*Scope{rs}
}

func (c *Compile) compileOrder(n *plan.Node, ss []*Scope) []*Scope {
	currentFirstFlag := c.anal.isFirst
	for i := range ss {
		c.anal.isFirst = currentFirstFlag
		if containBrokenNode(ss[i]) {
			ss[i] = c.newMergeScope([]*Scope{ss[i]})
		}
		ss[i].appendInstruction(vm.Instruction{
			Op:      vm.Order,
			Idx:     c.anal.curr,
			IsFirst: c.anal.isFirst,
			Arg:     constructOrder(n),
		})
	}
	c.anal.isFirst = false

	rs := c.newMergeScope(ss)
	rs.Instructions[0].Arg.Release()
	rs.Instructions[0] = vm.Instruction{
		Op:  vm.MergeOrder,
		Idx: c.anal.curr,
		Arg: constructMergeOrder(n),
	}
	return []*Scope{rs}
}

func (c *Compile) compileWin(n *plan.Node, ss []*Scope) []*Scope {
	rs := c.newMergeScope(ss)
	rs.Instructions[0].Arg.Release()
	rs.Instructions[0] = vm.Instruction{
		Op:  vm.Window,
		Idx: c.anal.curr,
		Arg: constructWindow(c.proc.Ctx, n, c.proc),
	}
	return []*Scope{rs}
}

func (c *Compile) compileTimeWin(n *plan.Node, ss []*Scope) []*Scope {
	rs := c.newMergeScope(ss)
	rs.Instructions[0].Arg.Release()
	rs.Instructions[0] = vm.Instruction{
		Op:  vm.TimeWin,
		Idx: c.anal.curr,
		Arg: constructTimeWindow(c.proc.Ctx, n),
	}
	return []*Scope{rs}
}

func (c *Compile) compileFill(n *plan.Node, ss []*Scope) []*Scope {
	rs := c.newMergeScope(ss)
	rs.Instructions[0].Arg.Release()
	rs.Instructions[0] = vm.Instruction{
		Op:  vm.Fill,
		Idx: c.anal.curr,
		Arg: constructFill(n),
	}
	return []*Scope{rs}
}

func (c *Compile) compileOffset(n *plan.Node, ss []*Scope) []*Scope {
	currentFirstFlag := c.anal.isFirst
	for i := range ss {
		if containBrokenNode(ss[i]) {
			c.anal.isFirst = currentFirstFlag
			ss[i] = c.newMergeScope([]*Scope{ss[i]})
		}
	}

	rs := c.newMergeScope(ss)
	rs.Instructions[0].Arg.Release()
	rs.Instructions[0] = vm.Instruction{
		Op:  vm.MergeOffset,
		Idx: c.anal.curr,
		Arg: constructMergeOffset(n),
	}
	return []*Scope{rs}
}

func (c *Compile) compileLimit(n *plan.Node, ss []*Scope) []*Scope {
	currentFirstFlag := c.anal.isFirst

	for i := range ss {
		c.anal.isFirst = currentFirstFlag
		if containBrokenNode(ss[i]) {
			ss[i] = c.newMergeScope([]*Scope{ss[i]})
		}
		ss[i].appendInstruction(vm.Instruction{
			Op:      vm.Limit,
			Idx:     c.anal.curr,
			IsFirst: c.anal.isFirst,
			Arg:     constructLimit(n),
		})
	}
	c.anal.isFirst = false

	rs := c.newMergeScope(ss)
	rs.Instructions[0].Arg.Release()
	rs.Instructions[0] = vm.Instruction{
		Op:  vm.MergeLimit,
		Idx: c.anal.curr,
		Arg: constructMergeLimit(n),
	}
	return []*Scope{rs}
}

func (c *Compile) compileFuzzyFilter(n *plan.Node, ns []*plan.Node, left []*Scope, right []*Scope) ([]*Scope, error) {
	l := c.newMergeScope(left)
	r := c.newMergeScope(right)
	all := []*Scope{l, r}
	rs := c.newMergeScope(all)

	rs.Instructions[0].Idx = c.anal.curr

	arg := constructFuzzyFilter(c, n, ns[n.Children[1]])

	rs.appendInstruction(vm.Instruction{
		Op:  vm.FuzzyFilter,
		Idx: c.anal.curr,
		Arg: arg,
	})

	outData, err := newFuzzyCheck(n)
	if err != nil {
		return nil, err
	}
	c.fuzzys = append(c.fuzzys, outData)
	// wrap the collision key into c.fuzzy, for more information,
	// please refer fuzzyCheck.go
	rs.appendInstruction(vm.Instruction{
		Op: vm.Output,
		Arg: output.NewArgument().
			WithFunc(
				func(bat *batch.Batch) error {
					if bat == nil || bat.IsEmpty() {
						return nil
					}
					// the batch will contain the key that fuzzyCheck
					if err := outData.fill(c.proc.Ctx, bat); err != nil {
						return err
					}

					return nil
				}),
	})

	return []*Scope{rs}, nil
}

func (c *Compile) compileSample(n *plan.Node, ss []*Scope) []*Scope {
	for i := range ss {
		if containBrokenNode(ss[i]) {
			ss[i] = c.newMergeScope([]*Scope{ss[i]})
		}
		ss[i].appendInstruction(vm.Instruction{
			Op:      vm.Sample,
			Idx:     c.anal.curr,
			IsFirst: c.anal.isFirst,
			Arg:     constructSample(n, len(ss) != 1),
		})
	}
	c.anal.isFirst = false

	rs := c.newMergeScope(ss)
	if len(ss) == 1 {
		return []*Scope{rs}
	}

	// should sample again if sample by rows.
	if n.SampleFunc.Rows != plan2.NotSampleByRows {
		rs.appendInstruction(vm.Instruction{
			Op:      vm.Sample,
			Idx:     c.anal.curr,
			IsFirst: c.anal.isFirst,
			Arg:     sample.NewMergeSample(constructSample(n, true), false),
		})
	}
	return []*Scope{rs}
}

func (c *Compile) compileMergeGroup(n *plan.Node, ss []*Scope, ns []*plan.Node, hasDistinct bool) []*Scope {
	currentFirstFlag := c.anal.isFirst

	// for less memory usage while merge group,
	// we do not run the group-operator in parallel once this has a distinct aggregation.
	// because the parallel need to store all the source data in the memory for merging.
	// we construct a pipeline like the following description for this case:
	//
	// all the operators from ss[0] to ss[last] send the data to only one group-operator.
	// this group-operator sends its result to the merge-group-operator.
	// todo: I cannot remove the merge-group action directly, because the merge-group action is used to fill the partial result.
	if hasDistinct {
		for i := range ss {
			c.anal.isFirst = currentFirstFlag
			if containBrokenNode(ss[i]) {
				ss[i] = c.newMergeScope([]*Scope{ss[i]})
			}
		}
		c.anal.isFirst = false

		mergeToGroup := c.newMergeScope(ss)
		mergeToGroup.appendInstruction(
			vm.Instruction{
				Op:      vm.Group,
				Idx:     c.anal.curr,
				IsFirst: c.anal.isFirst,
				Arg:     constructGroup(c.proc.Ctx, n, ns[n.Children[0]], 0, 0, false, 0, c.proc),
			})

		rs := c.newMergeScope([]*Scope{mergeToGroup})
		arg := constructMergeGroup(true)
		if ss[0].PartialResults != nil {
			arg.PartialResults = ss[0].PartialResults
			arg.PartialResultTypes = ss[0].PartialResultTypes
			ss[0].PartialResults = nil
			ss[0].PartialResultTypes = nil
		}
		rs.Instructions[0].Arg.Release()
		rs.Instructions[0] = vm.Instruction{
			Op:  vm.MergeGroup,
			Idx: c.anal.curr,
			Arg: arg,
		}
		return []*Scope{rs}
	}

	for i := range ss {
		c.anal.isFirst = currentFirstFlag
		if containBrokenNode(ss[i]) {
			ss[i] = c.newMergeScope([]*Scope{ss[i]})
		}
		ss[i].appendInstruction(vm.Instruction{
			Op:      vm.Group,
			Idx:     c.anal.curr,
			IsFirst: c.anal.isFirst,
			Arg:     constructGroup(c.proc.Ctx, n, ns[n.Children[0]], 0, 0, false, 0, c.proc),
		})
	}
	c.anal.isFirst = false

	rs := c.newMergeScope(ss)
	arg := constructMergeGroup(true)
	if ss[0].PartialResults != nil {
		arg.PartialResults = ss[0].PartialResults
		arg.PartialResultTypes = ss[0].PartialResultTypes
		ss[0].PartialResults = nil
		ss[0].PartialResultTypes = nil
	}
	rs.Instructions[0].Arg.Release()
	rs.Instructions[0] = vm.Instruction{
		Op:  vm.MergeGroup,
		Idx: c.anal.curr,
		Arg: arg,
	}
	return []*Scope{rs}
}

// shuffle and dispatch must stick together
func (c *Compile) constructShuffleAndDispatch(ss, children []*Scope, n *plan.Node) {
	j := 0
	for i := range ss {
		if containBrokenNode(ss[i]) {
			isEnd := ss[i].IsEnd
			ss[i] = c.newMergeScope([]*Scope{ss[i]})
			ss[i].IsEnd = isEnd
		}
		if !ss[i].IsEnd {
			ss[i].appendInstruction(vm.Instruction{
				Op:  vm.Shuffle,
				Arg: constructShuffleGroupArg(children, n),
			})

			ss[i].appendInstruction(vm.Instruction{
				Op:  vm.Dispatch,
				Arg: constructDispatch(j, children, ss[i].NodeInfo.Addr, n, false),
			})
			j++
			ss[i].IsEnd = true
		}
	}
}

func (c *Compile) compileShuffleGroup(n *plan.Node, ss []*Scope, ns []*plan.Node) []*Scope {
	currentIsFirst := c.anal.isFirst
	c.anal.isFirst = false

	if len(c.cnList) > 1 {
		n.Stats.HashmapStats.ShuffleMethod = plan.ShuffleMethod_Normal
	}

	switch n.Stats.HashmapStats.ShuffleMethod {
	case plan.ShuffleMethod_Reuse:
		for i := range ss {
			ss[i].appendInstruction(vm.Instruction{
				Op:      vm.Group,
				Idx:     c.anal.curr,
				IsFirst: c.anal.isFirst,
				Arg:     constructGroup(c.proc.Ctx, n, ns[n.Children[0]], 0, 0, true, len(ss), c.proc),
			})
		}
		ss = c.compileProjection(n, c.compileRestrict(n, ss))
		return ss

	case plan.ShuffleMethod_Reshuffle:

		dop := plan2.GetShuffleDop()
		parent, children := c.newScopeListForShuffleGroup(1, dop)
		// saving the last operator of all children to make sure the connector setting in
		// the right place
		lastOperator := make([]vm.Instruction, 0, len(children))
		for i := range children {
			ilen := len(children[i].Instructions) - 1
			lastOperator = append(lastOperator, children[i].Instructions[ilen])
			children[i].Instructions = children[i].Instructions[:ilen]
		}

		for i := range children {
			children[i].appendInstruction(vm.Instruction{
				Op:      vm.Group,
				Idx:     c.anal.curr,
				IsFirst: currentIsFirst,
				Arg:     constructGroup(c.proc.Ctx, n, ns[n.Children[0]], 0, 0, true, len(children), c.proc),
			})
		}
		children = c.compileProjection(n, c.compileRestrict(n, children))
		// recovery the children's last operator
		for i := range children {
			children[i].appendInstruction(lastOperator[i])
		}

		for i := range ss {
			ss[i].appendInstruction(vm.Instruction{
				Op:      vm.Shuffle,
				Idx:     c.anal.curr,
				IsFirst: currentIsFirst,
				Arg:     constructShuffleGroupArg(children, n),
			})
		}

		mergeScopes := c.newMergeScope(ss)
		mergeScopes.appendInstruction(vm.Instruction{
			Op:      vm.Dispatch,
			Idx:     c.anal.curr,
			IsFirst: currentIsFirst,
			Arg:     constructDispatch(0, children, c.addr, n, false),
		})

		appendIdx := 0
		for i := range children {
			if isSameCN(mergeScopes.NodeInfo.Addr, children[i].NodeInfo.Addr) {
				appendIdx = i
				break
			}
		}
		children[appendIdx].PreScopes = append(children[appendIdx].PreScopes, mergeScopes)

		return parent
	default:
		dop := plan2.GetShuffleDop()
		parent, children := c.newScopeListForShuffleGroup(validScopeCount(ss), dop)
		c.constructShuffleAndDispatch(ss, children, n)

		// saving the last operator of all children to make sure the connector setting in
		// the right place
		lastOperator := make([]vm.Instruction, 0, len(children))
		for i := range children {
			ilen := len(children[i].Instructions) - 1
			lastOperator = append(lastOperator, children[i].Instructions[ilen])
			children[i].Instructions = children[i].Instructions[:ilen]
		}

		for i := range children {
			children[i].appendInstruction(vm.Instruction{
				Op:      vm.Group,
				Idx:     c.anal.curr,
				IsFirst: currentIsFirst,
				Arg:     constructGroup(c.proc.Ctx, n, ns[n.Children[0]], 0, 0, true, len(children), c.proc),
			})
		}
		children = c.compileProjection(n, c.compileRestrict(n, children))
		// recovery the children's last operator
		for i := range children {
			children[i].appendInstruction(lastOperator[i])
		}

		for i := range ss {
			appended := false
			for j := range children {
				if isSameCN(children[j].NodeInfo.Addr, ss[i].NodeInfo.Addr) {
					children[j].PreScopes = append(children[j].PreScopes, ss[i])
					appended = true
					break
				}
			}
			if !appended {
				children[0].PreScopes = append(children[0].PreScopes, ss[i])
			}
		}

		return parent
		// return []*Scope{c.newMergeScope(parent)}
	}
}

// DeleteMergeScope need to assure this:
// one block can be only deleted by one and the same
// CN, so we need to transfer the rows from the
// the same block to one and the same CN to perform
// the deletion operators.
func (c *Compile) newDeleteMergeScope(arg *deletion.Argument, ss []*Scope) *Scope {
	// Todo: implemet delete merge
	ss2 := make([]*Scope, 0, len(ss))
	// ends := make([]*Scope, 0, len(ss))
	for _, s := range ss {
		if s.IsEnd {
			// ends = append(ends, s)
			continue
		}
		ss2 = append(ss2, s)
	}

	rs := make([]*Scope, 0, len(ss2))
	uuids := make([]uuid.UUID, 0, len(ss2))
	var uid uuid.UUID
	for i := 0; i < len(ss2); i++ {
		rs = append(rs, newScope(Merge))
		uid, _ = uuid.NewV7()
		uuids = append(uuids, uid)
	}

	// for every scope, it should dispatch its
	// batch to other cn
	for i := 0; i < len(ss2); i++ {
		constructDeleteDispatchAndLocal(i, rs, ss2, uuids, c)
	}
	delete := &vm.Instruction{
		Op:  vm.Deletion,
		Arg: arg,
	}
	for i := range rs {
		// use distributed delete
		arg.RemoteDelete = true
		// maybe just copy only once?
		arg.SegmentMap = colexec.Get().GetCnSegmentMap()
		arg.IBucket = uint32(i)
		arg.Nbucket = uint32(len(rs))
		rs[i].Instructions = append(
			rs[i].Instructions,
			dupInstruction(delete, nil, 0))
	}
	return c.newMergeScope(rs)
}

func (c *Compile) newMergeScope(ss []*Scope) *Scope {
	rs := newScope(Merge)
	rs.NodeInfo = engine.Node{Addr: c.addr, Mcpu: ncpu}
	rs.PreScopes = ss
	cnt := 0
	for _, s := range ss {
		if s.IsEnd {
			continue
		}
		cnt++
	}
	rs.Proc = process.NewWithAnalyze(c.proc, c.proc.Ctx, cnt, c.anal.Nodes())
	if len(ss) > 0 {
		rs.Proc.LoadTag = ss[0].Proc.LoadTag
	}
	rs.Instructions = append(rs.Instructions, vm.Instruction{
		Op:      vm.Merge,
		Idx:     c.anal.curr,
		IsFirst: c.anal.isFirst,
		Arg:     merge.NewArgument(),
	})
	c.anal.isFirst = false

	j := 0
	for i := range ss {
		if !ss[i].IsEnd {
			ss[i].appendInstruction(vm.Instruction{
				Op: vm.Connector,
				Arg: connector.NewArgument().
					WithReg(rs.Proc.Reg.MergeReceivers[j]),
			})
			j++
		}
	}
	return rs
}

func (c *Compile) newMergeRemoteScope(ss []*Scope, nodeinfo engine.Node) *Scope {
	rs := c.newMergeScope(ss)
	// reset rs's info to remote
	rs.Magic = Remote
	rs.NodeInfo.Addr = nodeinfo.Addr
	rs.NodeInfo.Mcpu = nodeinfo.Mcpu

	return rs
}

func (c *Compile) newScopeList(childrenCount int, blocks int) []*Scope {
	var ss []*Scope

	currentFirstFlag := c.anal.isFirst
	for _, n := range c.cnList {
		c.anal.isFirst = currentFirstFlag
		ss = append(ss, c.newScopeListWithNode(c.generateCPUNumber(n.Mcpu, blocks), childrenCount, n.Addr)...)
	}
	return ss
}

func (c *Compile) newScopeListForShuffleGroup(childrenCount int, blocks int) ([]*Scope, []*Scope) {
	parent := make([]*Scope, 0, len(c.cnList))
	children := make([]*Scope, 0, len(c.cnList))

	currentFirstFlag := c.anal.isFirst
	for _, n := range c.cnList {
		c.anal.isFirst = currentFirstFlag
		scopes := c.newScopeListWithNode(c.generateCPUNumber(n.Mcpu, blocks), childrenCount, n.Addr)
		for _, s := range scopes {
			for _, rr := range s.Proc.Reg.MergeReceivers {
				rr.Ch = make(chan *process.RegisterMessage, shuffleChannelBufferSize)
			}
		}
		children = append(children, scopes...)
		parent = append(parent, c.newMergeRemoteScope(scopes, n))
	}
	return parent, children
}

func (c *Compile) newScopeListWithNode(mcpu, childrenCount int, addr string) []*Scope {
	ss := make([]*Scope, mcpu)
	currentFirstFlag := c.anal.isFirst
	for i := range ss {
		ss[i] = newScope(Remote)
		ss[i].Magic = Remote
		ss[i].NodeInfo.Addr = addr
		ss[i].NodeInfo.Mcpu = 1 // ss is already the mcpu length so we don't need to parallel it
		ss[i].Proc = process.NewWithAnalyze(c.proc, c.proc.Ctx, childrenCount, c.anal.Nodes())
		ss[i].Instructions = append(ss[i].Instructions, vm.Instruction{
			Op:      vm.Merge,
			Idx:     c.anal.curr,
			IsFirst: currentFirstFlag,
			Arg:     merge.NewArgument(),
		})
	}
	c.anal.isFirst = false
	return ss
}

func (c *Compile) newScopeListForRightJoin(childrenCount int, bIdx int, leftScopes []*Scope) []*Scope {
	/*
		ss := make([]*Scope, 0, len(leftScopes))
		for i := range leftScopes {
			tmp := new(Scope)
			tmp.Magic = Remote
			tmp.IsJoin = true
			tmp.Proc = process.NewWithAnalyze(c.proc, c.proc.Ctx, childrenCount, c.anal.Nodes())
			tmp.NodeInfo = leftScopes[i].NodeInfo
			ss = append(ss, tmp)
		}
	*/
	// Force right join to execute on one CN due to right join issue
	// Will fix in future
	maxCpuNum := 1
	for _, s := range leftScopes {
		if s.NodeInfo.Mcpu > maxCpuNum {
			maxCpuNum = s.NodeInfo.Mcpu
		}
	}

	ss := make([]*Scope, 1)
	ss[0] = newScope(Remote)
	ss[0].IsJoin = true
	ss[0].Proc = process.NewWithAnalyze(c.proc, c.proc.Ctx, childrenCount, c.anal.Nodes())
	ss[0].NodeInfo = engine.Node{Addr: c.addr, Mcpu: c.generateCPUNumber(ncpu, maxCpuNum)}
	ss[0].BuildIdx = bIdx
	return ss
}

func (c *Compile) newJoinScopeListWithBucket(rs, ss, children []*Scope, n *plan.Node) []*Scope {
	currentFirstFlag := c.anal.isFirst
	// construct left
	leftMerge := c.newMergeScope(ss)
	leftMerge.appendInstruction(vm.Instruction{
		Op:  vm.Dispatch,
		Arg: constructDispatch(0, rs, c.addr, n, false),
	})
	leftMerge.IsEnd = true

	// construct right
	c.anal.isFirst = currentFirstFlag
	rightMerge := c.newMergeScope(children)
	rightMerge.appendInstruction(vm.Instruction{
		Op:  vm.Dispatch,
		Arg: constructDispatch(1, rs, c.addr, n, false),
	})
	rightMerge.IsEnd = true

	// append left and right to correspond rs
	idx := 0
	for i := range rs {
		if isSameCN(rs[i].NodeInfo.Addr, c.addr) {
			idx = i
		}
	}
	rs[idx].PreScopes = append(rs[idx].PreScopes, leftMerge, rightMerge)
	return rs
}

func (c *Compile) newBroadcastJoinScopeList(ss []*Scope, children []*Scope, n *plan.Node) []*Scope {
	length := len(ss)
	rs := make([]*Scope, length)
	idx := 0
	for i := range ss {
		if ss[i].IsEnd {
			rs[i] = ss[i]
			continue
		}
		rs[i] = newScope(Remote)
		rs[i].IsJoin = true
		rs[i].NodeInfo = ss[i].NodeInfo
		rs[i].BuildIdx = 1
		if isSameCN(rs[i].NodeInfo.Addr, c.addr) {
			idx = i
		}
		rs[i].PreScopes = []*Scope{ss[i]}
		rs[i].Proc = process.NewWithAnalyze(c.proc, c.proc.Ctx, 2, c.anal.Nodes())
		ss[i].appendInstruction(vm.Instruction{
			Op: vm.Connector,
			Arg: connector.NewArgument().
				WithReg(rs[i].Proc.Reg.MergeReceivers[0]),
		})
	}

	// all join's first flag will setting in newLeftScope and newRightScope
	// so we set it to false now
	c.anal.isFirst = false
	mergeChildren := c.newMergeScope(children)

	mergeChildren.appendInstruction(vm.Instruction{
		Op:  vm.Dispatch,
		Arg: constructDispatch(1, rs, c.addr, n, false),
	})
	mergeChildren.IsEnd = true
	rs[idx].PreScopes = append(rs[idx].PreScopes, mergeChildren)

	return rs
}

func (c *Compile) newShuffleJoinScopeList(left, right []*Scope, n *plan.Node) ([]*Scope, []*Scope) {
	single := len(c.cnList) <= 1
	if single {
		n.Stats.HashmapStats.ShuffleTypeForMultiCN = plan.ShuffleTypeForMultiCN_Simple
	}

	var parent []*Scope
	children := make([]*Scope, 0, len(c.cnList))
	lnum := len(left)
	sum := lnum + len(right)
	for _, n := range c.cnList {
		dop := c.generateCPUNumber(n.Mcpu, plan2.GetShuffleDop())
		ss := make([]*Scope, dop)
		for i := range ss {
			ss[i] = newScope(Remote)
			ss[i].IsJoin = true
			ss[i].NodeInfo.Addr = n.Addr
			ss[i].NodeInfo.Mcpu = 1
			ss[i].Proc = process.NewWithAnalyze(c.proc, c.proc.Ctx, sum, c.anal.Nodes())
			ss[i].BuildIdx = lnum
			ss[i].ShuffleCnt = dop
			for _, rr := range ss[i].Proc.Reg.MergeReceivers {
				rr.Ch = make(chan *process.RegisterMessage, shuffleChannelBufferSize)
			}
		}
		children = append(children, ss...)
		if !single {
			parent = append(parent, c.newMergeRemoteScope(ss, n))
		}
	}

	currentFirstFlag := c.anal.isFirst
	for i, scp := range left {
		scp.appendInstruction(vm.Instruction{
			Op:  vm.Shuffle,
			Idx: c.anal.curr,
			Arg: constructShuffleJoinArg(children, n, true),
		})
		scp.appendInstruction(vm.Instruction{
			Op:  vm.Dispatch,
			Arg: constructDispatch(i, children, scp.NodeInfo.Addr, n, true),
		})
		scp.IsEnd = true

		appended := false
		for _, js := range children {
			if isSameCN(js.NodeInfo.Addr, scp.NodeInfo.Addr) {
				js.PreScopes = append(js.PreScopes, scp)
				appended = true
				break
			}
		}
		if !appended {
			c.proc.Errorf(c.proc.Ctx, "no same addr scope to append left scopes")
			children[0].PreScopes = append(children[0].PreScopes, scp)
		}
	}

	c.anal.isFirst = currentFirstFlag
	for i, scp := range right {
		scp.appendInstruction(vm.Instruction{
			Op:  vm.Shuffle,
			Idx: c.anal.curr,
			Arg: constructShuffleJoinArg(children, n, false),
		})
		scp.appendInstruction(vm.Instruction{
			Op:  vm.Dispatch,
			Arg: constructDispatch(i+lnum, children, scp.NodeInfo.Addr, n, false),
		})
		scp.IsEnd = true

		appended := false
		for _, js := range children {
			if isSameCN(js.NodeInfo.Addr, scp.NodeInfo.Addr) {
				js.PreScopes = append(js.PreScopes, scp)
				appended = true
				break
			}
		}
		if !appended {
			c.proc.Errorf(c.proc.Ctx, "no same addr scope to append right scopes")
			children[0].PreScopes = append(children[0].PreScopes, scp)
		}
	}
	return parent, children
}

func (c *Compile) newJoinProbeScope(s *Scope, ss []*Scope) *Scope {
	rs := newScope(Merge)
	rs.appendInstruction(vm.Instruction{
		Op:      vm.Merge,
		Idx:     s.Instructions[0].Idx,
		IsFirst: true,
		Arg:     merge.NewArgument(),
	})
	rs.Proc = process.NewWithAnalyze(s.Proc, s.Proc.Ctx, s.BuildIdx, c.anal.Nodes())
	for i := 0; i < s.BuildIdx; i++ {
		regTransplant(s, rs, i, i)
	}

	if ss == nil {
		s.Proc.Reg.MergeReceivers[0] = &process.WaitRegister{
			Ctx: s.Proc.Ctx,
			Ch:  make(chan *process.RegisterMessage, shuffleChannelBufferSize),
		}
		rs.appendInstruction(vm.Instruction{
			Op: vm.Connector,
			Arg: connector.NewArgument().
				WithReg(s.Proc.Reg.MergeReceivers[0]),
		})
		s.Proc.Reg.MergeReceivers = append(s.Proc.Reg.MergeReceivers[:1], s.Proc.Reg.MergeReceivers[s.BuildIdx:]...)
		s.BuildIdx = 1
	} else {
		rs.appendInstruction(vm.Instruction{
			Op:  vm.Dispatch,
			Arg: constructDispatchLocal(false, false, false, extraRegisters(ss, 0)),
		})
	}
	rs.IsEnd = true

	return rs
}

func (c *Compile) newJoinBuildScope(s *Scope, ss []*Scope) *Scope {
	rs := newScope(Merge)
	buildLen := len(s.Proc.Reg.MergeReceivers) - s.BuildIdx
	rs.Proc = process.NewWithAnalyze(s.Proc, s.Proc.Ctx, buildLen, c.anal.Nodes())
	for i := 0; i < buildLen; i++ {
		regTransplant(s, rs, i+s.BuildIdx, i)
	}

	rs.appendInstruction(constructJoinBuildInstruction(c, s.Instructions[0], s.ShuffleCnt, ss != nil))

	if ss == nil { // unparallel, send the hashtable to join scope directly
		s.Proc.Reg.MergeReceivers[s.BuildIdx] = &process.WaitRegister{
			Ctx: s.Proc.Ctx,
			Ch:  make(chan *process.RegisterMessage, 1),
		}
		rs.appendInstruction(vm.Instruction{
			Op: vm.Connector,
			Arg: connector.NewArgument().
				WithReg(s.Proc.Reg.MergeReceivers[s.BuildIdx]),
		})
		s.Proc.Reg.MergeReceivers = s.Proc.Reg.MergeReceivers[:s.BuildIdx+1]
	} else {
		rs.appendInstruction(vm.Instruction{
			Op:  vm.Dispatch,
			Arg: constructDispatchLocal(true, false, false, extraRegisters(ss, s.BuildIdx)),
		})
	}
	rs.IsEnd = true

	return rs
}

// Transplant the source's RemoteReceivRegInfos which index equal to sourceIdx to
// target with new index targetIdx
func regTransplant(source, target *Scope, sourceIdx, targetIdx int) {
	target.Proc.Reg.MergeReceivers[targetIdx] = source.Proc.Reg.MergeReceivers[sourceIdx]
	target.Proc.Reg.MergeReceivers[targetIdx].Ctx = target.Proc.Ctx
	i := 0
	for i < len(source.RemoteReceivRegInfos) {
		op := &source.RemoteReceivRegInfos[i]
		if op.Idx == sourceIdx {
			target.RemoteReceivRegInfos = append(target.RemoteReceivRegInfos, RemoteReceivRegInfo{
				Idx:      targetIdx,
				Uuid:     op.Uuid,
				FromAddr: op.FromAddr,
			})
			source.RemoteReceivRegInfos = append(source.RemoteReceivRegInfos[:i], source.RemoteReceivRegInfos[i+1:]...)
			continue
		}
		i++
	}
}

func (c *Compile) generateCPUNumber(cpunum, blocks int) int {
	if cpunum <= 0 || blocks <= 0 {
		return 1
	}

	if cpunum <= blocks {
		return cpunum
	}
	return blocks
}

func (c *Compile) initAnalyze(qry *plan.Query) {
	if len(qry.Nodes) == 0 {
		panic("empty plan")
	}

	anals := make([]*process.AnalyzeInfo, len(qry.Nodes))
	for i := range anals {
		anals[i] = reuse.Alloc[process.AnalyzeInfo](nil)
		anals[i].NodeId = int32(i)
	}
	c.anal = newAnaylze()
	c.anal.qry = qry
	c.anal.analInfos = anals
	c.anal.curr = int(qry.Steps[0])
	for _, node := range c.anal.qry.Nodes {
		if node.AnalyzeInfo == nil {
			node.AnalyzeInfo = new(plan.AnalyzeInfo)
		}
	}
	c.proc.AnalInfos = c.anal.analInfos
}

func (c *Compile) fillAnalyzeInfo() {
	// record the number of s3 requests
	c.anal.S3IOInputCount(c.anal.curr, c.counterSet.FileService.S3.Put.Load())
	c.anal.S3IOInputCount(c.anal.curr, c.counterSet.FileService.S3.List.Load())

	c.anal.S3IOOutputCount(c.anal.curr, c.counterSet.FileService.S3.Head.Load())
	c.anal.S3IOOutputCount(c.anal.curr, c.counterSet.FileService.S3.Get.Load())
	c.anal.S3IOOutputCount(c.anal.curr, c.counterSet.FileService.S3.Delete.Load())
	c.anal.S3IOOutputCount(c.anal.curr, c.counterSet.FileService.S3.DeleteMulti.Load())

	for i, anal := range c.anal.analInfos {
		atomic.StoreInt64(&c.anal.qry.Nodes[i].AnalyzeInfo.InputRows, atomic.LoadInt64(&anal.InputRows))
		atomic.StoreInt64(&c.anal.qry.Nodes[i].AnalyzeInfo.OutputRows, atomic.LoadInt64(&anal.OutputRows))
		atomic.StoreInt64(&c.anal.qry.Nodes[i].AnalyzeInfo.InputSize, atomic.LoadInt64(&anal.InputSize))
		atomic.StoreInt64(&c.anal.qry.Nodes[i].AnalyzeInfo.OutputSize, atomic.LoadInt64(&anal.OutputSize))
		atomic.StoreInt64(&c.anal.qry.Nodes[i].AnalyzeInfo.TimeConsumed, atomic.LoadInt64(&anal.TimeConsumed))
		atomic.StoreInt64(&c.anal.qry.Nodes[i].AnalyzeInfo.MemorySize, atomic.LoadInt64(&anal.MemorySize))
		atomic.StoreInt64(&c.anal.qry.Nodes[i].AnalyzeInfo.WaitTimeConsumed, atomic.LoadInt64(&anal.WaitTimeConsumed))
		atomic.StoreInt64(&c.anal.qry.Nodes[i].AnalyzeInfo.DiskIO, atomic.LoadInt64(&anal.DiskIO))
		atomic.StoreInt64(&c.anal.qry.Nodes[i].AnalyzeInfo.S3IOByte, atomic.LoadInt64(&anal.S3IOByte))
		atomic.StoreInt64(&c.anal.qry.Nodes[i].AnalyzeInfo.S3IOInputCount, atomic.LoadInt64(&anal.S3IOInputCount))
		atomic.StoreInt64(&c.anal.qry.Nodes[i].AnalyzeInfo.S3IOOutputCount, atomic.LoadInt64(&anal.S3IOOutputCount))
		atomic.StoreInt64(&c.anal.qry.Nodes[i].AnalyzeInfo.NetworkIO, atomic.LoadInt64(&anal.NetworkIO))
		atomic.StoreInt64(&c.anal.qry.Nodes[i].AnalyzeInfo.ScanTime, atomic.LoadInt64(&anal.ScanTime))
		atomic.StoreInt64(&c.anal.qry.Nodes[i].AnalyzeInfo.InsertTime, atomic.LoadInt64(&anal.InsertTime))
		anal.DeepCopyArray(c.anal.qry.Nodes[i].AnalyzeInfo)
	}
}

func (c *Compile) determinExpandRanges(n *plan.Node, rel engine.Relation) bool {
	if len(n.RuntimeFilterProbeList) == 0 {
		return true
	}
	if n.Stats.BlockNum > plan2.BlockNumForceOneCN && len(c.cnList) > 1 {
		return true
	}
	if n.AggList != nil { //need to handle partial results
		return true
	}
	return false
}

func (c *Compile) expandRanges(n *plan.Node, rel engine.Relation, blockFilterList []*plan.Expr) (engine.Ranges, error) {
	var err error
	var db engine.Database
	var ranges engine.Ranges
	var txnOp client.TxnOperator

	//-----------------------------------------------------------------------------------------------------
	ctx := c.proc.Ctx
	txnOp = c.proc.TxnOperator
	if n.ScanSnapshot != nil && n.ScanSnapshot.TS != nil {
		if !n.ScanSnapshot.TS.Equal(timestamp.Timestamp{LogicalTime: 0, PhysicalTime: 0}) &&
			n.ScanSnapshot.TS.Less(c.proc.TxnOperator.Txn().SnapshotTS) {
			if c.proc.GetCloneTxnOperator() != nil {
				txnOp = c.proc.GetCloneTxnOperator()
			} else {
				txnOp = c.proc.TxnOperator.CloneSnapshotOp(*n.ScanSnapshot.TS)
				c.proc.SetCloneTxnOperator(txnOp)
			}

			if n.ScanSnapshot.Tenant != nil {
				ctx = context.WithValue(ctx, defines.TenantIDKey{}, n.ScanSnapshot.Tenant.TenantID)
			}
		}
	}
	//-----------------------------------------------------------------------------------------------------

	if util.TableIsClusterTable(n.TableDef.GetTableType()) {
		ctx = defines.AttachAccountId(ctx, catalog.System_Account)
	}
	if n.ObjRef.PubInfo != nil {
		ctx = defines.AttachAccountId(ctx, uint32(n.ObjRef.PubInfo.GetTenantId()))
	}
	if util.TableIsLoggingTable(n.ObjRef.SchemaName, n.ObjRef.ObjName) {
		ctx = defines.AttachAccountId(ctx, catalog.System_Account)
	}

	db, err = c.e.Database(ctx, n.ObjRef.SchemaName, txnOp)
	if err != nil {
		return nil, err
	}
	ranges, err = rel.Ranges(ctx, blockFilterList, c.TxnOffset)
	if err != nil {
		return nil, err
	}

	if n.TableDef.Partition != nil {
		if n.PartitionPrune != nil && n.PartitionPrune.IsPruned {
			for i, partitionItem := range n.PartitionPrune.SelectedPartitions {
				partTableName := partitionItem.PartitionTableName
				subrelation, err := db.Relation(ctx, partTableName, c.proc)
				if err != nil {
					return nil, err
				}
				subranges, err := subrelation.Ranges(ctx, n.BlockFilterList, c.TxnOffset)
				if err != nil {
					return nil, err
				}
				// add partition number into objectio.BlockInfo.
				blkSlice := subranges.(*objectio.BlockInfoSlice)
				for j := 1; j < subranges.Len(); j++ {
					blkInfo := blkSlice.Get(j)
					blkInfo.PartitionNum = i
					ranges.Append(blkSlice.GetBytes(j))
				}
			}
		} else {
			partitionInfo := n.TableDef.Partition
			partitionNum := int(partitionInfo.PartitionNum)
			partitionTableNames := partitionInfo.PartitionTableNames
			for i := 0; i < partitionNum; i++ {
				partTableName := partitionTableNames[i]
				subrelation, err := db.Relation(ctx, partTableName, c.proc)
				if err != nil {
					return nil, err
				}
				subranges, err := subrelation.Ranges(ctx, n.BlockFilterList, c.TxnOffset)
				if err != nil {
					return nil, err
				}
				// add partition number into objectio.BlockInfo.
				blkSlice := subranges.(*objectio.BlockInfoSlice)
				for j := 1; j < subranges.Len(); j++ {
					blkInfo := blkSlice.Get(j)
					blkInfo.PartitionNum = i
					ranges.Append(blkSlice.GetBytes(j))
				}
			}
		}
	}

	return ranges, nil
}

func (c *Compile) generateNodes(n *plan.Node) (engine.Nodes, []any, []types.T, error) {
	var err error
	var db engine.Database
	var rel engine.Relation
	var ranges engine.Ranges
	var partialResults []any
	var partialResultTypes []types.T
	var nodes engine.Nodes
	var txnOp client.TxnOperator

	//------------------------------------------------------------------------------------------------------------------
	ctx := c.proc.Ctx
	txnOp = c.proc.TxnOperator
	if n.ScanSnapshot != nil && n.ScanSnapshot.TS != nil {
		if !n.ScanSnapshot.TS.Equal(timestamp.Timestamp{LogicalTime: 0, PhysicalTime: 0}) &&
			n.ScanSnapshot.TS.Less(c.proc.TxnOperator.Txn().SnapshotTS) {

			txnOp = c.proc.TxnOperator.CloneSnapshotOp(*n.ScanSnapshot.TS)
			c.proc.SetCloneTxnOperator(txnOp)

			if n.ScanSnapshot.Tenant != nil {
				ctx = context.WithValue(ctx, defines.TenantIDKey{}, n.ScanSnapshot.Tenant.TenantID)
			}
		}
	}
	//-------------------------------------------------------------------------------------------------------------

	isPartitionTable := false
	if n.TableDef.Partition != nil {
		isPartitionTable = true
	}

	//ctx := c.proc.Ctx
	if util.TableIsClusterTable(n.TableDef.GetTableType()) {
		ctx = defines.AttachAccountId(ctx, catalog.System_Account)
	}
	if n.ObjRef.PubInfo != nil {
		ctx = defines.AttachAccountId(ctx, uint32(n.ObjRef.PubInfo.GetTenantId()))
	}
	if util.TableIsLoggingTable(n.ObjRef.SchemaName, n.ObjRef.ObjName) {
		ctx = defines.AttachAccountId(ctx, catalog.System_Account)
	}

	db, err = c.e.Database(ctx, n.ObjRef.SchemaName, txnOp)
	if err != nil {
		return nil, nil, nil, err
	}
	rel, err = db.Relation(ctx, n.TableDef.Name, c.proc)
	if err != nil {
		if txnOp.IsSnapOp() {
			return nil, nil, nil, err
		}
		var e error // avoid contamination of error messages
		db, e = c.e.Database(ctx, defines.TEMPORARY_DBNAME, txnOp)
		if e != nil {
			return nil, nil, nil, err
		}

		// if temporary table, just scan at local cn.
		rel, e = db.Relation(ctx, engine.GetTempTableName(n.ObjRef.SchemaName, n.TableDef.Name), c.proc)
		if e != nil {
			return nil, nil, nil, err
		}
		c.cnList = engine.Nodes{
			engine.Node{
				Addr: c.addr,
				Rel:  rel,
				Mcpu: 1,
			},
		}
	}

	if c.determinExpandRanges(n, rel) {
		ranges, err = c.expandRanges(n, rel, n.BlockFilterList)
		if err != nil {
			return nil, nil, nil, err
		}
	} else {
		// add current CN
		nodes = append(nodes, engine.Node{
			Addr: c.addr,
			Rel:  rel,
			Mcpu: c.generateCPUNumber(ncpu, int(n.Stats.BlockNum)),
		})
		nodes[0].NeedExpandRanges = true
		return nodes, nil, nil, nil
	}

	if len(n.AggList) > 0 && ranges.Len() > 1 {
		newranges := make([]byte, 0, ranges.Size())
		newranges = append(newranges, ranges.GetBytes(0)...)
		partialResults = make([]any, 0, len(n.AggList))
		partialResultTypes = make([]types.T, len(n.AggList))

		for i := range n.AggList {
			agg := n.AggList[i].Expr.(*plan.Expr_F)
			name := agg.F.Func.ObjName
			switch name {
			case "starcount":
				partialResults = append(partialResults, int64(0))
				partialResultTypes[i] = types.T_int64
			case "count":
				if (uint64(agg.F.Func.Obj) & function.Distinct) != 0 {
					partialResults = nil
				} else {
					partialResults = append(partialResults, int64(0))
					partialResultTypes[i] = types.T_int64
				}
			case "min", "max":
				partialResults = append(partialResults, nil)
			default:
				partialResults = nil
			}
			if partialResults == nil {
				break
			}
		}

		if len(n.AggList) == 1 && n.AggList[0].Expr.(*plan.Expr_F).F.Func.ObjName == "starcount" {
			for i := 1; i < ranges.Len(); i++ {
				blk := ranges.(*objectio.BlockInfoSlice).Get(i)
				if !blk.CanRemote || !blk.DeltaLocation().IsEmpty() {
					newranges = append(newranges, ranges.(*objectio.BlockInfoSlice).GetBytes(i)...)
					continue
				}
				partialResults[0] = partialResults[0].(int64) + int64(blk.MetaLocation().Rows())
			}
		} else if partialResults != nil {
			columnMap := make(map[int]int)
			for i := range n.AggList {
				agg := n.AggList[i].Expr.(*plan.Expr_F)
				if agg.F.Func.ObjName == "starcount" {
					continue
				}
				args := agg.F.Args[0]
				col, ok := args.Expr.(*plan.Expr_Col)
				if !ok {
					if _, ok := args.Expr.(*plan.Expr_Lit); ok {
						if agg.F.Func.ObjName == "count" {
							agg.F.Func.ObjName = "starcount"
							continue
						}
					}
					partialResults = nil
					break
				}
				columnMap[int(col.Col.ColPos)] = int(n.TableDef.Cols[int(col.Col.ColPos)].Seqnum)
			}
			for i := 1; i < ranges.Len(); i++ {
				if partialResults == nil {
					break
				}
				blk := ranges.(*objectio.BlockInfoSlice).Get(i)
				if !blk.CanRemote || !blk.DeltaLocation().IsEmpty() {
					newranges = append(newranges, ranges.GetBytes(i)...)
					continue
				}
				var objMeta objectio.ObjectMeta
				location := blk.MetaLocation()
				var fs fileservice.FileService
				fs, err = fileservice.Get[fileservice.FileService](c.proc.FileService, defines.SharedFileServiceName)
				if err != nil {
					return nil, nil, nil, err
				}
				objMeta, err = objectio.FastLoadObjectMeta(ctx, &location, false, fs)
				if err != nil {
					partialResults = nil
					break
				} else {
					objDataMeta := objMeta.MustDataMeta()
					blkMeta := objDataMeta.GetBlockMeta(uint32(location.ID()))
					for i := range n.AggList {
						agg := n.AggList[i].Expr.(*plan.Expr_F)
						name := agg.F.Func.ObjName
						switch name {
						case "starcount":
							partialResults[i] = partialResults[i].(int64) + int64(blkMeta.GetRows())
						case "count":
							partialResults[i] = partialResults[i].(int64) + int64(blkMeta.GetRows())
							col := agg.F.Args[0].Expr.(*plan.Expr_Col)
							nullCnt := blkMeta.ColumnMeta(uint16(columnMap[int(col.Col.ColPos)])).NullCnt()
							partialResults[i] = partialResults[i].(int64) - int64(nullCnt)
						case "min":
							col := agg.F.Args[0].Expr.(*plan.Expr_Col)
							zm := blkMeta.ColumnMeta(uint16(columnMap[int(col.Col.ColPos)])).ZoneMap()
							if zm.GetType().FixedLength() < 0 {
								partialResults = nil
							} else {
								if partialResults[i] == nil {
									partialResults[i] = zm.GetMin()
									partialResultTypes[i] = zm.GetType()
								} else {
									switch zm.GetType() {
									case types.T_bool:
										partialResults[i] = !partialResults[i].(bool) || !types.DecodeFixed[bool](zm.GetMinBuf())
									case types.T_bit:
										min := types.DecodeFixed[uint64](zm.GetMinBuf())
										if min < partialResults[i].(uint64) {
											partialResults[i] = min
										}
									case types.T_int8:
										min := types.DecodeFixed[int8](zm.GetMinBuf())
										if min < partialResults[i].(int8) {
											partialResults[i] = min
										}
									case types.T_int16:
										min := types.DecodeFixed[int16](zm.GetMinBuf())
										if min < partialResults[i].(int16) {
											partialResults[i] = min
										}
									case types.T_int32:
										min := types.DecodeFixed[int32](zm.GetMinBuf())
										if min < partialResults[i].(int32) {
											partialResults[i] = min
										}
									case types.T_int64:
										min := types.DecodeFixed[int64](zm.GetMinBuf())
										if min < partialResults[i].(int64) {
											partialResults[i] = min
										}
									case types.T_uint8:
										min := types.DecodeFixed[uint8](zm.GetMinBuf())
										if min < partialResults[i].(uint8) {
											partialResults[i] = min
										}
									case types.T_uint16:
										min := types.DecodeFixed[uint16](zm.GetMinBuf())
										if min < partialResults[i].(uint16) {
											partialResults[i] = min
										}
									case types.T_uint32:
										min := types.DecodeFixed[uint32](zm.GetMinBuf())
										if min < partialResults[i].(uint32) {
											partialResults[i] = min
										}
									case types.T_uint64:
										min := types.DecodeFixed[uint64](zm.GetMinBuf())
										if min < partialResults[i].(uint64) {
											partialResults[i] = min
										}
									case types.T_float32:
										min := types.DecodeFixed[float32](zm.GetMinBuf())
										if min < partialResults[i].(float32) {
											partialResults[i] = min
										}
									case types.T_float64:
										min := types.DecodeFixed[float64](zm.GetMinBuf())
										if min < partialResults[i].(float64) {
											partialResults[i] = min
										}
									case types.T_date:
										min := types.DecodeFixed[types.Date](zm.GetMinBuf())
										if min < partialResults[i].(types.Date) {
											partialResults[i] = min
										}
									case types.T_time:
										min := types.DecodeFixed[types.Time](zm.GetMinBuf())
										if min < partialResults[i].(types.Time) {
											partialResults[i] = min
										}
									case types.T_datetime:
										min := types.DecodeFixed[types.Datetime](zm.GetMinBuf())
										if min < partialResults[i].(types.Datetime) {
											partialResults[i] = min
										}
									case types.T_timestamp:
										min := types.DecodeFixed[types.Timestamp](zm.GetMinBuf())
										if min < partialResults[i].(types.Timestamp) {
											partialResults[i] = min
										}
									case types.T_enum:
										min := types.DecodeFixed[types.Enum](zm.GetMinBuf())
										if min < partialResults[i].(types.Enum) {
											partialResults[i] = min
										}
									case types.T_decimal64:
										min := types.DecodeFixed[types.Decimal64](zm.GetMinBuf())
										if min < partialResults[i].(types.Decimal64) {
											partialResults[i] = min
										}
									case types.T_decimal128:
										min := types.DecodeFixed[types.Decimal128](zm.GetMinBuf())
										if min.Compare(partialResults[i].(types.Decimal128)) < 0 {
											partialResults[i] = min
										}
									case types.T_uuid:
										min := types.DecodeFixed[types.Uuid](zm.GetMinBuf())
										if min.Lt(partialResults[i].(types.Uuid)) {
											partialResults[i] = min
										}
									case types.T_TS:
										min := types.DecodeFixed[types.TS](zm.GetMinBuf())
										ts := partialResults[i].(types.TS)
										if min.Less(&ts) {
											partialResults[i] = min
										}
									case types.T_Rowid:
										min := types.DecodeFixed[types.Rowid](zm.GetMinBuf())
										if min.Less(partialResults[i].(types.Rowid)) {
											partialResults[i] = min
										}
									case types.T_Blockid:
										min := types.DecodeFixed[types.Blockid](zm.GetMinBuf())
										if min.Less(partialResults[i].(types.Blockid)) {
											partialResults[i] = min
										}
									}
								}
							}
						case "max":
							col := agg.F.Args[0].Expr.(*plan.Expr_Col)
							zm := blkMeta.ColumnMeta(uint16(columnMap[int(col.Col.ColPos)])).ZoneMap()
							if zm.GetType().FixedLength() < 0 {
								partialResults = nil
							} else {
								if partialResults[i] == nil {
									partialResults[i] = zm.GetMax()
									partialResultTypes[i] = zm.GetType()
								} else {
									switch zm.GetType() {
									case types.T_bool:
										partialResults[i] = partialResults[i].(bool) || types.DecodeFixed[bool](zm.GetMaxBuf())
									case types.T_bit:
										max := types.DecodeFixed[uint64](zm.GetMaxBuf())
										if max > partialResults[i].(uint64) {
											partialResults[i] = max
										}
									case types.T_int8:
										max := types.DecodeFixed[int8](zm.GetMaxBuf())
										if max > partialResults[i].(int8) {
											partialResults[i] = max
										}
									case types.T_int16:
										max := types.DecodeFixed[int16](zm.GetMaxBuf())
										if max > partialResults[i].(int16) {
											partialResults[i] = max
										}
									case types.T_int32:
										max := types.DecodeFixed[int32](zm.GetMaxBuf())
										if max > partialResults[i].(int32) {
											partialResults[i] = max
										}
									case types.T_int64:
										max := types.DecodeFixed[int64](zm.GetMaxBuf())
										if max > partialResults[i].(int64) {
											partialResults[i] = max
										}
									case types.T_uint8:
										max := types.DecodeFixed[uint8](zm.GetMaxBuf())
										if max > partialResults[i].(uint8) {
											partialResults[i] = max
										}
									case types.T_uint16:
										max := types.DecodeFixed[uint16](zm.GetMaxBuf())
										if max > partialResults[i].(uint16) {
											partialResults[i] = max
										}
									case types.T_uint32:
										max := types.DecodeFixed[uint32](zm.GetMaxBuf())
										if max > partialResults[i].(uint32) {
											partialResults[i] = max
										}
									case types.T_uint64:
										max := types.DecodeFixed[uint64](zm.GetMaxBuf())
										if max > partialResults[i].(uint64) {
											partialResults[i] = max
										}
									case types.T_float32:
										max := types.DecodeFixed[float32](zm.GetMaxBuf())
										if max > partialResults[i].(float32) {
											partialResults[i] = max
										}
									case types.T_float64:
										max := types.DecodeFixed[float64](zm.GetMaxBuf())
										if max > partialResults[i].(float64) {
											partialResults[i] = max
										}
									case types.T_date:
										max := types.DecodeFixed[types.Date](zm.GetMaxBuf())
										if max > partialResults[i].(types.Date) {
											partialResults[i] = max
										}
									case types.T_time:
										max := types.DecodeFixed[types.Time](zm.GetMaxBuf())
										if max > partialResults[i].(types.Time) {
											partialResults[i] = max
										}
									case types.T_datetime:
										max := types.DecodeFixed[types.Datetime](zm.GetMaxBuf())
										if max > partialResults[i].(types.Datetime) {
											partialResults[i] = max
										}
									case types.T_timestamp:
										max := types.DecodeFixed[types.Timestamp](zm.GetMaxBuf())
										if max > partialResults[i].(types.Timestamp) {
											partialResults[i] = max
										}
									case types.T_enum:
										max := types.DecodeFixed[types.Enum](zm.GetMaxBuf())
										if max > partialResults[i].(types.Enum) {
											partialResults[i] = max
										}
									case types.T_decimal64:
										max := types.DecodeFixed[types.Decimal64](zm.GetMaxBuf())
										if max > partialResults[i].(types.Decimal64) {
											partialResults[i] = max
										}
									case types.T_decimal128:
										max := types.DecodeFixed[types.Decimal128](zm.GetMaxBuf())
										if max.Compare(partialResults[i].(types.Decimal128)) > 0 {
											partialResults[i] = max
										}
									case types.T_uuid:
										max := types.DecodeFixed[types.Uuid](zm.GetMaxBuf())
										if max.Gt(partialResults[i].(types.Uuid)) {
											partialResults[i] = max
										}
									case types.T_TS:
										max := types.DecodeFixed[types.TS](zm.GetMaxBuf())
										ts := partialResults[i].(types.TS)
										if max.Greater(&ts) {
											partialResults[i] = max
										}
									case types.T_Rowid:
										max := types.DecodeFixed[types.Rowid](zm.GetMaxBuf())
										if max.Great(partialResults[i].(types.Rowid)) {
											partialResults[i] = max
										}
									case types.T_Blockid:
										max := types.DecodeFixed[types.Blockid](zm.GetMaxBuf())
										if max.Great(partialResults[i].(types.Blockid)) {
											partialResults[i] = max
										}
									}
								}
							}
						default:
						}
						if partialResults == nil {
							break
						}
					}
					if partialResults == nil {
						break
					}
				}
			}
		}
		if ranges.Size() == len(newranges) {
			partialResults = nil
		} else if partialResults != nil {
			ranges.SetBytes(newranges)
		}
		if partialResults == nil {
			partialResultTypes = nil
		}
	}
	// n.AggList = nil

	// some log for finding a bug.
	tblId := rel.GetTableID(ctx)
	expectedLen := ranges.Len()
	c.proc.Debugf(ctx, "cn generateNodes, tbl %d ranges is %d", tblId, expectedLen)

	// if len(ranges) == 0 indicates that it's a temporary table.
	if ranges.Len() == 0 && n.TableDef.TableType != catalog.SystemOrdinaryRel {
		nodes = make(engine.Nodes, len(c.cnList))
		for i, node := range c.cnList {
			if isPartitionTable {
				nodes[i] = engine.Node{
					Id:   node.Id,
					Addr: node.Addr,
					Mcpu: c.generateCPUNumber(node.Mcpu, int(n.Stats.BlockNum)),
				}
			} else {
				nodes[i] = engine.Node{
					Rel:  rel,
					Id:   node.Id,
					Addr: node.Addr,
					Mcpu: c.generateCPUNumber(node.Mcpu, int(n.Stats.BlockNum)),
				}
			}
		}
		return nodes, partialResults, partialResultTypes, nil
	}

	engineType := rel.GetEngineType()
	if isPartitionTable {
		rel = nil
	}
	// for multi cn in launch mode, put all payloads in current CN, maybe delete this in the future
	// for an ordered scan, put all paylonds in current CN
	// or sometimes force on one CN
	if isLaunchMode(c.cnList) || len(n.OrderBy) > 0 || ranges.Len() < plan2.BlockNumForceOneCN || n.Stats.ForceOneCN {
		return putBlocksInCurrentCN(c, ranges.GetAllBytes(), rel, n), partialResults, partialResultTypes, nil
	}
	// disttae engine
	if engineType == engine.Disttae {
		nodes, err := shuffleBlocksToMultiCN(c, ranges.(*objectio.BlockInfoSlice), rel, n)
		return nodes, partialResults, partialResultTypes, err
	}
	// maybe temp table on memengine , just put payloads in average
	return putBlocksInAverage(c, ranges, rel, n), partialResults, partialResultTypes, nil
}

func putBlocksInAverage(c *Compile, ranges engine.Ranges, rel engine.Relation, n *plan.Node) engine.Nodes {
	var nodes engine.Nodes
	step := (ranges.Len() + len(c.cnList) - 1) / len(c.cnList)
	for i := 0; i < ranges.Len(); i += step {
		j := i / step
		if i+step >= ranges.Len() {
			if isSameCN(c.cnList[j].Addr, c.addr) {
				if len(nodes) == 0 {
					nodes = append(nodes, engine.Node{
						Addr: c.addr,
						Rel:  rel,
						Mcpu: c.generateCPUNumber(ncpu, int(n.Stats.BlockNum)),
					})
				}
				nodes[0].Data = append(nodes[0].Data, ranges.Slice(i, ranges.Len())...)
			} else {
				nodes = append(nodes, engine.Node{
					Rel:  rel,
					Id:   c.cnList[j].Id,
					Addr: c.cnList[j].Addr,
					Mcpu: c.generateCPUNumber(c.cnList[j].Mcpu, int(n.Stats.BlockNum)),
					Data: ranges.Slice(i, ranges.Len()),
				})
			}
		} else {
			if isSameCN(c.cnList[j].Addr, c.addr) {
				if len(nodes) == 0 {
					nodes = append(nodes, engine.Node{
						Rel:  rel,
						Addr: c.addr,
						Mcpu: c.generateCPUNumber(ncpu, int(n.Stats.BlockNum)),
					})
				}
				nodes[0].Data = append(nodes[0].Data, ranges.Slice(i, i+step)...)
			} else {
				nodes = append(nodes, engine.Node{
					Rel:  rel,
					Id:   c.cnList[j].Id,
					Addr: c.cnList[j].Addr,
					Mcpu: c.generateCPUNumber(c.cnList[j].Mcpu, int(n.Stats.BlockNum)),
					Data: ranges.Slice(i, i+step),
				})
			}
		}
	}
	return nodes
}

func shuffleBlocksToMultiCN(c *Compile, ranges *objectio.BlockInfoSlice, rel engine.Relation, n *plan.Node) (engine.Nodes, error) {
	var nodes engine.Nodes
	// add current CN
	nodes = append(nodes, engine.Node{
		Addr: c.addr,
		Rel:  rel,
		Mcpu: c.generateCPUNumber(ncpu, int(n.Stats.BlockNum)),
	})
	// add memory table block
	nodes[0].Data = append(nodes[0].Data, ranges.GetBytes(0)...)
	*ranges = ranges.Slice(1, ranges.Len())
	// only memory table block
	if ranges.Len() == 0 {
		return nodes, nil
	}
	// only one cn
	if len(c.cnList) == 1 {
		nodes[0].Data = append(nodes[0].Data, ranges.GetAllBytes()...)
		return nodes, nil
	}
	// put dirty blocks which can't be distributed remotely in current CN.
	newRanges := make(objectio.BlockInfoSlice, 0, ranges.Len())
	for i := 0; i < ranges.Len(); i++ {
		if ranges.Get(i).CanRemote {
			newRanges = append(newRanges, ranges.GetBytes(i)...)
		} else {
			nodes[0].Data = append(nodes[0].Data, ranges.GetBytes(i)...)
		}
	}

	// add the rest of CNs in list
	for i := range c.cnList {
		if c.cnList[i].Addr != c.addr {
			nodes = append(nodes, engine.Node{
				Rel:  rel,
				Id:   c.cnList[i].Id,
				Addr: c.cnList[i].Addr,
				Mcpu: c.generateCPUNumber(c.cnList[i].Mcpu, int(n.Stats.BlockNum)),
			})
		}
	}

	sort.Slice(nodes, func(i, j int) bool { return nodes[i].Addr < nodes[j].Addr })

	if n.Stats.HashmapStats != nil && n.Stats.HashmapStats.Shuffle && n.Stats.HashmapStats.ShuffleType == plan.ShuffleType_Range {
		err := shuffleBlocksByRange(c, newRanges, n, nodes)
		if err != nil {
			return nil, err
		}
	} else {
		shuffleBlocksByHash(c, newRanges, nodes)
	}

	minWorkLoad := math.MaxInt32
	maxWorkLoad := 0
	// remove empty node from nodes
	var newNodes engine.Nodes
	for i := range nodes {
		if len(nodes[i].Data) > maxWorkLoad {
			maxWorkLoad = len(nodes[i].Data) / objectio.BlockInfoSize
		}
		if len(nodes[i].Data) < minWorkLoad {
			minWorkLoad = len(nodes[i].Data) / objectio.BlockInfoSize
		}
		if len(nodes[i].Data) > 0 {
			newNodes = append(newNodes, nodes[i])
		}
	}
	if minWorkLoad*2 < maxWorkLoad {
		logstring := fmt.Sprintf("read table %v ,workload %v blocks among %v nodes not balanced, max %v, min %v,", n.TableDef.Name, ranges.Len(), len(newNodes), maxWorkLoad, minWorkLoad)
		logstring = logstring + " cnlist: "
		for i := range c.cnList {
			logstring = logstring + c.cnList[i].Addr + " "
		}
		c.proc.Warnf(c.proc.Ctx, logstring)
	}
	return newNodes, nil
}

func shuffleBlocksByHash(c *Compile, ranges objectio.BlockInfoSlice, nodes engine.Nodes) {
	for i := 0; i < ranges.Len(); i++ {
		unmarshalledBlockInfo := ranges.Get(i)
		// get timestamp in objName to make sure it is random enough
		objTimeStamp := unmarshalledBlockInfo.MetaLocation().Name()[:7]
		index := plan2.SimpleCharHashToRange(objTimeStamp, uint64(len(c.cnList)))
		nodes[index].Data = append(nodes[index].Data, ranges.GetBytes(i)...)
	}
}

func shuffleBlocksByRange(c *Compile, ranges objectio.BlockInfoSlice, n *plan.Node, nodes engine.Nodes) error {
	var objDataMeta objectio.ObjectDataMeta
	var objMeta objectio.ObjectMeta

	var shuffleRangeUint64 []uint64
	var shuffleRangeInt64 []int64
	var init bool
	var index uint64
	for i := 0; i < ranges.Len(); i++ {
		unmarshalledBlockInfo := ranges.Get(i)
		location := unmarshalledBlockInfo.MetaLocation()
		fs, err := fileservice.Get[fileservice.FileService](c.proc.FileService, defines.SharedFileServiceName)
		if err != nil {
			return err
		}
		if !objectio.IsSameObjectLocVsMeta(location, objDataMeta) {
			if objMeta, err = objectio.FastLoadObjectMeta(c.proc.Ctx, &location, false, fs); err != nil {
				return err
			}
			objDataMeta = objMeta.MustDataMeta()
		}
		blkMeta := objDataMeta.GetBlockMeta(uint32(location.ID()))
		zm := blkMeta.MustGetColumn(uint16(n.Stats.HashmapStats.ShuffleColIdx)).ZoneMap()
		if !zm.IsInited() {
			// a block with all null will send to first CN
			nodes[0].Data = append(nodes[0].Data, ranges.GetBytes(i)...)
			continue
		}
		if !init {
			init = true
			switch zm.GetType() {
			case types.T_int64, types.T_int32, types.T_int16:
				shuffleRangeInt64 = plan2.ShuffleRangeReEvalSigned(n.Stats.HashmapStats.Ranges, len(c.cnList), n.Stats.HashmapStats.Nullcnt, int64(n.Stats.TableCnt))
			case types.T_uint64, types.T_uint32, types.T_uint16, types.T_varchar, types.T_char, types.T_text, types.T_bit:
				shuffleRangeUint64 = plan2.ShuffleRangeReEvalUnsigned(n.Stats.HashmapStats.Ranges, len(c.cnList), n.Stats.HashmapStats.Nullcnt, int64(n.Stats.TableCnt))
			}
		}
		if shuffleRangeUint64 != nil {
			index = plan2.GetRangeShuffleIndexForZMUnsignedSlice(shuffleRangeUint64, zm)
		} else if shuffleRangeInt64 != nil {
			index = plan2.GetRangeShuffleIndexForZMSignedSlice(shuffleRangeInt64, zm)
		} else {
			index = plan2.GetRangeShuffleIndexForZM(n.Stats.HashmapStats.ShuffleColMin, n.Stats.HashmapStats.ShuffleColMax, zm, uint64(len(c.cnList)))
		}
		nodes[index].Data = append(nodes[index].Data, ranges.GetBytes(i)...)
	}
	return nil
}

func putBlocksInCurrentCN(c *Compile, ranges []byte, rel engine.Relation, n *plan.Node) engine.Nodes {
	var nodes engine.Nodes
	// add current CN
	nodes = append(nodes, engine.Node{
		Addr: c.addr,
		Rel:  rel,
		Mcpu: c.generateCPUNumber(ncpu, int(n.Stats.BlockNum)),
	})
	nodes[0].Data = append(nodes[0].Data, ranges...)
	return nodes
}

func validScopeCount(ss []*Scope) int {
	var cnt int

	for _, s := range ss {
		if s.IsEnd {
			continue
		}
		cnt++
	}
	return cnt
}

func extraRegisters(ss []*Scope, i int) []*process.WaitRegister {
	regs := make([]*process.WaitRegister, 0, len(ss))
	for _, s := range ss {
		if s.IsEnd {
			continue
		}
		regs = append(regs, s.Proc.Reg.MergeReceivers[i])
	}
	return regs
}

func dupType(typ *plan.Type) types.Type {
	return types.New(types.T(typ.Id), typ.Width, typ.Scale)
}

// Update the specific scopes's instruction to true
// then update the current idx
func (c *Compile) setAnalyzeCurrent(updateScopes []*Scope, nextId int) {
	if updateScopes != nil {
		updateScopesLastFlag(updateScopes)
	}

	c.anal.curr = nextId
	c.anal.isFirst = true
}

func updateScopesLastFlag(updateScopes []*Scope) {
	for _, s := range updateScopes {
		if len(s.Instructions) == 0 {
			continue
		}
		last := len(s.Instructions) - 1
		s.Instructions[last].IsLast = true
	}
}

func isLaunchMode(cnlist engine.Nodes) bool {
	for i := range cnlist {
		if !isSameCN(cnlist[0].Addr, cnlist[i].Addr) {
			return false
		}
	}
	return true
}

func isSameCN(addr string, currentCNAddr string) bool {
	// just a defensive judgment. In fact, we shouldn't have received such data.

	parts1 := strings.Split(addr, ":")
	if len(parts1) != 2 {
		logutil.Debugf("compileScope received a malformed cn address '%s', expected 'ip:port'", addr)
		return true
	}
	parts2 := strings.Split(currentCNAddr, ":")
	if len(parts2) != 2 {
		logutil.Debugf("compileScope received a malformed current-cn address '%s', expected 'ip:port'", currentCNAddr)
		return true
	}
	return parts1[0] == parts2[0]
}

func (s *Scope) affectedRows() uint64 {
	affectedRows := uint64(0)
	for _, in := range s.Instructions {
		if arg, ok := in.Arg.(vm.ModificationArgument); ok {
			if marg, ok := arg.(*mergeblock.Argument); ok {
				return marg.AffectedRows()
			}
			affectedRows += arg.AffectedRows()
		}
	}
	return affectedRows
}

func (c *Compile) runSql(sql string) error {
	if sql == "" {
		return nil
	}
	res, err := c.runSqlWithResult(sql)
	if err != nil {
		return err
	}
	res.Close()
	return nil
}

func (c *Compile) runSqlWithResult(sql string) (executor.Result, error) {
	v, ok := moruntime.ProcessLevelRuntime().GetGlobalVariables(moruntime.InternalSQLExecutor)
	if !ok {
		panic("missing lock service")
	}
	exec := v.(executor.SQLExecutor)
	opts := executor.Options{}.
		// All runSql and runSqlWithResult is a part of input sql, can not incr statement.
		// All these sub-sql's need to be rolled back and retried en masse when they conflict in pessimistic mode
		WithDisableIncrStatement().
		WithTxn(c.proc.TxnOperator).
		WithDatabase(c.db).
		WithTimeZone(c.proc.SessionInfo.TimeZone)
	return exec.Exec(c.proc.Ctx, sql, opts)
}

func evalRowsetData(proc *process.Process,
	exprs []*plan.RowsetExpr, vec *vector.Vector, exprExecs []colexec.ExpressionExecutor,
) error {
	var bats []*batch.Batch

	vec.ResetArea()
	bats = []*batch.Batch{batch.EmptyForConstFoldBatch}
	if len(exprExecs) > 0 {
		for i, expr := range exprExecs {
			val, err := expr.Eval(proc, bats)
			if err != nil {
				return err
			}
			if err := vec.Copy(val, int64(exprs[i].RowPos), 0, proc.Mp()); err != nil {
				return err
			}
		}
	} else {
		for _, expr := range exprs {
			if expr.Pos >= 0 {
				continue
			}
			val, err := colexec.EvalExpressionOnce(proc, expr.Expr, bats)
			if err != nil {
				return err
			}
			if err := vec.Copy(val, int64(expr.RowPos), 0, proc.Mp()); err != nil {
				val.Free(proc.Mp())
				return err
			}
			val.Free(proc.Mp())
		}
	}
	return nil
}

func (c *Compile) newInsertMergeScope(arg *insert.Argument, ss []*Scope) *Scope {
	// see errors.Join()
	n := 0
	for _, s := range ss {
		if !s.IsEnd {
			n++
		}
	}
	ss2 := make([]*Scope, 0, n)
	for _, s := range ss {
		if !s.IsEnd {
			ss2 = append(ss2, s)
		}
	}
	insert := &vm.Instruction{
		Op:  vm.Insert,
		Arg: arg,
	}
	for i := range ss2 {
		ss2[i].Instructions = append(ss2[i].Instructions, dupInstruction(insert, nil, i))
	}
	return c.newMergeScope(ss2)
}

func (c *Compile) fatalLog(retry int, err error) {
	if err == nil {
		return
	}
	fatal := moerr.IsMoErrCode(err, moerr.ErrTxnNeedRetry) ||
		moerr.IsMoErrCode(err, moerr.ErrTxnNeedRetryWithDefChanged) ||
		moerr.IsMoErrCode(err, moerr.ErrTxnWWConflict) ||
		moerr.IsMoErrCode(err, moerr.ErrDuplicateEntry) ||
		moerr.IsMoErrCode(err, moerr.ER_DUP_ENTRY) ||
		moerr.IsMoErrCode(err, moerr.ER_DUP_ENTRY_WITH_KEY_NAME)
	if !fatal {
		return
	}

	if retry == 0 &&
		(moerr.IsMoErrCode(err, moerr.ErrTxnNeedRetry) ||
			moerr.IsMoErrCode(err, moerr.ErrTxnNeedRetryWithDefChanged)) {
		return
	}

	txnTrace.GetService().TxnError(c.proc.TxnOperator, err)

	v, ok := moruntime.ProcessLevelRuntime().
		GetGlobalVariables(moruntime.EnableCheckInvalidRCErrors)
	if !ok || !v.(bool) {
		return
	}

	c.proc.Fatalf(c.proc.Ctx, "BUG(RC): txn %s retry %d, error %+v\n",
		hex.EncodeToString(c.proc.TxnOperator.Txn().ID),
		retry,
		err.Error())
}

func (c *Compile) SetOriginSQL(sql string) {
	c.originSQL = sql
}

func (c *Compile) SetBuildPlanFunc(buildPlanFunc func() (*plan2.Plan, error)) {
	c.buildPlanFunc = buildPlanFunc
}

// detectFkSelfRefer checks if foreign key self refer confirmed
func detectFkSelfRefer(c *Compile, detectSqls []string) error {
	if len(detectSqls) == 0 {
		return nil
	}
	for _, sql := range detectSqls {
		err := runDetectSql(c, sql)
		if err != nil {
			return err
		}
	}

	return nil
}

// runDetectSql runs the fk detecting sql
func runDetectSql(c *Compile, sql string) error {
	res, err := c.runSqlWithResult(sql)
	if err != nil {
		c.proc.Errorf(c.proc.Ctx, "The sql that caused the fk self refer check failed is %s, and generated background sql is %s", c.sql, sql)
		return err
	}
	defer res.Close()

	if res.Batches != nil {
		vs := res.Batches[0].Vecs
		if vs != nil && vs[0].Length() > 0 {
			yes := vector.GetFixedAt[bool](vs[0], 0)
			if !yes {
				return moerr.NewErrFKNoReferencedRow2(c.proc.Ctx)
			}
		}
	}
	return nil
}

// runDetectFkReferToDBSql runs the fk detecting sql
func runDetectFkReferToDBSql(c *Compile, sql string) error {
	res, err := c.runSqlWithResult(sql)
	if err != nil {
		c.proc.Errorf(c.proc.Ctx, "The sql that caused the fk self refer check failed is %s, and generated background sql is %s", c.sql, sql)
		return err
	}
	defer res.Close()

	if res.Batches != nil {
		vs := res.Batches[0].Vecs
		if vs != nil && vs[0].Length() > 0 {
			yes := vector.GetFixedAt[bool](vs[0], 0)
			if yes {
				return moerr.NewInternalError(c.proc.Ctx,
					"can not drop database. It has been referenced by foreign keys")
			}
		}
	}
	return nil
}<|MERGE_RESOLUTION|>--- conflicted
+++ resolved
@@ -108,18 +108,9 @@
 	c := GetCompileService().getCompile(proc)
 	c.e = e
 	c.db = db
-<<<<<<< HEAD
-
 	c.tenant = tenant
 	c.uid = uid
 	c.sql = sql
-	c.proc = proc
-	c.proc.Ctx = ctx
-=======
-	c.tenant = tenant
-	c.uid = uid
-	c.sql = sql
->>>>>>> 879d8c0c
 	c.proc.MessageBoard = c.MessageBoard
 	c.stmt = stmt
 	c.addr = addr
