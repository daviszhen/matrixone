--- conflicted
+++ resolved
@@ -688,18 +688,9 @@
 	// append refChildTbls for add foreign key clause
 	//add the child table id -- tblId into the parent table -- fkTblId
 	for _, fkTblId := range addRefChildTbls {
-<<<<<<< HEAD
-		_, _, fkRelation, err := c.e.GetRelationById(c.ctx, c.proc.TxnOperator, fkTblId)
-		if err != nil {
-			return err
-		}
-		err = AddRefChildTbl(c.ctx, fkRelation, tblId)
-		if err != nil {
-			return err
-=======
 		if fkTblId == 0 {
 			//fk self refer
-			err = s.addRefChildTbl(c, rel, fkTblId)
+			err = AddRefChildTbl(c.ctx, rel, fkTblId)
 			if err != nil {
 				return err
 			}
@@ -708,11 +699,10 @@
 			if err != nil {
 				return err
 			}
-			err = s.addRefChildTbl(c, fkRelation, tblId)
+			err = AddRefChildTbl(c.ctx, fkRelation, tblId)
 			if err != nil {
 				return err
 			}
->>>>>>> d38a3d8a
 		}
 	}
 	return nil
@@ -925,12 +915,10 @@
 				IsReady:       fkey.IsReady,
 				ParentDbName:  fkey.ParentDbName,
 				ParentTblName: fkey.ParentTblName,
-				ParentCols: make([]string, len(fkey.ParentCols)),
-			}
-<<<<<<< HEAD
+				ParentCols:    make([]string, len(fkey.ParentCols)),
+			}
 			copy(newDef.ForeignCols, fkey.ForeignCols)
 			copy(newDef.ParentCols, fkey.ParentCols)
-=======
 			//if it is fk self, the parent table is same as the child table.
 			//refresh the ForeignCols also.
 			if fkey.ForeignTbl == 0 {
@@ -945,7 +933,6 @@
 			}
 
 			//refresh child table column id
->>>>>>> d38a3d8a
 			for idx, colName := range qry.GetFkCols()[i].Cols {
 				newDef.Cols[idx] = colNameToId[colName]
 			}
@@ -980,7 +967,7 @@
 			if fkey.ForeignTbl == 0 {
 				//fk self refer
 				//add current table to parent's children table
-				err = s.addRefChildTbl(c, newRelation, 0)
+				err = AddRefChildTbl(c.ctx, newRelation, 0)
 				if err != nil {
 					getLogger().Info("createTable",
 						zap.String("databaseName", c.db),
@@ -1009,12 +996,8 @@
 				)
 				return err
 			}
-<<<<<<< HEAD
+			//add current table to parent's children table
 			err = AddRefChildTbl(c.ctx, fkRelation, tblId)
-=======
-			//add current table to parent's children table
-			err = s.addRefChildTbl(c, fkRelation, tblId)
->>>>>>> d38a3d8a
 			if err != nil {
 				getLogger().Info("createTable",
 					zap.String("databaseName", c.db),
