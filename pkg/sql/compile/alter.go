// Copyright 2023 Matrix Origin
//
// Licensed under the Apache License, Version 2.0 (the "License");
// you may not use this file except in compliance with the License.
// You may obtain a copy of the License at
//
//      http://www.apache.org/licenses/LICENSE-2.0
//
// Unless required by applicable law or agreed to in writing, software
// distributed under the License is distributed on an "AS IS" BASIS,
// WITHOUT WARRANTIES OR CONDITIONS OF ANY KIND, either express or implied.
// See the License for the specific language governing permissions and
// limitations under the License.

package compile

import (
	"fmt"

	"go.uber.org/zap"

	plan2 "github.com/matrixorigin/matrixone/pkg/sql/plan"

	"github.com/matrixorigin/matrixone/pkg/catalog"
	"github.com/matrixorigin/matrixone/pkg/common/moerr"
	"github.com/matrixorigin/matrixone/pkg/pb/api"
	"github.com/matrixorigin/matrixone/pkg/pb/lock"
	"github.com/matrixorigin/matrixone/pkg/pb/plan"
	"github.com/matrixorigin/matrixone/pkg/vm/engine"
)

func (s *Scope) AlterTableCopy(c *Compile) error {
	qry := s.Plan.GetDdl().GetAlterTable()
	dbName := qry.Database
	if dbName == "" {
		dbName = c.db
	}
	tblName := qry.GetTableDef().GetName()

<<<<<<< HEAD
	dbSource, err := c.e.Database(c.proc.Ctx, dbName, c.proc.TxnOperator)
=======
	dbSource, err := c.e.Database(c.ctx, dbName, c.proc.GetTxnOperator())
>>>>>>> 46953a01
	if err != nil {
		return err
	}

	originRel, err := dbSource.Relation(c.proc.Ctx, tblName, nil)
	if err != nil {
		return err
	}

	if c.proc.GetTxnOperator().Txn().IsPessimistic() {
		var retryErr error
		// 1. lock origin table metadata in catalog
		if err = lockMoTable(c, dbName, tblName, lock.LockMode_Exclusive); err != nil {
			if !moerr.IsMoErrCode(err, moerr.ErrTxnNeedRetry) &&
				!moerr.IsMoErrCode(err, moerr.ErrTxnNeedRetryWithDefChanged) {
				return err
			}
			retryErr = err
		}

		// 2. lock origin table
		var partitionTableNames []string
		tableDef := qry.GetTableDef()
		if tableDef.Partition != nil {
			partitionTableNames = tableDef.Partition.PartitionTableNames
		}
		if err = lockTable(c.proc.Ctx, c.e, c.proc, originRel, dbName, partitionTableNames, true); err != nil {
			if !moerr.IsMoErrCode(err, moerr.ErrTxnNeedRetry) &&
				!moerr.IsMoErrCode(err, moerr.ErrTxnNeedRetryWithDefChanged) {
				return err
			}
			retryErr = err
		}
		if retryErr != nil {
			return retryErr
		}
	}

	// 3. create temporary replica table which doesn't have foreign key constraints
	err = c.runSql(qry.CreateTmpTableSql)
	if err != nil {
		c.proc.Info(c.proc.Ctx, "Create copy table for alter table",
			zap.String("databaseName", c.db),
			zap.String("origin tableName", qry.GetTableDef().Name),
			zap.String("copy tableName", qry.CopyTableDef.Name),
			zap.String("CreateTmpTableSql", qry.CreateTmpTableSql),
			zap.Error(err))
		return err
	}

	// 4. copy the original table data to the temporary replica table
	err = c.runSql(qry.InsertTmpDataSql)
	if err != nil {
		c.proc.Info(c.proc.Ctx, "insert data to copy table for alter table",
			zap.String("databaseName", c.db),
			zap.String("origin tableName", qry.GetTableDef().Name),
			zap.String("copy tableName", qry.CopyTableDef.Name),
			zap.String("InsertTmpDataSql", qry.InsertTmpDataSql),
			zap.Error(err))
		return err
	}

	// 5. drop original table
	if err = dbSource.Delete(c.proc.Ctx, tblName); err != nil {
		c.proc.Info(c.proc.Ctx, "drop original table for alter table",
			zap.String("databaseName", c.db),
			zap.String("origin tableName", qry.GetTableDef().Name),
			zap.String("copy tableName", qry.CopyTableDef.Name),
			zap.Error(err))
		return err
	}

	// 5.1 delete all index objects of the table in mo_catalog.mo_indexes
	if qry.Database != catalog.MO_CATALOG && qry.TableDef.Name != catalog.MO_INDEXES {
		if qry.GetTableDef().Pkey != nil || len(qry.GetTableDef().Indexes) > 0 {
			deleteSql := fmt.Sprintf(deleteMoIndexesWithTableIdFormat, qry.GetTableDef().TblId)
			err = c.runSql(deleteSql)
			if err != nil {
				c.proc.Info(c.proc.Ctx, "delete all index meta data of origin table in `mo_indexes` for alter table",
					zap.String("databaseName", c.db),
					zap.String("origin tableName", qry.GetTableDef().Name),
					zap.String("delete all index sql", deleteSql),
					zap.Error(err))

				return err
			}
		}
	}

	// 5.2 delete all index table of the original table
	if qry.TableDef.Indexes != nil {
		for _, indexdef := range qry.TableDef.Indexes {
			if indexdef.TableExist {
				if err = dbSource.Delete(c.proc.Ctx, indexdef.IndexTableName); err != nil {
					c.proc.Info(c.proc.Ctx, "delete all index table of origin table for alter table",
						zap.String("databaseName", c.db),
						zap.String("origin tableName", qry.GetTableDef().Name),
						zap.String("origin tableName index table", indexdef.IndexTableName),
						zap.Error(err))
					return err
				}
			}
		}
	}

	//6. obtain relation for new tables
	newRel, err := dbSource.Relation(c.proc.Ctx, qry.CopyTableDef.Name, nil)
	if err != nil {
		c.proc.Info(c.proc.Ctx, "obtain new relation for copy table for alter table",
			zap.String("databaseName", c.db),
			zap.String("origin tableName", qry.GetTableDef().Name),
			zap.String("copy table name", qry.CopyTableDef.Name),
			zap.Error(err))
		return err
	}

	//--------------------------------------------------------------------------------------------------------------
	// 7. rename temporary replica table into the original table( Table Id remains unchanged)
	copyTblName := qry.CopyTableDef.Name
	req := api.NewRenameTableReq(newRel.GetDBID(c.proc.Ctx), newRel.GetTableID(c.proc.Ctx), copyTblName, tblName)
	tmp, err := req.Marshal()
	if err != nil {
		return err
	}
	constraint := make([][]byte, 0)
	constraint = append(constraint, tmp)
	err = newRel.TableRenameInTxn(c.proc.Ctx, constraint)
	if err != nil {
		c.proc.Info(c.proc.Ctx, "Rename copy tableName to origin tableName in for alter table",
			zap.String("origin tableName", qry.GetTableDef().Name),
			zap.String("copy table name", qry.CopyTableDef.Name),
			zap.Error(err))
		return err
	}
	//--------------------------------------------------------------------------------------------------------------
	{
		// 8. invoke reindex for the new table, if it contains ivf index.
		multiTableIndexes := make(map[string]*MultiTableIndex)
		newTableDef := newRel.CopyTableDef(c.proc.Ctx)

		for _, indexDef := range newTableDef.Indexes {
			if catalog.IsIvfIndexAlgo(indexDef.IndexAlgo) {
				if _, ok := multiTableIndexes[indexDef.IndexName]; !ok {
					multiTableIndexes[indexDef.IndexName] = &MultiTableIndex{
						IndexAlgo: catalog.ToLower(indexDef.IndexAlgo),
						IndexDefs: make(map[string]*plan.IndexDef),
					}
				}
				multiTableIndexes[indexDef.IndexName].IndexDefs[catalog.ToLower(indexDef.IndexAlgoTableType)] = indexDef
			}
		}
		for _, multiTableIndex := range multiTableIndexes {
			switch multiTableIndex.IndexAlgo {
			case catalog.MoIndexIvfFlatAlgo.ToString():
				err = s.handleVectorIvfFlatIndex(c, multiTableIndex.IndexDefs, qry.Database, newTableDef, nil)
			}
			if err != nil {
				c.proc.Info(c.proc.Ctx, "invoke reindex for the new table for alter table",
					zap.String("origin tableName", qry.GetTableDef().Name),
					zap.String("copy table name", qry.CopyTableDef.Name),
					zap.String("indexAlgo", multiTableIndex.IndexAlgo),
					zap.Error(err))
				return err
			}
		}
	}

	// get and update the change mapping information of table colIds
	if err = updateNewTableColId(c, newRel, qry.ChangeTblColIdMap); err != nil {
		c.proc.Info(c.proc.Ctx, "get and update the change mapping information of table colIds for alter table",
			zap.String("origin tableName", qry.GetTableDef().Name),
			zap.String("copy table name", qry.CopyTableDef.Name),
			zap.Error(err))
		return err
	}

	if len(qry.CopyTableDef.RefChildTbls) > 0 {
		// Restore the original table's foreign key child table ids to the copy table definition
		if err = restoreNewTableRefChildTbls(c, newRel, qry.CopyTableDef.RefChildTbls); err != nil {
			c.proc.Info(c.proc.Ctx, "Restore original table's foreign key child table ids to copyTable definition for alter table",
				zap.String("origin tableName", qry.GetTableDef().Name),
				zap.String("copy table name", qry.CopyTableDef.Name),
				zap.Error(err))
			return err
		}

		// update foreign key child table references to the current table
		for _, tblId := range qry.CopyTableDef.RefChildTbls {
			if err = updateTableForeignKeyColId(c, qry.ChangeTblColIdMap, tblId, originRel.GetTableID(c.proc.Ctx), newRel.GetTableID(c.proc.Ctx)); err != nil {
				c.proc.Info(c.proc.Ctx, "update foreign key child table references to the current table for alter table",
					zap.String("origin tableName", qry.GetTableDef().Name),
					zap.String("copy table name", qry.CopyTableDef.Name),
					zap.Error(err))
				return err
			}
		}
	}

	if len(qry.TableDef.Fkeys) > 0 {
		for _, fkey := range qry.CopyTableDef.Fkeys {
			if err = notifyParentTableFkTableIdChange(c, fkey, originRel.GetTableID(c.proc.Ctx)); err != nil {
				c.proc.Info(c.proc.Ctx, "notify parent table foreign key TableId Change for alter table",
					zap.String("origin tableName", qry.GetTableDef().Name),
					zap.String("copy table name", qry.CopyTableDef.Name),
					zap.Error(err))
				return err
			}
		}
	}
	return nil
}

func (s *Scope) AlterTable(c *Compile) (err error) {
	qry := s.Plan.GetDdl().GetAlterTable()
	if qry.AlgorithmType == plan.AlterTable_COPY {
		err = s.AlterTableCopy(c)
	} else {
		err = s.AlterTableInplace(c)
	}
	if err != nil {
		return err
	}

	if !plan2.IsFkBannedDatabase(qry.Database) {
		//update the mo_foreign_keys
		for _, sql := range qry.UpdateFkSqls {
			err = c.runSql(sql)
			if err != nil {
				return err
			}
		}
	}

	return err
}

// updateTableForeignKeyColId update foreign key colid of child table references
func updateTableForeignKeyColId(c *Compile, changColDefMap map[uint64]*plan.ColDef, childTblId uint64, oldParentTblId uint64, newParentTblId uint64) error {
	var childRelation engine.Relation
	var err error
	if childTblId == 0 {
		//fk self refer does not update
		return nil
	} else {
<<<<<<< HEAD
		_, _, childRelation, err = c.e.GetRelationById(c.proc.Ctx, c.proc.TxnOperator, childTblId)
=======
		_, _, childRelation, err = c.e.GetRelationById(c.ctx, c.proc.GetTxnOperator(), childTblId)
>>>>>>> 46953a01
		if err != nil {
			return err
		}
	}
	oldCt, err := GetConstraintDef(c.proc.Ctx, childRelation)
	if err != nil {
		return err
	}
	for _, ct := range oldCt.Cts {
		if def, ok1 := ct.(*engine.ForeignKeyDef); ok1 {
			for i := 0; i < len(def.Fkeys); i++ {
				fkey := def.Fkeys[i]
				if fkey.ForeignTbl == oldParentTblId {
					for j := 0; j < len(fkey.ForeignCols); j++ {
						if newColDef, ok2 := changColDefMap[fkey.ForeignCols[j]]; ok2 {
							fkey.ForeignCols[j] = newColDef.ColId
						}
					}
					fkey.ForeignTbl = newParentTblId
				}
			}
		}
	}
	return childRelation.UpdateConstraint(c.proc.Ctx, oldCt)
}

func updateNewTableColId(c *Compile, copyRel engine.Relation, changColDefMap map[uint64]*plan.ColDef) error {
	engineDefs, err := copyRel.TableDefs(c.proc.Ctx)
	if err != nil {
		return err
	}
	for _, def := range engineDefs {
		if attr, ok := def.(*engine.AttributeDef); ok {
			for _, vColDef := range changColDefMap {
				if vColDef.Name == attr.Attr.Name {
					vColDef.ColId = attr.Attr.ID
					break
				}
			}
		}
	}
	return nil
}

// restoreNewTableRefChildTbls Restore the original table's foreign key child table ids to the copy table definition
func restoreNewTableRefChildTbls(c *Compile, copyRel engine.Relation, refChildTbls []uint64) error {
	oldCt, err := GetConstraintDef(c.proc.Ctx, copyRel)
	if err != nil {
		return err
	}
	oldCt.Cts = append(oldCt.Cts, &engine.RefChildTableDef{
		Tables: refChildTbls,
	})
	return copyRel.UpdateConstraint(c.proc.Ctx, oldCt)
}

// notifyParentTableFkTableIdChange Notify the parent table of changes in the tableid of the foreign key table
func notifyParentTableFkTableIdChange(c *Compile, fkey *plan.ForeignKeyDef, oldTableId uint64) error {
	foreignTblId := fkey.ForeignTbl
<<<<<<< HEAD
	_, _, fatherRelation, err := c.e.GetRelationById(c.proc.Ctx, c.proc.TxnOperator, foreignTblId)
=======
	_, _, fatherRelation, err := c.e.GetRelationById(c.ctx, c.proc.GetTxnOperator(), foreignTblId)
>>>>>>> 46953a01
	if err != nil {
		return err
	}
	oldCt, err := GetConstraintDef(c.proc.Ctx, fatherRelation)
	if err != nil {
		return err
	}
	for _, ct := range oldCt.Cts {
		if def, ok1 := ct.(*engine.RefChildTableDef); ok1 {
			def.Tables = plan2.RemoveIf[uint64](def.Tables, func(id uint64) bool {
				return id == oldTableId
			})
		}
	}
	return fatherRelation.UpdateConstraint(c.proc.Ctx, oldCt)
}<|MERGE_RESOLUTION|>--- conflicted
+++ resolved
@@ -37,11 +37,7 @@
 	}
 	tblName := qry.GetTableDef().GetName()
 
-<<<<<<< HEAD
-	dbSource, err := c.e.Database(c.proc.Ctx, dbName, c.proc.TxnOperator)
-=======
-	dbSource, err := c.e.Database(c.ctx, dbName, c.proc.GetTxnOperator())
->>>>>>> 46953a01
+	dbSource, err := c.e.Database(c.proc.Ctx, dbName, c.proc.GetTxnOperator())
 	if err != nil {
 		return err
 	}
@@ -286,11 +282,7 @@
 		//fk self refer does not update
 		return nil
 	} else {
-<<<<<<< HEAD
-		_, _, childRelation, err = c.e.GetRelationById(c.proc.Ctx, c.proc.TxnOperator, childTblId)
-=======
-		_, _, childRelation, err = c.e.GetRelationById(c.ctx, c.proc.GetTxnOperator(), childTblId)
->>>>>>> 46953a01
+		_, _, childRelation, err = c.e.GetRelationById(c.proc.Ctx, c.proc.GetTxnOperator(), childTblId)
 		if err != nil {
 			return err
 		}
@@ -350,11 +342,7 @@
 // notifyParentTableFkTableIdChange Notify the parent table of changes in the tableid of the foreign key table
 func notifyParentTableFkTableIdChange(c *Compile, fkey *plan.ForeignKeyDef, oldTableId uint64) error {
 	foreignTblId := fkey.ForeignTbl
-<<<<<<< HEAD
-	_, _, fatherRelation, err := c.e.GetRelationById(c.proc.Ctx, c.proc.TxnOperator, foreignTblId)
-=======
-	_, _, fatherRelation, err := c.e.GetRelationById(c.ctx, c.proc.GetTxnOperator(), foreignTblId)
->>>>>>> 46953a01
+	_, _, fatherRelation, err := c.e.GetRelationById(c.proc.Ctx, c.proc.GetTxnOperator(), foreignTblId)
 	if err != nil {
 		return err
 	}
