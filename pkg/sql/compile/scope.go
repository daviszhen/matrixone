--- conflicted
+++ resolved
@@ -1268,7 +1268,6 @@
 					s.PreScopes[i].Instructions[j].Arg = &connector.Argument{
 						Mmu: s.Proc.Mp.Gm,
 						Reg: s.Proc.Reg.MergeReceivers[i],
-<<<<<<< HEAD
 					}
 				}
 			}
@@ -1307,8 +1306,6 @@
 				go func(s *Scope) {
 					if rerr := s.ParallelRun(e); rerr != nil {
 						err = rerr
-=======
->>>>>>> 12685b88
 					}
 				}
 			}
