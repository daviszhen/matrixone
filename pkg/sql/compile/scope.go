--- conflicted
+++ resolved
@@ -488,15 +488,8 @@
 // Insert will insert a batch into relation and return numbers of affectedRow
 func (s *Scope) Insert(ts uint64) (uint64, error) {
 	p, _ := s.Plan.(*plan.Insert)
-<<<<<<< HEAD
-	defer p.Relation.Close()
-	fmt.Println("wangjian sqlInsert is", p.Bat.Attrs, p.Bat.Vecs[0].Col)
-	fmt.Printf("wangjian sqlInsert2 is %T\n", p.Bat.Vecs[0].Col)
-	return uint64(vector.Length(p.Bat.Vecs[0])), p.Relation.Write(ts, p.Bat)
-=======
 	defer p.Relation.Close(nil)
 	return uint64(vector.Length(p.Bat.Vecs[0])), p.Relation.Write(ts, p.Bat, nil)
->>>>>>> 0f4285a2
 }
 
 // Delete will delete rows from a single of table
@@ -537,7 +530,6 @@
 	errChan := make(chan error, len(s.PreScopes))
 
 	for i := range s.PreScopes {
-		// fmt.Println("wangjian sqlMergeRun is", s.PreScopes[i].Magic)
 		switch s.PreScopes[i].Magic {
 		case Normal:
 			go func(cs *Scope) {
