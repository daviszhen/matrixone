--- conflicted
+++ resolved
@@ -45,16 +45,12 @@
 	mu                   sync.Mutex
 }
 
-<<<<<<< HEAD
 func (c *compilerContext) HasFKsReferToMe(dbName string) (bool, error) {
 	//TODO implement me
 	panic("implement me")
 }
 
-func (c *compilerContext) UpdateFKConstraint(dbName, tblName string, fkData []*plan.FkData) error {
-=======
 func (c *compilerContext) ReplacePlan(execPlan *planpb.Execute) (*planpb.Plan, tree.Statement, error) {
->>>>>>> c2905aca
 	//TODO implement me
 	panic("implement me")
 }
