--- conflicted
+++ resolved
@@ -22,14 +22,13 @@
 	"encoding/hex"
 	"fmt"
 	"math"
-<<<<<<< HEAD
 	"math/rand"
-	"os"
-=======
->>>>>>> 5ca43748
 	"slices"
 	"strconv"
+	"strings"
 	"time"
+
+	"go.uber.org/zap"
 
 	"github.com/matrixorigin/matrixone/pkg/common/moerr"
 	"github.com/matrixorigin/matrixone/pkg/container/batch"
@@ -40,7 +39,6 @@
 	"github.com/matrixorigin/matrixone/pkg/pb/plan"
 	"github.com/matrixorigin/matrixone/pkg/txn/client"
 	"github.com/matrixorigin/matrixone/pkg/vm/engine"
-	"go.uber.org/zap"
 )
 
 // extractRowFromEveryVector gets the j row from the every vector and outputs the row
@@ -182,7 +180,7 @@
 	case types.T_enum:
 		row[i] = vector.GetFixedAt[types.Enum](vec, rowIndex)
 	default:
-		logutil.Errorf(
+		logutil.Error(
 			"Failed to extract row from vector, unsupported type",
 			zap.Int("typeID", int(vec.GetType().Oid)))
 		return moerr.NewInternalErrorf(ctx, "extractRowFromVector : unsupported type %d", vec.GetType().Oid)
@@ -338,7 +336,7 @@
 		sqlBuff = appendString(sqlBuff, value.String())
 		sqlBuff = appendByte(sqlBuff, '"')
 	default:
-		logutil.Errorf(
+		logutil.Error(
 			"Failed to extract row from vector, unsupported type",
 			zap.Int("typeID", int(typ.Oid)))
 		return nil, moerr.NewInternalErrorf(ctx, "extractRowFromVector : unsupported type %d", typ.Oid)
@@ -461,17 +459,7 @@
 		return nil, err
 	}
 
-<<<<<<< HEAD
-func (sfile SqlFile) Record(row []byte) error {
-	_, err := sfile.file.Write(row)
-	if err != nil {
-		return err
-	}
-	_, err = sfile.file.WriteString("\n")
-	if err != nil {
-		return err
-	}
-	return err
+	return rel.CopyTableDef(ctx), nil
 }
 
 func TrimSpace(values []string) []string {
@@ -583,7 +571,4 @@
 		}
 	}
 	return buf
-=======
-	return rel.CopyTableDef(ctx), nil
->>>>>>> 5ca43748
 }