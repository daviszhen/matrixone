// Copyright 2022 Matrix Origin
//
// Licensed under the Apache License, Version 2.0 (the "License");
// you may not use this file except in compliance with the License.
// You may obtain a copy of the License at
//
//      http://www.apache.org/licenses/LICENSE-2.0
//
// Unless required by applicable law or agreed to in writing, software
// distributed under the License is distributed on an "AS IS" BASIS,
// WITHOUT WARRANTIES OR CONDITIONS OF ANY KIND, either express or implied.
// See the License for the specific language governing permissions and
// limitations under the License.

package metric

import (
	"bytes"
	"context"
	"fmt"
	"runtime"
	"time"

	"github.com/matrixorigin/matrixone/pkg/container/types"
	"github.com/matrixorigin/matrixone/pkg/logutil"
	pb "github.com/matrixorigin/matrixone/pkg/pb/metric"
	bp "github.com/matrixorigin/matrixone/pkg/util/batchpipe"
	ie "github.com/matrixorigin/matrixone/pkg/util/internalExecutor"
)

const CHAN_CAPACITY = 10000

type MetricCollector interface {
	SendMetrics(context.Context, []*pb.MetricFamily) error
<<<<<<< HEAD
	Start(context.Context)
	Stop() (<-chan struct{}, bool)
=======
	Start() bool
	Stop(graceful bool) (<-chan struct{}, bool)
>>>>>>> 47d9563d
}

type collectorOpts struct {
	// if a MetricFamily has `metricThreshold` Metrics or more
	// it deserves a flush operation
	metricThreshold int
	// if a RawHist MetricFamily has `sampleThreshold` Samples or more
	// it deserves a flush operation
	sampleThreshold int
	// if we can't flush a MetricFamily for the reason of `metricThreshold` or `sampleThreshold`
	// after `flushInterval`, we will flush it anyway
	flushInterval time.Duration
	// the number of goroutines to execute insert into sql, default is runtime.NumCPU()
	sqlWorkerNum int
}

func defaultCollectorOpts() collectorOpts {
	return collectorOpts{
		metricThreshold: 1000,
		sampleThreshold: 4096,
		flushInterval:   15 * time.Second,
		sqlWorkerNum:    runtime.NumCPU(),
	}
}

type collectorOpt interface {
	ApplyTo(*collectorOpts)
}

type WithMetricThreshold int

func (x WithMetricThreshold) ApplyTo(o *collectorOpts) {
	o.metricThreshold = int(x)
}

type WithSampleThreshold int

func (x WithSampleThreshold) ApplyTo(o *collectorOpts) {
	o.sampleThreshold = int(x)
}

type WithSqlWorkerNum int

func (x WithSqlWorkerNum) ApplyTo(o *collectorOpts) {
	o.sqlWorkerNum = int(x)
}

type WithFlushInterval time.Duration

func (x WithFlushInterval) ApplyTo(o *collectorOpts) {
	o.flushInterval = time.Duration(x)
}

type metricCollector struct {
	*bp.BaseBatchPipe[*pb.MetricFamily, string]
	ieFactory func() ie.InternalExecutor
	opts      collectorOpts
}

func newMetricCollector(factory func() ie.InternalExecutor, opts ...collectorOpt) MetricCollector {
	initOpts := defaultCollectorOpts()
	for _, o := range opts {
		o.ApplyTo(&initOpts)
	}
	c := &metricCollector{
		ieFactory: factory,
		opts:      initOpts,
	}
	base := bp.NewBaseBatchPipe[*pb.MetricFamily, string](c, bp.PipeWithBatchWorkerNum(c.opts.sqlWorkerNum))
	c.BaseBatchPipe = base
	return c
}

func (c *metricCollector) SendMetrics(ctx context.Context, mfs []*pb.MetricFamily) error {
	for _, mf := range mfs {
<<<<<<< HEAD
		c.mfCh <- mf
	}
	return nil
}

func (c *metricCollector) Start(ctx context.Context) {
	if atomic.SwapInt32(&c.isRunning, 1) == 1 {
		return
	}
	c.startSqlWorker(ctx)
	c.startMergeWorker(ctx)
}

func (c *metricCollector) Stop() (<-chan struct{}, bool) {
	if atomic.SwapInt32(&c.isRunning, 0) == 0 {
		return nil, false
	}
	c.sqlWorkerCancel()
	c.mergeWorkerCancel()
	stopCh := make(chan struct{})
	go func() { c.stopWg.Wait(); close(stopCh) }()
	return stopCh, true
}

func (c *metricCollector) startSqlWorker(inputCtx context.Context) {
	ctx, cancel := context.WithCancel(inputCtx)
	c.sqlWorkerCancel = cancel
	for i := 0; i < c.opts.sqlWorkerNum; i++ {
		exec := c.ieFactory()
		exec.ApplySessionOverride(ie.NewOptsBuilder().Database(METRIC_DB).Internal(true).Finish())
		c.stopWg.Add(1)
		go c.sqlWorker(ctx, exec)
	}
}

func (c *metricCollector) startMergeWorker(inputCtx context.Context) {
	ctx, cancel := context.WithCancel(inputCtx)
	c.mergeWorkerCancel = cancel
	c.stopWg.Add(1)
	go c.mergeWorker(ctx)
}

func (c *metricCollector) mergeWorker(ctx context.Context) {
	defer c.stopWg.Done()
	mfByNames := make(map[string]*mfset)
	sqlbuf := new(bytes.Buffer)
	reminder := newReminder()
	defer reminder.CleanAll()

	doFlush := func(name string, set *mfset) {
		c.pushToSqlCh(set, sqlbuf)
		set.reset()
		reminder.Reset(name, c.opts.flushInterval)
	}

	for {
		select {
		case <-ctx.Done():
			return
		case mf := <-c.mfCh:
			if isFullBatchRawHist(mf) {
				c.pushToSqlCh(newMfset(mf), sqlbuf)
				continue
			}
			name := mf.GetName()
			entryMfs := mfByNames[name]
			if entryMfs != nil {
				entryMfs.add(mf)
			} else {
				entryMfs = newMfset(mf)
				mfByNames[name] = entryMfs
				reminder.Register(name, c.opts.flushInterval)
			}
			if entryMfs.shouldFlush(&c.opts) {
				doFlush(name, entryMfs)
			}
		case name := <-reminder.C:
			if entryMfs := mfByNames[name]; entryMfs != nil && entryMfs.rows > 0 {
				doFlush(name, entryMfs)
			} else {
				reminder.Reset(name, c.opts.flushInterval)
			}
=======
		if err := c.SendItem(mf); err != nil {
			return err
>>>>>>> 47d9563d
		}
	}
	return nil
}

<<<<<<< HEAD
func (c *metricCollector) pushToSqlCh(set *mfset, buf *bytes.Buffer) {
	if sql := set.getSql(buf); sql != "" {
		c.sqlCh <- sql
	}
}

func (c *metricCollector) sqlWorker(ctx context.Context, exec ie.InternalExecutor) {
	defer c.stopWg.Done()
	for {
		select {
		case <-ctx.Done():
			return
		case sql := <-c.sqlCh:
			if err := exec.Exec(ctx, sql, ie.NewOptsBuilder().Finish()); err != nil {
				logutil.Errorf("[Metric] insert error. sql: %s; err: %v", sql, err)
			}
=======
func (c *metricCollector) NewItemBatchHandler() func(batch string) {
	exec := c.ieFactory()
	exec.ApplySessionOverride(ie.NewOptsBuilder().Database(metricDBConst).Internal(true).Finish())
	return func(batch string) {
		if err := exec.Exec(batch, ie.NewOptsBuilder().Finish()); err != nil {
			logutil.Errorf("[Trace] insert error. sql: %s; err: %v", batch, err)
>>>>>>> 47d9563d
		}
	}
}

func (c *metricCollector) NewItemBuffer(_ string) bp.ItemBuffer[*pb.MetricFamily, string] {
	return &mfset{
		Reminder:        bp.NewConstantClock(c.opts.flushInterval),
		metricThreshold: c.opts.metricThreshold,
		sampleThreshold: c.opts.sampleThreshold,
	}
}

type mfset struct {
	bp.Reminder
	mfs             []*pb.MetricFamily
	typ             pb.MetricType
	rows            int // how many buffered rows
	metricThreshold int // haw many rows should be flushed as a batch
	sampleThreshold int // treat rawhist samples differently because it has higher generate rate
}

func (s *mfset) Add(mf *pb.MetricFamily) {
	if s.typ == mf.GetType() {
		s.typ = mf.GetType()
	}
	switch s.typ {
	case pb.MetricType_COUNTER, pb.MetricType_GAUGE:
		s.rows += len(mf.Metric)
	case pb.MetricType_RAWHIST:
		for _, m := range mf.Metric {
			s.rows += len(m.RawHist.Samples)
		}
	}
	s.mfs = append(s.mfs, mf)
}

func (s *mfset) ShouldFlush() bool {
	switch s.typ {
	case pb.MetricType_COUNTER, pb.MetricType_GAUGE:
		return s.rows > s.metricThreshold
	case pb.MetricType_RAWHIST:
		return s.rows > s.sampleThreshold
	default:
		return false
	}
}

func (s *mfset) Reset() {
	s.mfs = s.mfs[:0]
	s.typ = pb.MetricType_COUNTER // 0
	s.rows = 0
	s.RemindReset()
}

func (s *mfset) IsEmpty() bool {
	return len(s.mfs) == 0
}

// getSql extracts a insert sql from a set of MetricFamily. the bytes.Buffer is
// used to mitigate memory allocation
func (s *mfset) GetBatch(buf *bytes.Buffer) string {
	buf.Reset()
	buf.WriteString(fmt.Sprintf("insert into %s.%s values ", metricDBConst, s.mfs[0].GetName()))
	lblsBuf := new(bytes.Buffer)
	writeValues := func(t string, v float64, lbls string) {
		buf.WriteString("(")
		buf.WriteString(fmt.Sprintf("%q, %f", t, v))
		buf.WriteString(lbls)
		buf.WriteString("),")
	}
	for _, mf := range s.mfs {
		for _, metric := range mf.Metric {
			// reserved labels
			lblsBuf.WriteString(fmt.Sprintf(",%d,%q", mf.GetNode(), mf.GetRole()))
			// custom labels
			for _, lbl := range metric.Label {
				lblsBuf.WriteString(",\"")
				lblsBuf.WriteString(lbl.GetValue())
				lblsBuf.WriteRune('"')
			}
			lbls := lblsBuf.String()
			lblsBuf.Reset()

			switch mf.GetType() {
			case pb.MetricType_COUNTER:
				time := localTimeStr(metric.GetCollecttime())
				writeValues(time, metric.Counter.GetValue(), lbls)
			case pb.MetricType_GAUGE:
				time := localTimeStr(metric.GetCollecttime())
				writeValues(time, metric.Gauge.GetValue(), lbls)
			case pb.MetricType_RAWHIST:
				for _, sample := range metric.RawHist.Samples {
					time := localTimeStr(sample.GetDatetime())
					writeValues(time, sample.GetValue(), lbls)
				}
			default:
				panic(fmt.Sprintf("unsupported metric type %v", mf.GetType()))
			}
		}
	}
	sql := buf.String()
	// metric has at least one row, so we can remove the tail comma safely
	sql = sql[:len(sql)-1]
	return sql
}

var _, localOffset = time.Now().Zone()

// temp timezone workaround, fix it in 0.6 version
func localTimeStr(time int64) string {
	return types.Datetime((time>>20 + int64(localOffset)) << 20).String()
}<|MERGE_RESOLUTION|>--- conflicted
+++ resolved
@@ -32,13 +32,8 @@
 
 type MetricCollector interface {
 	SendMetrics(context.Context, []*pb.MetricFamily) error
-<<<<<<< HEAD
-	Start(context.Context)
-	Stop() (<-chan struct{}, bool)
-=======
-	Start() bool
+	Start(context.Context) bool
 	Stop(graceful bool) (<-chan struct{}, bool)
->>>>>>> 47d9563d
 }
 
 type collectorOpts struct {
@@ -114,123 +109,19 @@
 
 func (c *metricCollector) SendMetrics(ctx context.Context, mfs []*pb.MetricFamily) error {
 	for _, mf := range mfs {
-<<<<<<< HEAD
-		c.mfCh <- mf
-	}
-	return nil
-}
-
-func (c *metricCollector) Start(ctx context.Context) {
-	if atomic.SwapInt32(&c.isRunning, 1) == 1 {
-		return
-	}
-	c.startSqlWorker(ctx)
-	c.startMergeWorker(ctx)
-}
-
-func (c *metricCollector) Stop() (<-chan struct{}, bool) {
-	if atomic.SwapInt32(&c.isRunning, 0) == 0 {
-		return nil, false
-	}
-	c.sqlWorkerCancel()
-	c.mergeWorkerCancel()
-	stopCh := make(chan struct{})
-	go func() { c.stopWg.Wait(); close(stopCh) }()
-	return stopCh, true
-}
-
-func (c *metricCollector) startSqlWorker(inputCtx context.Context) {
-	ctx, cancel := context.WithCancel(inputCtx)
-	c.sqlWorkerCancel = cancel
-	for i := 0; i < c.opts.sqlWorkerNum; i++ {
-		exec := c.ieFactory()
-		exec.ApplySessionOverride(ie.NewOptsBuilder().Database(METRIC_DB).Internal(true).Finish())
-		c.stopWg.Add(1)
-		go c.sqlWorker(ctx, exec)
-	}
-}
-
-func (c *metricCollector) startMergeWorker(inputCtx context.Context) {
-	ctx, cancel := context.WithCancel(inputCtx)
-	c.mergeWorkerCancel = cancel
-	c.stopWg.Add(1)
-	go c.mergeWorker(ctx)
-}
-
-func (c *metricCollector) mergeWorker(ctx context.Context) {
-	defer c.stopWg.Done()
-	mfByNames := make(map[string]*mfset)
-	sqlbuf := new(bytes.Buffer)
-	reminder := newReminder()
-	defer reminder.CleanAll()
-
-	doFlush := func(name string, set *mfset) {
-		c.pushToSqlCh(set, sqlbuf)
-		set.reset()
-		reminder.Reset(name, c.opts.flushInterval)
-	}
-
-	for {
-		select {
-		case <-ctx.Done():
-			return
-		case mf := <-c.mfCh:
-			if isFullBatchRawHist(mf) {
-				c.pushToSqlCh(newMfset(mf), sqlbuf)
-				continue
-			}
-			name := mf.GetName()
-			entryMfs := mfByNames[name]
-			if entryMfs != nil {
-				entryMfs.add(mf)
-			} else {
-				entryMfs = newMfset(mf)
-				mfByNames[name] = entryMfs
-				reminder.Register(name, c.opts.flushInterval)
-			}
-			if entryMfs.shouldFlush(&c.opts) {
-				doFlush(name, entryMfs)
-			}
-		case name := <-reminder.C:
-			if entryMfs := mfByNames[name]; entryMfs != nil && entryMfs.rows > 0 {
-				doFlush(name, entryMfs)
-			} else {
-				reminder.Reset(name, c.opts.flushInterval)
-			}
-=======
 		if err := c.SendItem(mf); err != nil {
 			return err
->>>>>>> 47d9563d
 		}
 	}
 	return nil
 }
 
-<<<<<<< HEAD
-func (c *metricCollector) pushToSqlCh(set *mfset, buf *bytes.Buffer) {
-	if sql := set.getSql(buf); sql != "" {
-		c.sqlCh <- sql
-	}
-}
-
-func (c *metricCollector) sqlWorker(ctx context.Context, exec ie.InternalExecutor) {
-	defer c.stopWg.Done()
-	for {
-		select {
-		case <-ctx.Done():
-			return
-		case sql := <-c.sqlCh:
-			if err := exec.Exec(ctx, sql, ie.NewOptsBuilder().Finish()); err != nil {
-				logutil.Errorf("[Metric] insert error. sql: %s; err: %v", sql, err)
-			}
-=======
-func (c *metricCollector) NewItemBatchHandler() func(batch string) {
+func (c *metricCollector) NewItemBatchHandler(ctx context.Context) func(batch string) {
 	exec := c.ieFactory()
 	exec.ApplySessionOverride(ie.NewOptsBuilder().Database(metricDBConst).Internal(true).Finish())
 	return func(batch string) {
-		if err := exec.Exec(batch, ie.NewOptsBuilder().Finish()); err != nil {
+		if err := exec.Exec(ctx, batch, ie.NewOptsBuilder().Finish()); err != nil {
 			logutil.Errorf("[Trace] insert error. sql: %s; err: %v", batch, err)
->>>>>>> 47d9563d
 		}
 	}
 }
