// Copyright 2022 Matrix Origin
//
// Licensed under the Apache License, Version 2.0 (the "License");
// you may not use this file except in compliance with the License.
// You may obtain a copy of the License at
//
//      http://www.apache.org/licenses/LICENSE-2.0
//
// Unless required by applicable law or agreed to in writing, software
// distributed under the License is distributed on an "AS IS" BASIS,
// WITHOUT WARRANTIES OR CONDITIONS OF ANY KIND, either express or implied.
// See the License for the specific language governing permissions and
// limitations under the License.

package motrace

import (
	"encoding/binary"
	"sync"
	"time"

	"github.com/matrixorigin/matrixone/pkg/util"
	"github.com/matrixorigin/matrixone/pkg/util/export/table"
	ie "github.com/matrixorigin/matrixone/pkg/util/internalExecutor"
	"github.com/matrixorigin/matrixone/pkg/util/trace"
)

const (
	InternalExecutor = "InternalExecutor"
	FileService      = "FileService"
)

const (
	MOStatementType = "statement"
	MOSpanType      = "span"
	MOLogType       = "log"
	MOErrorType     = "error"
	MORawLogType    = "rawlog"
)

// tracerProviderConfig.
type tracerProviderConfig struct {
	// spanProcessors contains collection of SpanProcessors that are processing pipeline
	// for spans in the trace signal.
	// SpanProcessors registered with a TracerProvider and are called at the start
	// and end of a Span's lifecycle, and are called in the order they are
	// registered.
	spanProcessors []trace.SpanProcessor

	enable bool // SetEnable

	// idGenerator is used to generate all Span and Trace IDs when needed.
	idGenerator trace.IDGenerator

	// resource contains attributes representing an entity that produces telemetry.
	resource *trace.Resource // withMOVersion, WithNode,

	// disableSpan
	disableSpan bool
	// debugMode used in Tracer.Debug
	debugMode bool // DebugMode

	batchProcessMode string         // WithBatchProcessMode
	batchProcessor   BatchProcessor // WithBatchProcessor

	// writerFactory gen writer for CSV output
	writerFactory table.WriterFactory // WithFSWriterFactory, default from export.GetFSWriterFactory4Trace
	// disableSqlWriter
	disableSqlWriter bool // set by WithSQLWriterDisable

	// skipRunningStmt
	skipRunningStmt bool // set by WithSkipRunningStmt

<<<<<<< HEAD
=======
	// stmt aggregation
	disableStmtAggregation bool          // set by WithStmtAggregationDisable
	aggregationWindow      time.Duration // WithAggregationWindow
	selectAggrThreshold    time.Duration // WithSelectThreshold

>>>>>>> 0a02f721
	sqlExecutor func() ie.InternalExecutor // WithSQLExecutor
	// needInit control table schema create
	needInit bool // WithInitAction

	exportInterval time.Duration //  WithExportInterval
	// longQueryTime unit ns
	longQueryTime int64 //  WithLongQueryTime
	// longSpanTime
	longSpanTime time.Duration

	bufferSizeThreshold int64 // WithBufferSizeThreshold

	mux sync.RWMutex
}

func (cfg *tracerProviderConfig) getNodeResource() *trace.MONodeResource {
	cfg.mux.RLock()
	defer cfg.mux.RUnlock()
	if val, has := cfg.resource.Get("Node"); !has {
		return &trace.MONodeResource{}
	} else {
		return val.(*trace.MONodeResource)
	}
}

func (cfg *tracerProviderConfig) IsEnable() bool {
	cfg.mux.RLock()
	defer cfg.mux.RUnlock()
	return cfg.enable
}

func (cfg *tracerProviderConfig) SetEnable(enable bool) {
	cfg.mux.Lock()
	defer cfg.mux.Unlock()
	cfg.enable = enable
}

func (cfg *tracerProviderConfig) GetSqlExecutor() func() ie.InternalExecutor {
	cfg.mux.RLock()
	defer cfg.mux.RUnlock()
	return cfg.sqlExecutor
}

// TracerProviderOption configures a TracerProvider.
type TracerProviderOption interface {
	apply(*tracerProviderConfig)
}

type tracerProviderOption func(config *tracerProviderConfig)

func (f tracerProviderOption) apply(config *tracerProviderConfig) {
	f(config)
}

func withMOVersion(v string) tracerProviderOption {
	return func(config *tracerProviderConfig) {
		config.resource.Put("version", v)
	}
}

// WithNode give id as NodeId, t as NodeType
func WithNode(uuid string, t string) tracerProviderOption {
	return func(cfg *tracerProviderConfig) {
		cfg.resource.Put("Node", &trace.MONodeResource{
			NodeUuid: uuid,
			NodeType: t,
		})
	}
}

func EnableTracer(enable bool) tracerProviderOption {
	return func(cfg *tracerProviderConfig) {
		cfg.SetEnable(enable)
	}
}

func WithFSWriterFactory(f table.WriterFactory) tracerProviderOption {
	return tracerProviderOption(func(cfg *tracerProviderConfig) {
		cfg.writerFactory = f
	})
}

func WithExportInterval(secs int) tracerProviderOption {
	return tracerProviderOption(func(cfg *tracerProviderConfig) {
		cfg.exportInterval = time.Second * time.Duration(secs)
	})
}

func WithLongQueryTime(secs float64) tracerProviderOption {
	return tracerProviderOption(func(cfg *tracerProviderConfig) {
		cfg.longQueryTime = int64(float64(time.Second) * secs)
	})
}

func WithLongSpanTime(d time.Duration) tracerProviderOption {
	return tracerProviderOption(func(cfg *tracerProviderConfig) {
		cfg.longSpanTime = d
	})
}

func WithSpanDisable(disable bool) tracerProviderOption {
	return func(cfg *tracerProviderConfig) {
		cfg.disableSpan = disable
	}
}

func WithSkipRunningStmt(skip bool) tracerProviderOption {
	return func(cfg *tracerProviderConfig) {
		cfg.skipRunningStmt = skip
	}
}

func WithSQLWriterDisable(disable bool) tracerProviderOption {
	return func(cfg *tracerProviderConfig) {
		cfg.disableSqlWriter = disable
	}
}

func WithAggregatorDisable(disable bool) tracerProviderOption {
	return func(cfg *tracerProviderConfig) {
		cfg.disableStmtAggregation = disable
	}
}

func WithAggregatorWindow(window time.Duration) tracerProviderOption {
	return func(cfg *tracerProviderConfig) {
		cfg.aggregationWindow = window
	}
}

func WithSelectThreshold(window time.Duration) tracerProviderOption {
	return func(cfg *tracerProviderConfig) {
		cfg.selectAggrThreshold = window
	}
}

func WithBufferSizeThreshold(size int64) tracerProviderOption {
	return tracerProviderOption(func(cfg *tracerProviderConfig) {
		cfg.bufferSizeThreshold = size
	})
}

func DebugMode(debug bool) tracerProviderOption {
	return func(cfg *tracerProviderConfig) {
		cfg.debugMode = debug
	}
}

func WithBatchProcessMode(mode string) tracerProviderOption {
	return func(cfg *tracerProviderConfig) {
		cfg.batchProcessMode = mode
	}
}
func WithBatchProcessor(p BatchProcessor) tracerProviderOption {
	return func(cfg *tracerProviderConfig) {
		cfg.batchProcessor = p
	}
}

func WithSQLExecutor(f func() ie.InternalExecutor) tracerProviderOption {
	return func(cfg *tracerProviderConfig) {
		cfg.mux.Lock()
		defer cfg.mux.Unlock()
		cfg.sqlExecutor = f
	}
}

func WithInitAction(init bool) tracerProviderOption {
	return func(cfg *tracerProviderConfig) {
		cfg.mux.Lock()
		defer cfg.mux.Unlock()
		cfg.needInit = init
	}
}

var _ trace.IDGenerator = &moIDGenerator{}

type moIDGenerator struct{}

func (M moIDGenerator) NewIDs() (trace.TraceID, trace.SpanID) {
	tid := trace.TraceID{}
	binary.BigEndian.PutUint64(tid[:], util.Fastrand64())
	binary.BigEndian.PutUint64(tid[8:], util.Fastrand64())
	sid := trace.SpanID{}
	binary.BigEndian.PutUint64(sid[:], util.Fastrand64())
	return tid, sid
}

func (M moIDGenerator) NewSpanID() trace.SpanID {
	sid := trace.SpanID{}
	binary.BigEndian.PutUint64(sid[:], util.Fastrand64())
	return sid
}<|MERGE_RESOLUTION|>--- conflicted
+++ resolved
@@ -71,14 +71,11 @@
 	// skipRunningStmt
 	skipRunningStmt bool // set by WithSkipRunningStmt
 
-<<<<<<< HEAD
-=======
 	// stmt aggregation
 	disableStmtAggregation bool          // set by WithStmtAggregationDisable
 	aggregationWindow      time.Duration // WithAggregationWindow
 	selectAggrThreshold    time.Duration // WithSelectThreshold
 
->>>>>>> 0a02f721
 	sqlExecutor func() ie.InternalExecutor // WithSQLExecutor
 	// needInit control table schema create
 	needInit bool // WithInitAction
