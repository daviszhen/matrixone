--- conflicted
+++ resolved
@@ -91,14 +91,11 @@
 	storeInfo.Role = hb.Role
 	storeInfo.TaskServiceCreated = hb.TaskServiceCreated
 	storeInfo.QueryAddress = hb.QueryAddress
-<<<<<<< HEAD
+	storeInfo.GossipAddress = hb.GossipAddress
+	storeInfo.GossipJoined = hb.GossipJoined
 	if hb.ConfigData != nil {
 		storeInfo.ConfigData = hb.ConfigData
 	}
-=======
-	storeInfo.GossipAddress = hb.GossipAddress
-	storeInfo.GossipJoined = hb.GossipJoined
->>>>>>> 23579916
 	s.Stores[hb.UUID] = storeInfo
 }
 
