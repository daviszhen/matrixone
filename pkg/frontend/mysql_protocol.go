--- conflicted
+++ resolved
@@ -2673,11 +2673,7 @@
 }
 
 // the server sends the payload to the client
-<<<<<<< HEAD
 func (mp *MysqlProtocolImpl) writePackets(payload []byte, _ bool) error {
-=======
-func (mp *MysqlProtocolImpl) writePackets(payload []byte, flush bool) error {
->>>>>>> 283a189a
 
 	//protocol header length
 	var headerLen = HeaderOffset
