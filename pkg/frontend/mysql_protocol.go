--- conflicted
+++ resolved
@@ -180,11 +180,7 @@
 	//when the number of bytes in the outbuffer exceeds the it,
 	//the outbuffer will be flushed.
 	untilBytesInOutbufToFlush int
-<<<<<<< HEAD
 	//the count of the flush
-=======
-	//the of count of the flush
->>>>>>> f38b4818
 	flushCount                int
 	enableLog                 bool
 }
@@ -196,7 +192,6 @@
 	return rh.beginWriteIndex >= 0
 }
 
-<<<<<<< HEAD
 /*
 resetPacket reset the beginWriteIndex
  */
@@ -215,13 +210,6 @@
 resetFlushCount reset flushCount
  */
 func (rh *rowHandler) resetFlushCount()  {
-=======
-func (rh *rowHandler) resetPacket()	{
-	rh.beginWriteIndex = -1
-}
-func (rh *rowHandler) resetFlushOutBuffer()  {
-	rh.bytesInOutBuffer = 0
->>>>>>> f38b4818
 	rh.flushCount = 0
 }
 
@@ -253,15 +241,6 @@
 	//the default database for the client
 	database string
 
-<<<<<<< HEAD
-=======
-	//mysql proto buffer
-	data []byte
-
-	//network sending buffer
-	packet []byte
-
->>>>>>> f38b4818
 	//for debug
 	debugStats
 
@@ -272,34 +251,9 @@
 	lenEncBuffer []byte
 
 	rowHandler
-<<<<<<< HEAD
-=======
-}
-
-func (mp *MysqlProtocolImpl) Quit() {
-	mp.data = nil
-}
-
-func (mp *MysqlProtocolImpl) reset(data []byte)  {
-	mp.data = data
->>>>>>> f38b4818
-}
-
-/*
-expandBufferIfNeeded will reset the length of the data buffer
-and expand the data buffer if needed.
- */
-func (mp *MysqlProtocolImpl) expandBufferIfNeeded(want int) []byte  {
-
-	if want > len(mp.data) {
-		mp.data = make([]byte,want)
-	}
-	mp.data = mp.data[:0]
-	//goID := GetRoutineId()
-	//
-	//logutil.Infof("goid in expand buffer %d \n", goID)
-	return mp.data
-}
+}
+
+func (mp *MysqlProtocolImpl) Quit() {}
 
 //handshake response 41
 type response41 struct {
