--- conflicted
+++ resolved
@@ -395,11 +395,7 @@
 		// deleteMoSubs
 		bh.EXPECT().Exec(gomock.Any(), gomock.Any()).Return(nil).AnyTimes()
 
-<<<<<<< HEAD
-		err := dropPublication(ctx, bh, true, "", "pub")
-=======
 		err := dropPublication(ctx, bh, true, "acc1", "pub")
->>>>>>> f9543a24
 		convey.So(err, convey.ShouldBeNil)
 	})
 }
