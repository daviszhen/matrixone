// Copyright 2021 Matrix Origin
//
// Licensed under the Apache License, Version 2.0 (the "License");
// you may not use this file except in compliance with the License.
// You may obtain a copy of the License at
//
//      http://www.apache.org/licenses/LICENSE-2.0
//
// Unless required by applicable law or agreed to in writing, software
// distributed under the License is distributed on an "AS IS" BASIS,
// WITHOUT WARRANTIES OR CONDITIONS OF ANY KIND, either express or implied.
// See the License for the specific language governing permissions and
// limitations under the License.

package frontend

import (
	"context"
	"fmt"
	"testing"
	"time"

	"github.com/google/uuid"
	cdc2 "github.com/matrixorigin/matrixone/pkg/cdc"
	"github.com/stretchr/testify/assert"

	cdc2 "github.com/matrixorigin/matrixone/pkg/cdc"
)

func Test_newCdcSqlFormat(t *testing.T) {
	id, _ := uuid.Parse("019111fd-aed1-70c0-8760-9abadd8f0f4a")
	d := time.Date(2024, 8, 2, 15, 20, 0, 0, time.UTC)
	sql := getSqlForNewCdcTask(
		3,
		id,
		"task1",
		"src uri",
		"123",
		"dst uri",
		"mysql",
		"456",
		"ca path",
		"cert path",
		"key path",
		"db1:t1",
		"xfilter",
		"op filters",
		"error",
		"common",
		"",
		"",
		"conf path",
		d,
		"running",
		125,
		"xxx",
		"yyy",
	)
	wantSql := "insert into mo_catalog.mo_cdc_task values(3,\"019111fd-aed1-70c0-8760-9abadd8f0f4a\",\"task1\",\"src uri\",\"123\",\"dst uri\",\"mysql\",\"456\",\"ca path\",\"cert path\",\"key path\",\"db1:t1\",\"xfilter\",\"op filters\",\"error\",\"common\",,,\"conf path\",\"2024-08-02 15:20:00\",\"running\",125,\"125\",\"xxx\",\"yyy\",\"\",\"\",\"\",\"\",\"\")"
	assert.Equal(t, wantSql, sql)

	sql2 := getSqlForRetrievingCdcTask(3, id)
	wantSql2 := "select sink_uri, sink_type, sink_password, tables, start_ts from mo_catalog.mo_cdc_task where account_id = 3 and task_id = \"019111fd-aed1-70c0-8760-9abadd8f0f4a\""
	assert.Equal(t, wantSql2, sql2)
}

func Test_parseTables(t *testing.T) {
<<<<<<< HEAD
	//tables := []string{
	//	"acc1.users.t1:acc1.users.t1",
	//	"acc1.users.t*:acc1.users.t*",
	//	"acc*.users.t?:acc*.users.t?",
	//	"acc*.users|items.*[12]/:acc*.users|items.*[12]/",
	//	"acc*.*./table./",
	//	//"acc*.*.table*",
	//	//"/sys|acc.*/.*.t*",
	//	//"/sys|acc.*/.*./t.$/",
	//	//"/sys|acc.*/.test*./t1{1,3}$/,/acc[23]/.items./.*/",
	//}

	type tableInfo struct {
		account, db, table string
		tableIsRegexp      bool
	}

	isSame := func(info tableInfo, account, db, table string, isRegexp bool, tip string) {
		assert.Equalf(t, info.account, account, tip)
		assert.Equalf(t, info.db, db, tip)
		assert.Equalf(t, info.table, table, tip)
		assert.Equalf(t, info.tableIsRegexp, isRegexp, tip)
	}

	type kase struct {
		input   string
		wantErr bool
		src     tableInfo
		dst     tableInfo
	}

	kases := []kase{
		{
			input:   "acc1.users.t1:acc1.users.t1",
			wantErr: false,
			src: tableInfo{
				account: "acc1",
				db:      "users",
				table:   "t1",
			},
			dst: tableInfo{
				account: "acc1",
				db:      "users",
				table:   "t1",
			},
		},
		{
			input:   "acc1.users.t*:acc1.users.t*",
			wantErr: false,
			src: tableInfo{
				account: "acc1",
				db:      "users",
				table:   "t*",
			},
			dst: tableInfo{
				account: "acc1",
				db:      "users",
				table:   "t*",
			},
		},
		{
			input:   "acc*.users.t?:acc*.users.t?",
			wantErr: false,
			src: tableInfo{
				account: "acc*",
				db:      "users",
				table:   "t?",
			},
			dst: tableInfo{
				account: "acc*",
				db:      "users",
				table:   "t?",
			},
		},
		{
			input:   "acc*.users|items.*[12]/:acc*.users|items.*[12]/",
			wantErr: false,
			src: tableInfo{
				account: "acc*",
				db:      "users|items",
				table:   "*[12]/",
			},
			dst: tableInfo{
				account: "acc*",
				db:      "users|items",
				table:   "*[12]/",
			},
		},
		{
			input:   "acc*.*./table./",
			wantErr: true,
			src:     tableInfo{},
			dst:     tableInfo{},
		},
		{
			input:   "acc*.*.table*:acc*.*.table*",
			wantErr: false,
			src: tableInfo{
				account: "acc*",
				db:      "*",
				table:   "table*",
			},
			dst: tableInfo{
				account: "acc*",
				db:      "*",
				table:   "table*",
			},
		},
	}

	for _, tkase := range kases {
		pirs, err := extractTablePairs(context.Background(), tkase.input)
		if tkase.wantErr {
			assert.Errorf(t, err, tkase.input)
		} else {
			assert.NoErrorf(t, err, tkase.input)
			assert.Equal(t, len(pirs.Pts), 1, tkase.input)
			pir := pirs.Pts[0]
			isSame(tkase.src, pir.Source.Account, pir.Source.Database, pir.Source.Table, pir.Source.TableIsRegexp, tkase.input)
			isSame(tkase.dst, pir.Sink.Account, pir.Sink.Database, pir.Sink.Table, pir.Sink.TableIsRegexp, tkase.input)
=======
	rows := [][]string{
		{"acc1", "users", "t1"},
		{"acc1", "users", "t2"},
		{"acc2", "users", "t1"},
		{"acc2", "users", "t2"},
		{"acc3", "items", "t1"},
		{"acc3", "items", "table1"},
		{"acc3", "items", "table2"},
		{"acc3", "items", "table3"},
		{"sys", "test", "test"},
		{"sys", "test1", "test"},
		{"sys", "test2", "test"},
		{"sys", "test", "t1"},
		{"sys", "test", "t11"},
		{"sys", "test", "t111"},
		{"sys", "test", "t1111"},
	}

	tables := []string{
		"acc1.users.t1",
		"acc1.users.t*",
		"acc*.users.t?",
		"acc*./users|items/./t.*[12]/",
		"acc*.*./table./",
		"acc*.*.table*",
		"/sys|acc.*/.*.t*",
		"/sys|acc.*/.*./t.$/",
		"/sys|acc.*/.test*./t1{1,3}$/,/acc[23]/.items./.*/",
	}

	want := [][]int{
		{0},
		{0, 1},
		{0, 1, 2, 3},
		{0, 1, 2, 3, 4, 5, 6},
		{5, 6, 7},
		{5, 6, 7},
		{0, 1, 2, 3, 4, 5, 6, 7, 8, 9, 10, 11, 12, 13, 14},
		{0, 1, 2, 3, 4, 11},
		{4, 5, 6, 7, 11, 12, 13},
	}

	for wantIdx, table := range tables {
		matchedIdx := []int{}
		pts, err := string2DbTblInfos(table)
		assert.Equal(t, err, nil)
		for _, pt := range pts {
			for idx := range rows {
				row := rows[idx]
				accountMatched, err := regexp.MatchString(pt.SourceAccountName, row[0])
				assert.Equal(t, err, nil)
				databaseMatched, err := regexp.MatchString(pt.SourceDbName, row[1])
				assert.Equal(t, err, nil)
				tableMatched, err := regexp.MatchString(pt.SourceTblName, row[2])
				assert.Equal(t, err, nil)
				if accountMatched && databaseMatched && tableMatched {
					matchedIdx = append(matchedIdx, idx)
				}
			}
>>>>>>> 5ca43748
		}
	}
}

func Test_privilegeCheck(t *testing.T) {
	var tenantInfo *TenantInfo
	var err error
<<<<<<< HEAD
	var pts []*cdc2.PatternTuple
=======
	var pts []*cdc2.DbTableInfo
>>>>>>> 5ca43748
	ctx := context.Background()
	ses := &Session{}

	gen := func(pts []*cdc2.PatternTuple) *cdc2.PatternTuples {
		return &cdc2.PatternTuples{Pts: pts}
	}

	tenantInfo = &TenantInfo{
		Tenant:      sysAccountName,
		DefaultRole: moAdminRoleName,
	}
	ses.tenant = tenantInfo
<<<<<<< HEAD
	pts = []*cdc2.PatternTuple{
		{Source: cdc2.PatternTable{Account: "acc1"}},
		{Source: cdc2.PatternTable{Account: sysAccountName}},
=======
	pts = []*cdc2.DbTableInfo{
		{SourceAccountName: "acc1"},
		{SourceAccountName: sysAccountName},
>>>>>>> 5ca43748
	}
	err = canCreateCdcTask(ctx, ses, "Cluster", "", gen(pts))
	assert.Nil(t, err)

<<<<<<< HEAD
	pts = []*cdc2.PatternTuple{
		{Source: cdc2.PatternTable{Account: sysAccountName, Database: moCatalog}},
=======
	pts = []*cdc2.DbTableInfo{
		{SourceAccountName: sysAccountName, SourceDbName: moCatalog},
>>>>>>> 5ca43748
	}
	err = canCreateCdcTask(ctx, ses, "Cluster", "", gen(pts))
	assert.NotNil(t, err)

<<<<<<< HEAD
	pts = []*cdc2.PatternTuple{
		{Source: cdc2.PatternTable{Account: sysAccountName}},
=======
	pts = []*cdc2.DbTableInfo{
		{SourceAccountName: sysAccountName},
>>>>>>> 5ca43748
	}
	err = canCreateCdcTask(ctx, ses, "Account", "acc1", gen(pts))
	assert.NotNil(t, err)

<<<<<<< HEAD
	pts = []*cdc2.PatternTuple{
		{Source: cdc2.PatternTable{Account: "acc2"}},
=======
	pts = []*cdc2.DbTableInfo{
		{SourceAccountName: "acc2"},
>>>>>>> 5ca43748
	}
	err = canCreateCdcTask(ctx, ses, "Account", "acc1", gen(pts))
	assert.NotNil(t, err)

<<<<<<< HEAD
	pts = []*cdc2.PatternTuple{
=======
	pts = []*cdc2.DbTableInfo{
>>>>>>> 5ca43748
		{},
	}
	err = canCreateCdcTask(ctx, ses, "Account", "acc1", gen(pts))
	assert.Nil(t, err)

<<<<<<< HEAD
	pts = []*cdc2.PatternTuple{
		{Source: cdc2.PatternTable{Account: "acc1"}},
=======
	pts = []*cdc2.DbTableInfo{
		{SourceAccountName: "acc1"},
>>>>>>> 5ca43748
	}
	err = canCreateCdcTask(ctx, ses, "Account", "acc1", gen(pts))
	assert.Nil(t, err)

	tenantInfo = &TenantInfo{
		Tenant:      "acc1",
		DefaultRole: accountAdminRoleName,
	}
	ses.tenant = tenantInfo

<<<<<<< HEAD
	pts = []*cdc2.PatternTuple{
		{Source: cdc2.PatternTable{Account: "acc1"}},
=======
	pts = []*cdc2.DbTableInfo{
		{SourceAccountName: "acc1"},
>>>>>>> 5ca43748
		{},
	}
	err = canCreateCdcTask(ctx, ses, "Cluster", "", gen(pts))
	assert.NotNil(t, err)

	err = canCreateCdcTask(ctx, ses, "Account", "acc2", gen(pts))
	assert.NotNil(t, err)

	err = canCreateCdcTask(ctx, ses, "Account", "acc1", gen(pts))
	assert.Nil(t, err)

<<<<<<< HEAD
	pts = []*cdc2.PatternTuple{
		{Source: cdc2.PatternTable{Account: "acc2"}},
		{Source: cdc2.PatternTable{Account: sysAccountName}},
=======
	pts = []*cdc2.DbTableInfo{
		{SourceAccountName: "acc2"},
		{SourceAccountName: sysAccountName},
>>>>>>> 5ca43748
	}
	err = canCreateCdcTask(ctx, ses, "Account", "acc1", gen(pts))
	assert.NotNil(t, err)

}

func Test_extractTableInfo(t *testing.T) {
	type args struct {
		ctx                 context.Context
		input               string
		mustBeConcreteTable bool
	}
	tests := []struct {
		name        string
		args        args
		wantAccount string
		wantDb      string
		wantTable   string
		wantErr     assert.ErrorAssertionFunc
	}{
		{
			name: "t1-1",
			args: args{
				input:               "acc1.db.t1",
				mustBeConcreteTable: true,
			},
			wantAccount: "acc1",
			wantDb:      "db",
			wantTable:   "t1",
			wantErr:     nil,
		},
		{
			name: "t1-2",
			args: args{
				input:               "acc1.db.t*",
				mustBeConcreteTable: true,
			},
			wantAccount: "acc1",
			wantDb:      "db",
			wantTable:   "t*",
			wantErr:     nil,
		},
		{
			name: "t1-3-table pattern needs //",
			args: args{
				input:               "acc1.db.t*",
				mustBeConcreteTable: false,
			},
			wantAccount: "acc1",
			wantDb:      "db",
			wantTable:   "t*",
			wantErr:     nil,
		},
		{
			name: "t1-4",
			args: args{
				input:               "acc1.db./t*/",
				mustBeConcreteTable: false,
			},
			wantAccount: "acc1",
			wantDb:      "db",
			wantTable:   "/t*/",
			wantErr:     nil,
		},
		{
			name: "t2-1",
			args: args{
				input:               "db.t1",
				mustBeConcreteTable: true,
			},
			wantAccount: "",
			wantDb:      "db",
			wantTable:   "t1",
			wantErr:     nil,
		},
		{
			name: "t2-2-table pattern needs //",
			args: args{
				input:               "db.t*",
				mustBeConcreteTable: true,
			},
			wantAccount: "",
			wantDb:      "db",
			wantTable:   "t*",
			wantErr:     nil,
		},
		{
			name: "t2-3-table name can be 't*'",
			args: args{
				input:               "db.t*",
				mustBeConcreteTable: false,
			},
			wantAccount: "",
			wantDb:      "db",
			wantTable:   "t*",
			wantErr:     nil,
		},
		{
			name: "t2-4",
			args: args{
				input:               "db./t*/",
				mustBeConcreteTable: false,
			},
			wantAccount: "",
			wantDb:      "db",
			wantTable:   "/t*/",
			wantErr:     nil,
		},
		{
			name: "t2-5",
			args: args{
				input:               "db./t*/",
				mustBeConcreteTable: true,
			},
			wantAccount: "",
			wantDb:      "db",
			wantTable:   "/t*/",
			wantErr:     nil,
		},
		{
			name: "t3--invalid format",
			args: args{
				input:               "nodot",
				mustBeConcreteTable: false,
			},
			wantAccount: "",
			wantDb:      "",
			wantTable:   "",
			wantErr:     assert.Error,
		},
		{
			name: "t3--invalid account name",
			args: args{
				input:               "1234*90.db.t1",
				mustBeConcreteTable: false,
			},
			wantAccount: "1234*90",
			wantDb:      "db",
			wantTable:   "t1",
			wantErr:     nil,
		},
		{
			name: "t3--invalid database name",
			args: args{
				input:               "acc.12ddg.t1",
				mustBeConcreteTable: false,
			},
			wantAccount: "acc",
			wantDb:      "12ddg",
			wantTable:   "t1",
			wantErr:     nil,
		},
		{
			name: "t4--invalid database name",
			args: args{
				input:               "acc*./users|items/./t.*[12]/",
				mustBeConcreteTable: false,
			},
			wantAccount: "",
			wantDb:      "",
			wantTable:   "",
			wantErr:     assert.Error,
		},
		{
			name: "t4-- X ",
			args: args{
				input:               "/sys|acc.*/.*.t*",
				mustBeConcreteTable: false,
			},
			wantAccount: "",
			wantDb:      "",
			wantTable:   "",
			wantErr:     assert.Error,
		},
		{
			name: "t4-- XX",
			args: args{
				input:               "/sys|acc.*/.*./t.$/",
				mustBeConcreteTable: false,
			},
			wantAccount: "",
			wantDb:      "",
			wantTable:   "",
			wantErr:     assert.Error,
		},
		{
			name: "t4-- XXX",
			args: args{
				input:               "/sys|acc.*/.test*./t1{1,3}$/,/acc[23]/.items./.*/",
				mustBeConcreteTable: false,
			},
			wantAccount: "",
			wantDb:      "",
			wantTable:   "",
			wantErr:     assert.Error,
		},
	}
	for _, tt := range tests {
		t.Run(tt.name, func(t *testing.T) {
			gotAccount, gotDb, gotTable, _, err := extractTableInfo(tt.args.ctx, tt.args.input, tt.args.mustBeConcreteTable)
			if tt.wantErr != nil && tt.wantErr(t, err, fmt.Sprintf("extractTableInfo(%v, %v, %v)", tt.args.ctx, tt.args.input, tt.args.mustBeConcreteTable)) {
				return
			} else {
				assert.Equalf(t, tt.wantAccount, gotAccount, "extractTableInfo(%v, %v, %v)", tt.args.ctx, tt.args.input, tt.args.mustBeConcreteTable)
				assert.Equalf(t, tt.wantDb, gotDb, "extractTableInfo(%v, %v, %v)", tt.args.ctx, tt.args.input, tt.args.mustBeConcreteTable)
				assert.Equalf(t, tt.wantTable, gotTable, "extractTableInfo(%v, %v, %v)", tt.args.ctx, tt.args.input, tt.args.mustBeConcreteTable)
			}
		})
	}
}<|MERGE_RESOLUTION|>--- conflicted
+++ resolved
@@ -21,7 +21,6 @@
 	"time"
 
 	"github.com/google/uuid"
-	cdc2 "github.com/matrixorigin/matrixone/pkg/cdc"
 	"github.com/stretchr/testify/assert"
 
 	cdc2 "github.com/matrixorigin/matrixone/pkg/cdc"
@@ -56,16 +55,15 @@
 		"xxx",
 		"yyy",
 	)
-	wantSql := "insert into mo_catalog.mo_cdc_task values(3,\"019111fd-aed1-70c0-8760-9abadd8f0f4a\",\"task1\",\"src uri\",\"123\",\"dst uri\",\"mysql\",\"456\",\"ca path\",\"cert path\",\"key path\",\"db1:t1\",\"xfilter\",\"op filters\",\"error\",\"common\",,,\"conf path\",\"2024-08-02 15:20:00\",\"running\",125,\"125\",\"xxx\",\"yyy\",\"\",\"\",\"\",\"\",\"\")"
+	wantSql := "insert into mo_catalog.mo_cdc_task values(3,\"019111fd-aed1-70c0-8760-9abadd8f0f4a\",\"task1\",\"src uri\",\"123\",\"dst uri\",\"mysql\",\"456\",\"ca path\",\"cert path\",\"key path\",\"db1:t1\",\"xfilter\",\"op filters\",\"error\",\"common\",\"\",\"\",\"conf path\",\"2024-08-02 15:20:00\",\"running\",125,\"125\",\"xxx\",\"yyy\",\"\",\"\",\"\",\"\",\"\")"
 	assert.Equal(t, wantSql, sql)
 
 	sql2 := getSqlForRetrievingCdcTask(3, id)
-	wantSql2 := "select sink_uri, sink_type, sink_password, tables, start_ts from mo_catalog.mo_cdc_task where account_id = 3 and task_id = \"019111fd-aed1-70c0-8760-9abadd8f0f4a\""
+	wantSql2 := "select sink_uri, sink_type, sink_password, tables, filters, start_ts from mo_catalog.mo_cdc_task where account_id = 3 and task_id = \"019111fd-aed1-70c0-8760-9abadd8f0f4a\""
 	assert.Equal(t, wantSql2, sql2)
 }
 
 func Test_parseTables(t *testing.T) {
-<<<<<<< HEAD
 	//tables := []string{
 	//	"acc1.users.t1:acc1.users.t1",
 	//	"acc1.users.t*:acc1.users.t*",
@@ -186,67 +184,6 @@
 			pir := pirs.Pts[0]
 			isSame(tkase.src, pir.Source.Account, pir.Source.Database, pir.Source.Table, pir.Source.TableIsRegexp, tkase.input)
 			isSame(tkase.dst, pir.Sink.Account, pir.Sink.Database, pir.Sink.Table, pir.Sink.TableIsRegexp, tkase.input)
-=======
-	rows := [][]string{
-		{"acc1", "users", "t1"},
-		{"acc1", "users", "t2"},
-		{"acc2", "users", "t1"},
-		{"acc2", "users", "t2"},
-		{"acc3", "items", "t1"},
-		{"acc3", "items", "table1"},
-		{"acc3", "items", "table2"},
-		{"acc3", "items", "table3"},
-		{"sys", "test", "test"},
-		{"sys", "test1", "test"},
-		{"sys", "test2", "test"},
-		{"sys", "test", "t1"},
-		{"sys", "test", "t11"},
-		{"sys", "test", "t111"},
-		{"sys", "test", "t1111"},
-	}
-
-	tables := []string{
-		"acc1.users.t1",
-		"acc1.users.t*",
-		"acc*.users.t?",
-		"acc*./users|items/./t.*[12]/",
-		"acc*.*./table./",
-		"acc*.*.table*",
-		"/sys|acc.*/.*.t*",
-		"/sys|acc.*/.*./t.$/",
-		"/sys|acc.*/.test*./t1{1,3}$/,/acc[23]/.items./.*/",
-	}
-
-	want := [][]int{
-		{0},
-		{0, 1},
-		{0, 1, 2, 3},
-		{0, 1, 2, 3, 4, 5, 6},
-		{5, 6, 7},
-		{5, 6, 7},
-		{0, 1, 2, 3, 4, 5, 6, 7, 8, 9, 10, 11, 12, 13, 14},
-		{0, 1, 2, 3, 4, 11},
-		{4, 5, 6, 7, 11, 12, 13},
-	}
-
-	for wantIdx, table := range tables {
-		matchedIdx := []int{}
-		pts, err := string2DbTblInfos(table)
-		assert.Equal(t, err, nil)
-		for _, pt := range pts {
-			for idx := range rows {
-				row := rows[idx]
-				accountMatched, err := regexp.MatchString(pt.SourceAccountName, row[0])
-				assert.Equal(t, err, nil)
-				databaseMatched, err := regexp.MatchString(pt.SourceDbName, row[1])
-				assert.Equal(t, err, nil)
-				tableMatched, err := regexp.MatchString(pt.SourceTblName, row[2])
-				assert.Equal(t, err, nil)
-				if accountMatched && databaseMatched && tableMatched {
-					matchedIdx = append(matchedIdx, idx)
-				}
-			}
->>>>>>> 5ca43748
 		}
 	}
 }
@@ -254,11 +191,7 @@
 func Test_privilegeCheck(t *testing.T) {
 	var tenantInfo *TenantInfo
 	var err error
-<<<<<<< HEAD
 	var pts []*cdc2.PatternTuple
-=======
-	var pts []*cdc2.DbTableInfo
->>>>>>> 5ca43748
 	ctx := context.Background()
 	ses := &Session{}
 
@@ -271,69 +204,39 @@
 		DefaultRole: moAdminRoleName,
 	}
 	ses.tenant = tenantInfo
-<<<<<<< HEAD
 	pts = []*cdc2.PatternTuple{
 		{Source: cdc2.PatternTable{Account: "acc1"}},
 		{Source: cdc2.PatternTable{Account: sysAccountName}},
-=======
-	pts = []*cdc2.DbTableInfo{
-		{SourceAccountName: "acc1"},
-		{SourceAccountName: sysAccountName},
->>>>>>> 5ca43748
 	}
 	err = canCreateCdcTask(ctx, ses, "Cluster", "", gen(pts))
 	assert.Nil(t, err)
 
-<<<<<<< HEAD
 	pts = []*cdc2.PatternTuple{
 		{Source: cdc2.PatternTable{Account: sysAccountName, Database: moCatalog}},
-=======
-	pts = []*cdc2.DbTableInfo{
-		{SourceAccountName: sysAccountName, SourceDbName: moCatalog},
->>>>>>> 5ca43748
 	}
 	err = canCreateCdcTask(ctx, ses, "Cluster", "", gen(pts))
 	assert.NotNil(t, err)
 
-<<<<<<< HEAD
 	pts = []*cdc2.PatternTuple{
 		{Source: cdc2.PatternTable{Account: sysAccountName}},
-=======
-	pts = []*cdc2.DbTableInfo{
-		{SourceAccountName: sysAccountName},
->>>>>>> 5ca43748
-	}
-	err = canCreateCdcTask(ctx, ses, "Account", "acc1", gen(pts))
-	assert.NotNil(t, err)
-
-<<<<<<< HEAD
+	}
+	err = canCreateCdcTask(ctx, ses, "Account", "acc1", gen(pts))
+	assert.NotNil(t, err)
+
 	pts = []*cdc2.PatternTuple{
 		{Source: cdc2.PatternTable{Account: "acc2"}},
-=======
-	pts = []*cdc2.DbTableInfo{
-		{SourceAccountName: "acc2"},
->>>>>>> 5ca43748
-	}
-	err = canCreateCdcTask(ctx, ses, "Account", "acc1", gen(pts))
-	assert.NotNil(t, err)
-
-<<<<<<< HEAD
-	pts = []*cdc2.PatternTuple{
-=======
-	pts = []*cdc2.DbTableInfo{
->>>>>>> 5ca43748
+	}
+	err = canCreateCdcTask(ctx, ses, "Account", "acc1", gen(pts))
+	assert.NotNil(t, err)
+
+	pts = []*cdc2.PatternTuple{
 		{},
 	}
 	err = canCreateCdcTask(ctx, ses, "Account", "acc1", gen(pts))
 	assert.Nil(t, err)
 
-<<<<<<< HEAD
 	pts = []*cdc2.PatternTuple{
 		{Source: cdc2.PatternTable{Account: "acc1"}},
-=======
-	pts = []*cdc2.DbTableInfo{
-		{SourceAccountName: "acc1"},
->>>>>>> 5ca43748
 	}
 	err = canCreateCdcTask(ctx, ses, "Account", "acc1", gen(pts))
 	assert.Nil(t, err)
@@ -344,13 +247,8 @@
 	}
 	ses.tenant = tenantInfo
 
-<<<<<<< HEAD
 	pts = []*cdc2.PatternTuple{
 		{Source: cdc2.PatternTable{Account: "acc1"}},
-=======
-	pts = []*cdc2.DbTableInfo{
-		{SourceAccountName: "acc1"},
->>>>>>> 5ca43748
 		{},
 	}
 	err = canCreateCdcTask(ctx, ses, "Cluster", "", gen(pts))
@@ -362,15 +260,9 @@
 	err = canCreateCdcTask(ctx, ses, "Account", "acc1", gen(pts))
 	assert.Nil(t, err)
 
-<<<<<<< HEAD
 	pts = []*cdc2.PatternTuple{
 		{Source: cdc2.PatternTable{Account: "acc2"}},
 		{Source: cdc2.PatternTable{Account: sysAccountName}},
-=======
-	pts = []*cdc2.DbTableInfo{
-		{SourceAccountName: "acc2"},
-		{SourceAccountName: sysAccountName},
->>>>>>> 5ca43748
 	}
 	err = canCreateCdcTask(ctx, ses, "Account", "acc1", gen(pts))
 	assert.NotNil(t, err)
