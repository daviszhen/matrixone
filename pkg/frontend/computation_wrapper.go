--- conflicted
+++ resolved
@@ -212,7 +212,6 @@
 	// NB: In internal executor, we should also do the same action, which is increasing
 	// statement ID and updating snapshot TS.
 	// See `func (exec *txnExecutor) Exec(sql string)` for details.
-<<<<<<< HEAD
 	//txnOp := cwft.GetProcess().TxnOperator
 	//if txnOp != nil && !cwft.ses.IsBackgroundSession() {
 	//	txnOp.GetWorkspace().StartStatement()
@@ -225,20 +224,6 @@
 	//		return nil, err
 	//	}
 	//}
-=======
-	txnOp := cwft.GetProcess().TxnOperator
-	if txnOp != nil && !cwft.ses.IsBackgroundSession() {
-		txnOp.GetWorkspace().StartStatement()
-		defer func() {
-			txnOp.GetWorkspace().EndStatement()
-		}()
-
-		err := txnOp.GetWorkspace().IncrStatementID(requestCtx, false)
-		if err != nil {
-			return nil, err
-		}
-	}
->>>>>>> c0a13f35
 
 	cacheHit := cwft.plan != nil
 	if !cacheHit {
