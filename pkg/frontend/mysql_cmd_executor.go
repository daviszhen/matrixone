// Copyright 2021 Matrix Origin
//
// Licensed under the Apache License, Version 2.0 (the "License");
// you may not use this file except in compliance with the License.
// You may obtain a copy of the License at
//
//      http://www.apache.org/licenses/LICENSE-2.0
//
// Unless required by applicable law or agreed to in writing, software
// distributed under the License is distributed on an "AS IS" BASIS,
// WITHOUT WARRANTIES OR CONDITIONS OF ANY KIND, either express or implied.
// See the License for the specific language governing permissions and
// limitations under the License.

package frontend

import (
	"context"
	goErrors "errors"
	"fmt"

	"github.com/matrixorigin/matrixone/pkg/container/bytejson"
	"github.com/matrixorigin/matrixone/pkg/encoding"

	"os"
	"runtime/pprof"
	"sort"
	"strconv"
	"strings"
	"sync"
	"time"

	"github.com/matrixorigin/matrixone/pkg/common/moerr"
	"github.com/matrixorigin/matrixone/pkg/sql/compile"
	plan2 "github.com/matrixorigin/matrixone/pkg/sql/plan"
	"github.com/matrixorigin/matrixone/pkg/sql/plan/explain"

	"github.com/matrixorigin/matrixone/pkg/container/nulls"
	"github.com/matrixorigin/matrixone/pkg/container/vector"
	"github.com/matrixorigin/matrixone/pkg/defines"
	"github.com/matrixorigin/matrixone/pkg/errno"
	"github.com/matrixorigin/matrixone/pkg/logutil"
	plan3 "github.com/matrixorigin/matrixone/pkg/pb/plan"
	"github.com/matrixorigin/matrixone/pkg/sql/errors"
	"github.com/matrixorigin/matrixone/pkg/sql/parsers"
	"github.com/matrixorigin/matrixone/pkg/util/metric"
	"github.com/matrixorigin/matrixone/pkg/vm/engine"
	"github.com/matrixorigin/matrixone/pkg/vm/mheap"

	"github.com/matrixorigin/matrixone/pkg/container/batch"
	"github.com/matrixorigin/matrixone/pkg/container/types"
	"github.com/matrixorigin/matrixone/pkg/sql/parsers/dialect"
	"github.com/matrixorigin/matrixone/pkg/sql/parsers/dialect/mysql"
	"github.com/matrixorigin/matrixone/pkg/sql/parsers/tree"
	"github.com/matrixorigin/matrixone/pkg/vm/process"
)

func onlyCreateStatementErrorInfo() string {
	return "Only CREATE of DDL is supported in transactions"
}

func parameterModificationInTxnErrorInfo() string {
	return "Uncommitted transaction exists. Please commit or rollback first."
}

var (
	errorComplicateExprIsNotSupported              = goErrors.New("the complicate expression is not supported")
	errorNumericTypeIsNotSupported                 = goErrors.New("the numeric type is not supported")
	errorUnaryMinusForNonNumericTypeIsNotSupported = goErrors.New("unary minus for no numeric type is not supported")
	errorOnlyCreateStatement                       = goErrors.New(onlyCreateStatementErrorInfo())
	errorAdministrativeStatement                   = goErrors.New("administrative command is unsupported in transactions")
	errorParameterModificationInTxn                = goErrors.New(parameterModificationInTxnErrorInfo())
	errorUnclassifiedStatement                     = goErrors.New("unclassified statement appears in uncommitted transaction")
)

// TableInfoCache tableInfos of a database
type TableInfoCache struct {
	db         string
	tableInfos map[string][]ColumnInfo
}

type MysqlCmdExecutor struct {
	CmdExecutorImpl

	//for cmd 0x4
	TableInfoCache

	//the count of sql has been processed
	sqlCount uint64

	ses *Session

	sessionRWLock sync.RWMutex

	routineMgr *RoutineManager

	rwLock            sync.RWMutex
	cancelRequestFunc context.CancelFunc
}

func (mce *MysqlCmdExecutor) PrepareSessionBeforeExecRequest(ses *Session) {
	mce.sessionRWLock.Lock()
	defer mce.sessionRWLock.Unlock()
	mce.ses = ses
}

func (mce *MysqlCmdExecutor) GetSession() *Session {
	mce.sessionRWLock.RLock()
	defer mce.sessionRWLock.RUnlock()
	return mce.ses
}

// get new process id
func (mce *MysqlCmdExecutor) getNextProcessId() string {
	/*
		temporary method:
		routineId + sqlCount
	*/
	routineId := mce.GetSession().protocol.ConnectionID()
	return fmt.Sprintf("%d%d", routineId, mce.sqlCount)
}

func (mce *MysqlCmdExecutor) addSqlCount(a uint64) {
	mce.sqlCount += a
}

func (mce *MysqlCmdExecutor) SetRoutineManager(mgr *RoutineManager) {
	mce.routineMgr = mgr
}

func (mce *MysqlCmdExecutor) GetRoutineManager() *RoutineManager {
	return mce.routineMgr
}

// outputPool outputs the data
type outputPool interface {
	resetLineStr()

	reset()

	getEmptyRow() ([]interface{}, error)

	flush() error
}

var _ outputPool = &outputQueue{}
var _ outputPool = &fakeOutputQueue{}

type outputQueue struct {
	proto        MysqlProtocol
	mrs          *MysqlResultSet
	rowIdx       uint64
	length       uint64
	ep           *tree.ExportParam
	lineStr      []byte
	showStmtType ShowStatementType

	getEmptyRowTime time.Duration
	flushTime       time.Duration
}

func (o *outputQueue) resetLineStr() {
	o.lineStr = o.lineStr[:0]
}

func NewOutputQueue(proto MysqlProtocol, mrs *MysqlResultSet, length uint64, ep *tree.ExportParam, showStatementType ShowStatementType) *outputQueue {
	return &outputQueue{
		proto:        proto,
		mrs:          mrs,
		rowIdx:       0,
		length:       length,
		ep:           ep,
		showStmtType: showStatementType,
	}
}

func (o *outputQueue) reset() {
	o.getEmptyRowTime = 0
	o.flushTime = 0
}

/*
getEmptyRow returns a empty space for filling data.
If there is no space, it flushes the data into the protocol
and returns an empty space then.
*/
func (o *outputQueue) getEmptyRow() ([]interface{}, error) {
	//begin := time.Now()
	//defer func() {
	//	o.getEmptyRowTime += time.Since(begin)
	//}()
	if o.rowIdx >= o.length {
		if err := o.flush(); err != nil {
			return nil, err
		}
	}

	row := o.mrs.Data[o.rowIdx]
	o.rowIdx++
	return row, nil
}

/*
flush will force the data flushed into the protocol.
*/
func (o *outputQueue) flush() error {
	//begin := time.Now()
	//defer func() {
	//	o.flushTime += time.Since(begin)
	//}()
	if o.rowIdx <= 0 {
		return nil
	}
	if o.ep.Outfile {
		if err := exportDataToCSVFile(o); err != nil {
			logutil.Errorf("export to csv file error %v \n", err)
			return err
		}
	} else {
		//send group of row
		if o.showStmtType == ShowCreateTable || o.showStmtType == ShowCreateDatabase || o.showStmtType == ShowColumns {
			o.rowIdx = 0
			return nil
		}

		if err := o.proto.SendResultSetTextBatchRowSpeedup(o.mrs, o.rowIdx); err != nil {
			logutil.Errorf("flush error %v \n", err)
			return err
		}
	}
	o.rowIdx = 0
	return nil
}

// fakeOutputQueue saves the data into the session.
type fakeOutputQueue struct {
	mrs *MysqlResultSet
}

func newFakeOutputQueue(mrs *MysqlResultSet) outputPool {
	return &fakeOutputQueue{mrs: mrs}
}

func (foq *fakeOutputQueue) resetLineStr() {}

func (foq *fakeOutputQueue) reset() {}

func (foq *fakeOutputQueue) getEmptyRow() ([]interface{}, error) {
	row := make([]interface{}, foq.mrs.GetColumnCount())
	foq.mrs.AddRow(row)
	return row, nil
}

func (foq *fakeOutputQueue) flush() error {
	return nil
}

const (
	tableNamePos    = 0
	tableCommentPos = 4

	attrNamePos    = 8
	attrTypPos     = 9
	charWidthPos   = 11
	defaultPos     = 13
	primaryKeyPos  = 16
	attrCommentPos = 19

	showCreateTableAttrCount = 21
)

/*
handle show create table in plan2 and tae
*/
func handleShowCreateTable(ses *Session) error {
	tableName := string(ses.Data[0][tableNamePos].([]byte))
	createStr := fmt.Sprintf("CREATE TABLE `%s` (", tableName)
	rowCount := 0
	var pkDefs []string
	for _, d := range ses.Data {
		colName := string(d[attrNamePos].([]byte))
		if colName == "PADDR" {
			continue
		}
		nullOrNot := ""
		if d[defaultPos].(int8) != 0 {
			nullOrNot = "NOT NULL"
		} else {
			nullOrNot = "DEFAULT NULL"
		}

		var hasAttrComment string
		attrComment := string(d[attrCommentPos].([]byte))
		if attrComment != "" {
			hasAttrComment = " COMMENT '" + attrComment + "'"
		}

		if rowCount == 0 {
			createStr += "\n"
		} else {
			createStr += ",\n"
		}
		typ := types.Type{Oid: types.T(d[attrTypPos].(int32))}
		typeStr := typ.String()
		if typ.Oid == types.T_varchar || typ.Oid == types.T_char {
			typeStr += fmt.Sprintf("(%d)", d[charWidthPos].(int32))
		}
		createStr += fmt.Sprintf("`%s` %s %s%s", colName, typeStr, nullOrNot, hasAttrComment)
		rowCount++
		if string(d[primaryKeyPos].([]byte)) == "p" {
			pkDefs = append(pkDefs, colName)
		}
	}
	if len(pkDefs) != 0 {
		pkStr := "PRIMARY KEY ("
		for _, def := range pkDefs {
			pkStr += fmt.Sprintf("`%s`", def)
		}
		pkStr += ")"
		if rowCount != 0 {
			createStr += ",\n"
		}
		createStr += pkStr
	}

	if rowCount != 0 {
		createStr += "\n"
	}
	createStr += ")"

	tableComment := string(ses.Data[0][tableCommentPos].([]byte))
	if tableComment != "" {
		createStr += " COMMENT='" + tableComment + "',"
	}

	row := make([]interface{}, 2)
	row[0] = tableName
	row[1] = createStr

	ses.Mrs.AddRow(row)

	if err := ses.GetMysqlProtocol().SendResultSetTextBatchRowSpeedup(ses.Mrs, 1); err != nil {
		logutil.Errorf("handleShowCreateTable error %v \n", err)
		return err
	}
	return nil
}

/*
handle show create database in plan2 and tae
*/
func handleShowCreateDatabase(ses *Session) error {
	dbNameIndex := ses.Mrs.Name2Index["Database"]
	dbsqlIndex := ses.Mrs.Name2Index["Create Database"]
	firstRow := ses.Data[0]
	dbName := firstRow[dbNameIndex]
	createDBSql := fmt.Sprintf("CREATE DATABASE `%s`", dbName)
	firstRow[dbsqlIndex] = createDBSql

	row := make([]interface{}, 2)
	row[0] = dbName
	row[1] = createDBSql

	ses.Mrs.AddRow(row)
	if err := ses.GetMysqlProtocol().SendResultSetTextBatchRowSpeedup(ses.Mrs, 1); err != nil {
		logutil.Errorf("handleShowCreateDatabase error %v \n", err)
		return err
	}
	return nil
}

/*
handle show columns from table in plan2 and tae
*/
func handleShowColumns(ses *Session) error {
	for _, d := range ses.Data {
		row := make([]interface{}, 6)
		colName := string(d[0].([]byte))
		if colName == "PADDR" {
			continue
		}
		row[0] = colName
		typ := types.Type{Oid: types.T(d[1].(int32))}
		row[1] = typ.String()
		if d[2].(int8) == 0 {
			row[2] = "NO"
		} else {
			row[2] = "YES"
		}
		row[3] = d[3]
		row[4] = "NULL"
		row[5] = d[5]
		ses.Mrs.AddRow(row)
	}
	if err := ses.GetMysqlProtocol().SendResultSetTextBatchRowSpeedup(ses.Mrs, ses.Mrs.GetRowCount()); err != nil {
		logutil.Errorf("handleShowCreateTable error %v \n", err)
		return err
	}
	return nil
}

/*
extract the data from the pipeline.
obj: routine obj
TODO:Add error
Warning: The pipeline is the multi-thread environment. The getDataFromPipeline will

	access the shared data. Be careful when it writes the shared data.
*/
func getDataFromPipeline(obj interface{}, bat *batch.Batch) error {
	ses := obj.(*Session)

	if bat == nil {
		return nil
	}

	goID := GetRoutineId()

	logutil.Infof("goid %d \n", goID)
	enableProfile := ses.Pu.SV.GetEnableProfileGetDataFromPipeline()

	var cpuf *os.File = nil
	if enableProfile {
		cpuf, _ = os.Create("cpu_profile")
	}

	begin := time.Now()

	proto := ses.GetMysqlProtocol()
	proto.PrepareBeforeProcessingResultSet()

	//Create a new temporary resultset per pipeline thread.
	mrs := &MysqlResultSet{}
	//Warning: Don't change ResultColumns in this.
	//Reference the shared ResultColumns of the session among multi-thread.
	mrs.Columns = ses.Mrs.Columns
	mrs.Name2Index = ses.Mrs.Name2Index

	begin3 := time.Now()
	countOfResultSet := 1
	//group row
	mrs.Data = make([][]interface{}, countOfResultSet)
	for i := 0; i < countOfResultSet; i++ {
		mrs.Data[i] = make([]interface{}, len(bat.Vecs))
	}
	allocateOutBufferTime := time.Since(begin3)

	oq := NewOutputQueue(proto, mrs, uint64(countOfResultSet), ses.ep, ses.showStmtType)
	oq.reset()

	row2colTime := time.Duration(0)

	procBatchBegin := time.Now()

	n := vector.Length(bat.Vecs[0])

	if enableProfile {
		if err := pprof.StartCPUProfile(cpuf); err != nil {
			return err
		}
	}
	for j := 0; j < n; j++ { //row index
		if oq.ep.Outfile {
			select {
			case <-ses.requestCtx.Done():
				{
					return nil
				}
			default:
				{
				}
			}
		}

		if bat.Zs[j] <= 0 {
			continue
		}
		row, err := extractRowFromEveryVector(bat, int64(j), oq)
		if err != nil {
			return err
		}
		if oq.showStmtType == ShowCreateDatabase || oq.showStmtType == ShowCreateTable || oq.showStmtType == ShowColumns {
			row2 := make([]interface{}, len(row))
			copy(row2, row)
			ses.Data = append(ses.Data, row2)
		}
	}

	//logutil.Infof("row group -+> %v ", oq.getData())

	err := oq.flush()
	if err != nil {
		return err
	}

	if enableProfile {
		pprof.StopCPUProfile()
	}

	procBatchTime := time.Since(procBatchBegin)
	tTime := time.Since(begin)
	logutil.Infof("rowCount %v \n"+
		"time of getDataFromPipeline : %s \n"+
		"processBatchTime %v \n"+
		"row2colTime %v \n"+
		"allocateOutBufferTime %v \n"+
		"outputQueue.flushTime %v \n"+
		"processBatchTime - row2colTime - allocateOutbufferTime - flushTime %v \n"+
		"restTime(=tTime - row2colTime - allocateOutBufferTime) %v \n"+
		"protoStats %s\n",
		n,
		tTime,
		procBatchTime,
		row2colTime,
		allocateOutBufferTime,
		oq.flushTime,
		procBatchTime-row2colTime-allocateOutBufferTime-oq.flushTime,
		tTime-row2colTime-allocateOutBufferTime,
		proto.GetStats())

	return nil
}

<<<<<<< HEAD
func (mce *MysqlCmdExecutor) handleChangeDB(requestCtx context.Context, db string) error {
=======
// extractRowFromEveryVector gets the j row from the every vector and outputs the row
func extractRowFromEveryVector(dataSet *batch.Batch, j int64, oq outputPool) ([]interface{}, error) {
	row, err := oq.getEmptyRow()
	if err != nil {
		return nil, err
	}
	var rowIndex = int64(j)
	for i, vec := range dataSet.Vecs { //col index
		rowIndexBackup := rowIndex
		if vec.IsScalarNull() {
			row[i] = nil
			continue
		}
		if vec.IsScalar() {
			rowIndex = 0
		}

		err = extractRowFromVector(vec, i, row, rowIndex)
		if err != nil {
			return nil, err
		}
		rowIndex = rowIndexBackup
	}
	//duplicate rows
	for i := int64(0); i < dataSet.Zs[j]-1; i++ {
		erow, rr := oq.getEmptyRow()
		if rr != nil {
			return nil, rr
		}
		for l := 0; l < len(dataSet.Vecs); l++ {
			erow[l] = row[l]
		}
	}
	return row, nil
}

// extractRowFromVector gets the rowIndex row from the i vector
func extractRowFromVector(vec *vector.Vector, i int, row []interface{}, rowIndex int64) error {
	switch vec.Typ.Oid { //get col
	case types.T_json:
		if !nulls.Any(vec.Nsp) {
			bytes := vec.Col.(*types.Bytes)
			vs := make([]bytejson.ByteJson, 0, len(bytes.Lengths))
			for i, length := range bytes.Lengths {
				off := bytes.Offsets[i]
				vs = append(vs, encoding.DecodeJson(bytes.Data[off:off+length]))
			}
			row[i] = vs[rowIndex]
		} else {
			if nulls.Contains(vec.Nsp, uint64(rowIndex)) {
				row[i] = nil
			} else {
				bytes := vec.Col.(*types.Bytes)
				vs := make([]bytejson.ByteJson, 0, len(bytes.Lengths))
				for i, length := range bytes.Lengths {
					off := bytes.Offsets[i]
					vs = append(vs, encoding.DecodeJson(bytes.Data[off:off+length]))
				}
				row[i] = vs[rowIndex]
			}
		}
	case types.T_bool:
		if !nulls.Any(vec.Nsp) { //all data in this column are not null
			vs := vec.Col.([]bool)
			row[i] = vs[rowIndex]
		} else {
			if nulls.Contains(vec.Nsp, uint64(rowIndex)) { //is null
				row[i] = nil
			} else {
				vs := vec.Col.([]bool)
				row[i] = vs[rowIndex]
			}
		}
	case types.T_int8:
		if !nulls.Any(vec.Nsp) { //all data in this column are not null
			vs := vec.Col.([]int8)
			row[i] = vs[rowIndex]
		} else {
			if nulls.Contains(vec.Nsp, uint64(rowIndex)) { //is null
				row[i] = nil
			} else {
				vs := vec.Col.([]int8)
				row[i] = vs[rowIndex]
			}
		}
	case types.T_uint8:
		if !nulls.Any(vec.Nsp) { //all data in this column are not null
			vs := vec.Col.([]uint8)
			row[i] = vs[rowIndex]
		} else {
			if nulls.Contains(vec.Nsp, uint64(rowIndex)) { //is null
				row[i] = nil
			} else {
				vs := vec.Col.([]uint8)
				row[i] = vs[rowIndex]
			}
		}
	case types.T_int16:
		if !nulls.Any(vec.Nsp) { //all data in this column are not null
			vs := vec.Col.([]int16)
			row[i] = vs[rowIndex]
		} else {
			if nulls.Contains(vec.Nsp, uint64(rowIndex)) { //is null
				row[i] = nil
			} else {
				vs := vec.Col.([]int16)
				row[i] = vs[rowIndex]
			}
		}
	case types.T_uint16:
		if !nulls.Any(vec.Nsp) { //all data in this column are not null
			vs := vec.Col.([]uint16)
			row[i] = vs[rowIndex]
		} else {
			if nulls.Contains(vec.Nsp, uint64(rowIndex)) { //is null
				row[i] = nil
			} else {
				vs := vec.Col.([]uint16)
				row[i] = vs[rowIndex]
			}
		}
	case types.T_int32:
		if !nulls.Any(vec.Nsp) { //all data in this column are not null
			vs := vec.Col.([]int32)
			row[i] = vs[rowIndex]
		} else {
			if nulls.Contains(vec.Nsp, uint64(rowIndex)) { //is null
				row[i] = nil
			} else {
				vs := vec.Col.([]int32)
				row[i] = vs[rowIndex]
			}
		}
	case types.T_uint32:
		if !nulls.Any(vec.Nsp) { //all data in this column are not null
			vs := vec.Col.([]uint32)
			row[i] = vs[rowIndex]
		} else {
			if nulls.Contains(vec.Nsp, uint64(rowIndex)) { //is null
				row[i] = nil
			} else {
				vs := vec.Col.([]uint32)
				row[i] = vs[rowIndex]
			}
		}
	case types.T_int64:
		if !nulls.Any(vec.Nsp) { //all data in this column are not null
			vs := vec.Col.([]int64)
			row[i] = vs[rowIndex]
		} else {
			if nulls.Contains(vec.Nsp, uint64(rowIndex)) { //is null
				row[i] = nil
			} else {
				vs := vec.Col.([]int64)
				row[i] = vs[rowIndex]
			}
		}
	case types.T_uint64:
		if !nulls.Any(vec.Nsp) { //all data in this column are not null
			vs := vec.Col.([]uint64)
			row[i] = vs[rowIndex]
		} else {
			if nulls.Contains(vec.Nsp, uint64(rowIndex)) { //is null
				row[i] = nil
			} else {
				vs := vec.Col.([]uint64)
				row[i] = vs[rowIndex]
			}
		}
	case types.T_float32:
		if !nulls.Any(vec.Nsp) { //all data in this column are not null
			vs := vec.Col.([]float32)
			row[i] = vs[rowIndex]
		} else {
			if nulls.Contains(vec.Nsp, uint64(rowIndex)) { //is null
				row[i] = nil
			} else {
				vs := vec.Col.([]float32)
				row[i] = vs[rowIndex]
			}
		}
	case types.T_float64:
		if !nulls.Any(vec.Nsp) { //all data in this column are not null
			vs := vec.Col.([]float64)
			row[i] = vs[rowIndex]
		} else {
			if nulls.Contains(vec.Nsp, uint64(rowIndex)) { //is null
				row[i] = nil
			} else {
				vs := vec.Col.([]float64)
				row[i] = vs[rowIndex]
			}
		}
	case types.T_char:
		if !nulls.Any(vec.Nsp) { //all data in this column are not null
			vs := vec.Col.(*types.Bytes)
			row[i] = vs.Get(rowIndex)
		} else {
			if nulls.Contains(vec.Nsp, uint64(rowIndex)) { //is null
				row[i] = nil
			} else {
				vs := vec.Col.(*types.Bytes)
				row[i] = vs.Get(rowIndex)
			}
		}
	case types.T_varchar:
		if !nulls.Any(vec.Nsp) { //all data in this column are not null
			vs := vec.Col.(*types.Bytes)
			row[i] = vs.Get(rowIndex)
		} else {
			if nulls.Contains(vec.Nsp, uint64(rowIndex)) { //is null
				row[i] = nil
			} else {
				vs := vec.Col.(*types.Bytes)
				row[i] = vs.Get(rowIndex)
			}
		}
	case types.T_date:
		if !nulls.Any(vec.Nsp) { //all data in this column are not null
			vs := vec.Col.([]types.Date)
			row[i] = vs[rowIndex]
		} else {
			if nulls.Contains(vec.Nsp, uint64(rowIndex)) { //is null
				row[i] = nil
			} else {
				vs := vec.Col.([]types.Date)
				row[i] = vs[rowIndex]
			}
		}
	case types.T_datetime:
		precision := vec.Typ.Precision
		if !nulls.Any(vec.Nsp) { //all data in this column are not null
			vs := vec.Col.([]types.Datetime)
			row[i] = vs[rowIndex].String2(precision)
		} else {
			if nulls.Contains(vec.Nsp, uint64(rowIndex)) { //is null
				row[i] = nil
			} else {
				vs := vec.Col.([]types.Datetime)
				row[i] = vs[rowIndex].String2(precision)
			}
		}
	case types.T_timestamp:
		precision := vec.Typ.Precision
		if !nulls.Any(vec.Nsp) { //all data in this column are not null
			vs := vec.Col.([]types.Timestamp)
			row[i] = vs[rowIndex].String2(precision)
		} else {
			if nulls.Contains(vec.Nsp, uint64(rowIndex)) { //is null
				row[i] = nil
			} else {
				vs := vec.Col.([]types.Timestamp)
				row[i] = vs[rowIndex].String2(precision)
			}
		}
	case types.T_decimal64:
		scale := vec.Typ.Scale
		if !nulls.Any(vec.Nsp) { //all data in this column are not null
			vs := vec.Col.([]types.Decimal64)
			row[i] = vs[rowIndex].ToStringWithScale(scale)
		} else {
			if nulls.Contains(vec.Nsp, uint64(rowIndex)) {
				row[i] = nil
			} else {
				vs := vec.Col.([]types.Decimal64)
				row[i] = vs[rowIndex].ToStringWithScale(scale)
			}
		}
	case types.T_decimal128:
		scale := vec.Typ.Scale
		if !nulls.Any(vec.Nsp) { //all data in this column are not null
			vs := vec.Col.([]types.Decimal128)
			row[i] = vs[rowIndex].ToStringWithScale(scale)
		} else {
			if nulls.Contains(vec.Nsp, uint64(rowIndex)) {
				row[i] = nil
			} else {
				vs := vec.Col.([]types.Decimal128)
				row[i] = vs[rowIndex].ToStringWithScale(scale)
			}
		}
	case types.T_blob:
		if !nulls.Any(vec.Nsp) { //all data in this column are not null
			vs := vec.Col.(*types.Bytes)
			row[i] = vs.Get(rowIndex)
		} else {
			if nulls.Contains(vec.Nsp, uint64(rowIndex)) { //is null
				row[i] = nil
			} else {
				vs := vec.Col.(*types.Bytes)
				row[i] = vs.Get(rowIndex)
			}
		}
	default:
		logutil.Errorf("extractRowFromVector : unsupported type %d \n", vec.Typ.Oid)
		return fmt.Errorf("extractRowFromVector : unsupported type %d", vec.Typ.Oid)
	}
	return nil
}

func (mce *MysqlCmdExecutor) handleChangeDB(db string) error {
>>>>>>> 7eafae13
	ses := mce.GetSession()
	txnHandler := ses.GetTxnHandler()
	txnCtx := txnHandler.GetTxn().GetCtx()
	//TODO: check meta data
	if _, err := ses.Pu.StorageEngine.Database(requestCtx, db, engine.Snapshot(txnCtx)); err != nil {
		//echo client. no such database
		return NewMysqlError(ER_BAD_DB_ERROR, db)
	}
	oldDB := ses.GetDatabaseName()
	ses.SetDatabaseName(db)

	logutil.Infof("User %s change database from [%s] to [%s]\n", ses.protocol.GetUserName(), oldDB, ses.protocol.GetDatabaseName())

	return nil
}

/*
handle "SELECT @@xxx.yyyy"
*/
func (mce *MysqlCmdExecutor) handleSelectVariables(ve *tree.VarExpr) error {
	var err error = nil
	ses := mce.GetSession()
	proto := ses.protocol

	col := new(MysqlColumn)
	col.SetColumnType(defines.MYSQL_TYPE_VARCHAR)
	col.SetName("@@" + ve.Name)
	ses.Mrs.AddColumn(col)

	row := make([]interface{}, 1)
	if ve.System {
		if ve.Global {
			val, err := ses.GetGlobalVar(ve.Name)
			if err != nil {
				return err
			}
			row[0] = val
		} else {
			val, err := ses.GetSessionVar(ve.Name)
			if err != nil {
				return err
			}
			row[0] = val
		}
	} else {
		//user defined variable
		_, val, err := ses.GetUserDefinedVar(ve.Name)
		if err != nil {
			return err
		}
		row[0] = val
	}

	ses.Mrs.AddRow(row)

	mer := NewMysqlExecutionResult(0, 0, 0, 0, ses.Mrs)
	resp := NewResponse(ResultResponse, 0, int(COM_QUERY), mer)

	if err := proto.SendResponse(resp); err != nil {
		return fmt.Errorf("routine send response failed. error:%v ", err)
	}
	return err
}

/*
handle Load DataSource statement
*/
func (mce *MysqlCmdExecutor) handleLoadData(requestCtx context.Context, load *tree.Load) error {
	var err error
	ses := mce.GetSession()
	proto := ses.protocol

	logutil.Infof("+++++load data")
	/*
		TODO:support LOCAL
	*/
	if load.Local {
		return fmt.Errorf("LOCAL is unsupported now")
	}

	if load.Fields == nil || len(load.Fields.Terminated) == 0 {
		return fmt.Errorf("load need FIELDS TERMINATED BY ")
	}

	if load.Fields != nil && load.Fields.EscapedBy != 0 {
		return fmt.Errorf("EscapedBy field is unsupported now")
	}

	/*
		check file
	*/
	exist, isfile, err := PathExists(load.File)
	if err != nil || !exist {
		return fmt.Errorf("file %s does exist. err:%v", load.File, err)
	}

	if !isfile {
		return fmt.Errorf("file %s is a directory", load.File)
	}

	/*
		check database
	*/
	loadDb := string(load.Table.Schema())
	loadTable := string(load.Table.Name())
	if loadDb == "" {
		if proto.GetDatabaseName() == "" {
			return fmt.Errorf("load data need database")
		}

		//then, it uses the database name in the session
		loadDb = ses.protocol.GetDatabaseName()
	}

	txnHandler := ses.GetTxnHandler()
	if ses.InMultiStmtTransactionMode() {
		return fmt.Errorf("do not support the Load in a transaction started by BEGIN/START TRANSACTION statement")
	}
	dbHandler, err := ses.GetStorage().Database(requestCtx, loadDb, engine.Snapshot(txnHandler.GetTxn().GetCtx()))
	if err != nil {
		//echo client. no such database
		return NewMysqlError(ER_BAD_DB_ERROR, loadDb)
	}

	//change db to the database in the LOAD DATA statement if necessary
	if loadDb != proto.GetDatabaseName() {
		oldDB := proto.GetDatabaseName()
		proto.SetDatabaseName(loadDb)
		logutil.Infof("User %s change database from [%s] to [%s] in LOAD DATA\n", proto.GetUserName(), oldDB, proto.GetDatabaseName())
	}

	/*
		check table
	*/
	tableHandler, err := dbHandler.Relation(requestCtx, loadTable)
	if err != nil {
		//echo client. no such table
		return NewMysqlError(ER_NO_SUCH_TABLE, loadDb, loadTable)
	}

	/*
		execute load data
	*/
	result, err := mce.LoadLoop(requestCtx, load, dbHandler, tableHandler, loadDb)
	if err != nil {
		return err
	}

	/*
		response
	*/
	info := NewMysqlError(ER_LOAD_INFO, result.Records, result.Deleted, result.Skipped, result.Warnings, result.WriteTimeout).Error()
	resp := NewOkResponse(result.Records, 0, uint16(result.Warnings), 0, int(COM_QUERY), info)
	if err = proto.SendResponse(resp); err != nil {
		return fmt.Errorf("routine send response failed. error:%v ", err)
	}
	return nil
}

/*
handle cmd CMD_FIELD_LIST
*/
func (mce *MysqlCmdExecutor) handleCmdFieldList(requestCtx context.Context, icfl *InternalCmdFieldList) error {
	var err error
	ses := mce.GetSession()
	proto := ses.GetMysqlProtocol()
	tableName := icfl.tableName

	dbName := ses.GetDatabaseName()
	if dbName == "" {
		return NewMysqlError(ER_NO_DB_ERROR)
	}

	//Get table infos for the database from the cube
	//case 1: there are no table infos for the db
	//case 2: db changed
	var attrs []ColumnInfo
	if ses.IsTaeEngine() {
		if mce.tableInfos == nil || mce.db != dbName {
			txnHandler := ses.GetTxnHandler()
			eng := ses.GetStorage()
			db, err := eng.Database(requestCtx, dbName, engine.Snapshot(txnHandler.GetTxn().GetCtx()))
			if err != nil {
				return err
			}

			names, err := db.Relations(requestCtx)
			if err != nil {
				return err
			}
			for _, name := range names {
				table, err := db.Relation(requestCtx, name)
				if err != nil {
					return err
				}

				defs, err := table.TableDefs(requestCtx)
				if err != nil {
					return err
				}
				for _, def := range defs {
					if attr, ok := def.(*engine.AttributeDef); ok {
						attrs = append(attrs, &engineColumnInfo{
							name: attr.Attr.Name,
							typ:  attr.Attr.Type,
						})
					}
				}
			}

			if mce.tableInfos == nil {
				mce.tableInfos = make(map[string][]ColumnInfo)
			}
			mce.tableInfos[tableName] = attrs
		}
	}

	cols, ok := mce.tableInfos[tableName]
	if !ok {
		//just give the empty info when there is no such table.
		attrs = make([]ColumnInfo, 0)
	} else {
		attrs = cols
	}

	for _, c := range attrs {
		col := new(MysqlColumn)
		col.SetName(c.GetName())
		err = convertEngineTypeToMysqlType(c.GetType(), col)
		if err != nil {
			return err
		}

		/*
			mysql CMD_FIELD_LIST response: send the column definition per column
		*/
		err = proto.SendColumnDefinitionPacket(col, int(COM_FIELD_LIST))
		if err != nil {
			return err
		}
	}

	/*
		mysql CMD_FIELD_LIST response: End after the column has been sent.
		send EOF packet
	*/
	err = proto.SendEOFPacketIf(0, 0)
	if err != nil {
		return err
	}

	return err
}

/*
handle setvar
*/
func (mce *MysqlCmdExecutor) handleSetVar(sv *tree.SetVar) error {
	var err error = nil
	ses := mce.GetSession()
	proto := ses.GetMysqlProtocol()

	setVarFunc := func(system, global bool, name string, value interface{}) error {
		if system {
			if global {
				err = ses.SetGlobalVar(name, value)
				if err != nil {
					return err
				}
			} else {
				err = ses.SetSessionVar(name, value)
				if err != nil {
					return err
				}
			}

			if strings.ToLower(name) == "autocommit" {
				svbt := SystemVariableBoolType{}
				newValue, err2 := svbt.Convert(value)
				if err2 != nil {
					return err2
				}
				err = ses.SetAutocommit(svbt.IsTrue(newValue))
				if err != nil {
					return err
				}
			}
		} else {
			err = ses.SetUserDefinedVar(name, value)
			if err != nil {
				return err
			}
		}
		return nil
	}

	for _, assign := range sv.Assignments {
		name := assign.Name
		var value interface{}

		//TODO: set var needs to be moved into plan2
		//convert into definite type
		value, err = GetSimpleExprValue(assign.Value)
		if err != nil {
			return err
		}

		//TODO : fix SET NAMES after parser is ready
		if name == "names" {
			//replaced into three system variable:
			//character_set_client, character_set_connection, and character_set_results
			replacedBy := []string{
				"character_set_client", "character_set_connection", "character_set_results",
			}
			for _, rb := range replacedBy {
				err = setVarFunc(assign.System, assign.Global, rb, value)
				if err != nil {
					return err
				}
			}
		} else {
			err = setVarFunc(assign.System, assign.Global, name, value)
			if err != nil {
				return err
			}
		}
	}

	resp := NewOkResponse(0, 0, 0, 0, int(COM_QUERY), "")
	if err = proto.SendResponse(resp); err != nil {
		return fmt.Errorf("routine send response failed. error:%v ", err)
	}
	return nil
}

/*
handle show variables
*/
func (mce *MysqlCmdExecutor) handleShowVariables(sv *tree.ShowVariables) error {
	var err error = nil
	ses := mce.GetSession()
	proto := mce.GetSession().protocol

	col1 := new(MysqlColumn)
	col1.SetColumnType(defines.MYSQL_TYPE_VARCHAR)
	col1.SetName("VARIABLE_NAME")

	col2 := new(MysqlColumn)
	col2.SetColumnType(defines.MYSQL_TYPE_VARCHAR)
	col2.SetName("VARIABLE_VALUE")

	ses.Mrs.AddColumn(col1)
	ses.Mrs.AddColumn(col2)

	var hasLike = false
	var likePattern = ""
	if sv.Like != nil {
		hasLike = true
		likePattern = strings.ToLower(sv.Like.Right.String())
	}

	var sysVars map[string]interface{}
	if sv.Global {
		sysVars = make(map[string]interface{})
		for name := range sysVars {
			if val, err := ses.GetGlobalVar(name); err == nil {
				sysVars[name] = val
			} else if !goErrors.Is(err, errorSystemVariableSessionEmpty) {
				return err
			}
		}
	} else {
		sysVars = ses.CopyAllSessionVars()
	}

	rows := make([][]interface{}, 0, len(sysVars))
	for name, value := range sysVars {
		if hasLike && !WildcardMatch(likePattern, name) {
			continue
		}
		row := make([]interface{}, 2)
		row[0] = name
		gsv, ok := gSysVariables.GetDefinitionOfSysVar(name)
		if !ok {
			return errorSystemVariableDoesNotExist
		}
		row[1] = value
		if _, ok := gsv.GetType().(SystemVariableBoolType); ok {
			if value == 1 {
				row[1] = "on"
			} else {
				row[1] = "off"
			}
		}

		rows = append(rows, row)
	}

	//sort by name
	sort.Slice(rows, func(i, j int) bool {
		return rows[i][0].(string) < rows[j][0].(string)
	})

	for _, row := range rows {
		ses.Mrs.AddRow(row)
	}

	mer := NewMysqlExecutionResult(0, 0, 0, 0, ses.Mrs)
	resp := NewResponse(ResultResponse, 0, int(COM_QUERY), mer)

	if err := proto.SendResponse(resp); err != nil {
		return fmt.Errorf("routine send response failed. error:%v ", err)
	}
	return err
}

func (mce *MysqlCmdExecutor) handleAnalyzeStmt(requestCtx context.Context, stmt *tree.AnalyzeStmt) error {
	// rewrite analyzeStmt to `select approx_count_distinct(col), .. from tbl`
	// IMO, this approach is simple and future-proof
	// Although this rewriting processing could have been handled in rewrite module,
	// `handleAnalyzeStmt` can be easily managed by cron jobs in the future
	ctx := tree.NewFmtCtx(dialect.MYSQL)
	ctx.WriteString("select ")
	for i, ident := range stmt.Cols {
		if i > 0 {
			ctx.WriteByte(',')
		}
		ctx.WriteString("approx_count_distinct(")
		ctx.WriteString(string(ident))
		ctx.WriteByte(')')
	}
	ctx.WriteString(" from ")
	stmt.Table.Format(ctx)
	sql := ctx.String()
	return mce.doComQuery(requestCtx, sql)
}

// Note: for pass the compile quickly. We will remove the comments in the future.
func (mce *MysqlCmdExecutor) handleExplainStmt(stmt *tree.ExplainStmt) error {
	es := explain.NewExplainDefaultOptions()

	for _, v := range stmt.Options {
		if strings.EqualFold(v.Name, "VERBOSE") {
			if strings.EqualFold(v.Value, "TRUE") || v.Value == "NULL" {
				es.Verbose = true
			} else if strings.EqualFold(v.Value, "FALSE") {
				es.Verbose = false
			} else {
				return errors.New(errno.InvalidOptionValue, fmt.Sprintf("%s requires a Boolean value", v.Name))
			}
		} else if strings.EqualFold(v.Name, "ANALYZE") {
			if strings.EqualFold(v.Value, "TRUE") || v.Value == "NULL" {
				es.Anzlyze = true
			} else if strings.EqualFold(v.Value, "FALSE") {
				es.Anzlyze = false
			} else {
				return errors.New(errno.InvalidOptionValue, fmt.Sprintf("%s requires a Boolean value", v.Name))
			}
		} else if strings.EqualFold(v.Name, "FORMAT") {
			if v.Name == "NULL" {
				return errors.New(errno.InvalidOptionValue, fmt.Sprintf("%s requires a parameter", v.Name))
			} else if strings.EqualFold(v.Value, "TEXT") {
				es.Format = explain.EXPLAIN_FORMAT_TEXT
			} else if strings.EqualFold(v.Value, "JSON") {
				es.Format = explain.EXPLAIN_FORMAT_JSON
			} else if strings.EqualFold(v.Value, "DOT") {
				es.Format = explain.EXPLAIN_FORMAT_DOT
			} else {
				return errors.New(errno.InvalidOptionValue, fmt.Sprintf("unrecognized value for EXPLAIN option \"%s\": \"%s\"", v.Name, v.Value))
			}
		} else {
			return errors.New(errno.InvalidOptionValue, fmt.Sprintf("unrecognized EXPLAIN option \"%s\"", v.Name))
		}
	}

	switch stmt.Statement.(type) {
	case *tree.Delete:
		mce.ses.GetTxnCompileCtx().SetQueryType(TXN_DELETE)
	case *tree.Update:
		mce.ses.GetTxnCompileCtx().SetQueryType(TXN_UPDATE)
	default:
		mce.ses.GetTxnCompileCtx().SetQueryType(TXN_DEFAULT)
	}

	//get query optimizer and execute Optimize
	buildPlan, err := buildPlan(mce.ses.txnCompileCtx, stmt.Statement)
	if err != nil {
		return err
	}

	if err != nil {
		logutil.Errorf("build query plan and optimize failed, error: %v", err)
		return errors.New(errno.SyntaxErrororAccessRuleViolation, fmt.Sprintf("build query plan and optimize failed:'%v'", err))
	}

	// build explain data buffer
	buffer := explain.NewExplainDataBuffer()
	// generator query explain
	explainQuery := explain.NewExplainQueryImpl(buildPlan.GetQuery())
	err = explainQuery.ExplainPlan(buffer, es)
	if err != nil {
		logutil.Errorf("explain Query statement error: %v", err)
		return errors.New(errno.SyntaxErrororAccessRuleViolation, fmt.Sprintf("explain Query statement error:%v", err))
	}

	session := mce.GetSession()
	protocol := session.GetMysqlProtocol()

	explainColName := "QUERY PLAN"
	columns, err := GetExplainColumns(explainColName)
	if err != nil {
		logutil.Errorf("GetColumns from ExplainColumns handler failed, error: %v", err)
		return err
	}

	//	Step 1 : send column count and column definition.
	//send column count
	colCnt := uint64(len(columns))
	err = protocol.SendColumnCountPacket(colCnt)
	if err != nil {
		return err
	}
	//send columns
	//column_count * Protocol::ColumnDefinition packets
	cmd := session.Cmd
	for _, c := range columns {
		mysqlc := c.(Column)
		session.Mrs.AddColumn(mysqlc)
		//	mysql COM_QUERY response: send the column definition per column
		err := protocol.SendColumnDefinitionPacket(mysqlc, cmd)
		if err != nil {
			return err
		}
	}

	//	mysql COM_QUERY response: End after the column has been sent.
	//	send EOF packet
	err = protocol.SendEOFPacketIf(0, 0)
	if err != nil {
		return err
	}

	err = buildMoExplainQuery(explainColName, buffer, session, getDataFromPipeline)
	if err != nil {
		return err
	}

	err = protocol.sendEOFOrOkPacket(0, 0)
	if err != nil {
		return err
	}
	return nil
}

// handlePrepareStmt
func (mce *MysqlCmdExecutor) handlePrepareStmt(st *tree.PrepareStmt) error {
	preparePlan, err := buildPlan(mce.ses.txnCompileCtx, st)
	if err != nil {
		return err
	}

	return mce.ses.SetPrepareStmt(preparePlan.GetDcl().GetPrepare().GetName(), &PrepareStmt{
		Name:        preparePlan.GetDcl().GetPrepare().GetName(),
		PreparePlan: preparePlan,
		PrepareStmt: st.Stmt,
	})
}

// handlePrepareString
func (mce *MysqlCmdExecutor) handlePrepareString(st *tree.PrepareString) error {
	preparePlan, err := buildPlan(mce.ses.txnCompileCtx, st)
	if err != nil {
		return err
	}
	stmts, err := mysql.Parse(st.Sql)
	if err != nil {
		return err
	}

	return mce.ses.SetPrepareStmt(preparePlan.GetDcl().GetPrepare().GetName(), &PrepareStmt{
		Name:        preparePlan.GetDcl().GetPrepare().GetName(),
		PreparePlan: preparePlan,
		PrepareStmt: stmts[0],
	})
}

// handleDeallocate
func (mce *MysqlCmdExecutor) handleDeallocate(st *tree.Deallocate) error {
	deallocatePlan, err := buildPlan(mce.ses.txnCompileCtx, st)
	if err != nil {
		return err
	}
	mce.ses.RemovePrepareStmt(deallocatePlan.GetDcl().GetDeallocate().GetName())
	return nil
}

func GetExplainColumns(explainColName string) ([]interface{}, error) {
	cols := []*plan2.ColDef{
		{Typ: &plan2.Type{Id: plan3.Type_TypeId(types.T_varchar)}, Name: explainColName},
	}
	columns := make([]interface{}, len(cols))
	var err error = nil
	for i, col := range cols {
		c := new(MysqlColumn)
		c.SetName(col.Name)
		err = convertEngineTypeToMysqlType(types.T(col.Typ.Id), c)
		if err != nil {
			return nil, err
		}
		columns[i] = c
	}
	return columns, err
}

func buildMoExplainQuery(explainColName string, buffer *explain.ExplainDataBuffer, session *Session, fill func(interface{}, *batch.Batch) error) error {
	bat := batch.New(true, []string{explainColName})
	rs := buffer.Lines
	vs := make([][]byte, len(rs))

	count := 0
	for _, r := range rs {
		str := []byte(r)
		vs[count] = str
		count++
	}
	vs = vs[:count]
	vec := vector.New(types.T_varchar.ToType())
	if err := vector.Append(vec, vs); err != nil {
		return err
	}
	bat.Vecs[0] = vec
	bat.InitZsOne(count)

	return fill(session, bat)
}

var _ ComputationWrapper = &TxnComputationWrapper{}

type TxnComputationWrapper struct {
	stmt    tree.Statement
	plan    *plan2.Plan
	proc    *process.Process
	ses     *Session
	compile *compile.Compile
}

func InitTxnComputationWrapper(ses *Session, stmt tree.Statement, proc *process.Process) *TxnComputationWrapper {
	return &TxnComputationWrapper{
		stmt: stmt,
		proc: proc,
		ses:  ses,
	}
}

func (cwft *TxnComputationWrapper) GetAst() tree.Statement {
	return cwft.stmt
}

func (cwft *TxnComputationWrapper) SetDatabaseName(db string) error {
	return nil
}

func (cwft *TxnComputationWrapper) GetColumns() ([]interface{}, error) {
	var err error
	cols := plan2.GetResultColumnsFromPlan(cwft.plan)
	switch cwft.GetAst().(type) {
	case *tree.ShowCreateTable:
		cols = []*plan2.ColDef{
			{Typ: &plan2.Type{Id: plan3.Type_TypeId(types.T_char)}, Name: "Table"},
			{Typ: &plan2.Type{Id: plan3.Type_TypeId(types.T_char)}, Name: "Create Table"},
		}
	case *tree.ShowColumns:
		cols = []*plan2.ColDef{
			{Typ: &plan2.Type{Id: plan3.Type_TypeId(types.T_char)}, Name: "Field"},
			{Typ: &plan2.Type{Id: plan3.Type_TypeId(types.T_char)}, Name: "Type"},
			{Typ: &plan2.Type{Id: plan3.Type_TypeId(types.T_char)}, Name: "Null"},
			{Typ: &plan2.Type{Id: plan3.Type_TypeId(types.T_char)}, Name: "Key"},
			{Typ: &plan2.Type{Id: plan3.Type_TypeId(types.T_char)}, Name: "Default"},
			{Typ: &plan2.Type{Id: plan3.Type_TypeId(types.T_char)}, Name: "Comment"},
		}
	}
	columns := make([]interface{}, len(cols))
	for i, col := range cols {
		c := new(MysqlColumn)
		c.SetName(col.Name)
		err = convertEngineTypeToMysqlType(types.T(col.Typ.Id), c)
		if err != nil {
			return nil, err
		}
		columns[i] = c
	}
	return columns, err
}

func (cwft *TxnComputationWrapper) GetAffectedRows() uint64 {
	return cwft.compile.GetAffectedRows()
}

func (cwft *TxnComputationWrapper) Compile(requestCtx context.Context, u interface{}, fill func(interface{}, *batch.Batch) error) (interface{}, error) {
	var err error
	cwft.plan, err = buildPlan(cwft.ses.GetTxnCompilerContext(), cwft.stmt)
	if err != nil {
		return nil, err
	}

	if _, ok := cwft.stmt.(*tree.Execute); ok {
		executePlan := cwft.plan.GetDcl().GetExecute()
		stmtName := executePlan.GetName()
		prepareStmt, err := cwft.ses.GetPrepareStmt(stmtName)
		if err != nil {
			return nil, err
		}

		preparePlan := prepareStmt.PreparePlan.GetDcl().GetPrepare()

		// TODO check if schema change, obj.Obj is zero all the time in 0.6
		// for _, obj := range preparePlan.GetSchemas() {
		// 	newObj, _ := cwft.ses.txnCompileCtx.Resolve(obj.SchemaName, obj.ObjName)
		// 	if newObj == nil || newObj.Obj != obj.Obj {
		// 		return nil, errors.New("", fmt.Sprintf("table '%s' has been changed, please reset prepare statement '%s'", obj.ObjName, stmtName))
		// 	}
		// }

		query := plan2.DeepCopyQuery(preparePlan.Plan.GetQuery())

		// replace ? and @var with their values
		resetParamRule := plan2.NewResetParamRefRule(executePlan.Args)
		resetVarRule := plan2.NewResetVarRefRule(cwft.ses.GetTxnCompilerContext())
		VisitQuery := plan2.NewVisitQuery(query, []plan2.VisitRule{resetParamRule, resetVarRule})
		err = VisitQuery.Visit()
		if err != nil {
			return nil, err
		}

		// reset plan & stmt
		cwft.stmt = prepareStmt.PrepareStmt
		cwft.plan = &plan2.Plan{Plan: &plan2.Plan_Query{
			Query: query,
		}}
	} else {
		// replace @var with their values
		query := cwft.plan.GetQuery()
		if query != nil {
			resetVarRule := plan2.NewResetVarRefRule(cwft.ses.GetTxnCompilerContext())
			VisitQuery := plan2.NewVisitQuery(query, []plan2.VisitRule{resetVarRule})
			err = VisitQuery.Visit()
			if err != nil {
				return nil, err
			}
		}
	}

	cwft.proc.UnixTime = time.Now().UnixNano()
	txnHandler := cwft.ses.GetTxnHandler()
	cwft.proc.Snapshot = txnHandler.GetTxn().GetCtx()
	cwft.compile = compile.New(cwft.ses.GetDatabaseName(), cwft.ses.GetSql(), cwft.ses.GetUserName(), requestCtx, cwft.ses.GetStorage(), cwft.proc, cwft.stmt)
	err = cwft.compile.Compile(cwft.plan, cwft.ses, fill)
	if err != nil {
		return nil, err
	}
	return cwft.compile, err
}

func (cwft *TxnComputationWrapper) Run(ts uint64) error {
	return nil
}

func buildPlan(ctx plan2.CompilerContext, stmt tree.Statement) (*plan2.Plan, error) {
	if s, ok := stmt.(*tree.Insert); ok {
		if _, ok := s.Rows.Select.(*tree.ValuesClause); ok {
			return plan2.BuildPlan(ctx, stmt)
		}
	}
	switch stmt := stmt.(type) {
	case *tree.Select, *tree.ParenSelect,
		*tree.Update, *tree.Delete, *tree.Insert,
		*tree.ShowDatabases, *tree.ShowTables, *tree.ShowColumns,
		*tree.ShowCreateDatabase, *tree.ShowCreateTable:
		opt := plan2.NewBaseOptimizer(ctx)
		optimized, err := opt.Optimize(stmt)
		if err != nil {
			return nil, err
		}
		return &plan2.Plan{
			Plan: &plan2.Plan_Query{
				Query: optimized,
			},
		}, nil
	default:
		return plan2.BuildPlan(ctx, stmt)
	}
}

/*
GetComputationWrapper gets the execs from the computation engine
*/
var GetComputationWrapper = func(db, sql, user string, eng engine.Engine, proc *process.Process, ses *Session) ([]ComputationWrapper, error) {
	var cw []ComputationWrapper = nil
	var stmts []tree.Statement = nil
	var cmdFieldStmt *InternalCmdFieldList
	var err error
	if isCmdFieldListSql(sql) {
		cmdFieldStmt, err = parseCmdFieldList(sql)
		if err != nil {
			return nil, err
		}
		stmts = append(stmts, cmdFieldStmt)
	} else {
		stmts, err = parsers.Parse(dialect.MYSQL, sql)
		if err != nil {
			return nil, err
		}
	}

	for _, stmt := range stmts {
		cw = append(cw, InitTxnComputationWrapper(ses, stmt, proc))
	}
	return cw, nil
}

func incStatementCounter(stmt tree.Statement, isInternal bool) {
	switch stmt.(type) {
	case *tree.Select:
		metric.StatementCounter(metric.SQLTypeSelect, isInternal).Inc()
	case *tree.Insert:
		metric.StatementCounter(metric.SQLTypeInsert, isInternal).Inc()
	case *tree.Delete:
		metric.StatementCounter(metric.SQLTypeDelete, isInternal).Inc()
	case *tree.Update:
		metric.StatementCounter(metric.SQLTypeUpdate, isInternal).Inc()
	default:
		metric.StatementCounter(metric.SQLTypeOther, isInternal).Inc()
	}
}

func remindrecordSQLLentencyObserver(stmt tree.Statement, isInternal bool, value float64) {
	switch stmt.(type) {
	case *tree.Select:
		metric.SQLLatencyObserver(metric.SQLTypeSelect, isInternal).Observe(value)
	case *tree.Insert:
		metric.SQLLatencyObserver(metric.SQLTypeInsert, isInternal).Observe(value)
	case *tree.Delete:
		metric.SQLLatencyObserver(metric.SQLTypeDelete, isInternal).Observe(value)
	case *tree.Update:
		metric.SQLLatencyObserver(metric.SQLTypeUpdate, isInternal).Observe(value)
	default:
		metric.SQLLatencyObserver(metric.SQLTypeOther, isInternal).Observe(value)
	}
}

func (mce *MysqlCmdExecutor) beforeRun(stmt tree.Statement) {
	sess := mce.GetSession()
	incStatementCounter(stmt, sess.IsInternal)
}

func (mce *MysqlCmdExecutor) afterRun(stmt tree.Statement, beginInstant time.Time) {
	// TODO: this latency doesn't consider complile and build stage, fix it!
	latency := time.Since(beginInstant).Seconds()
	sess := mce.GetSession()
	remindrecordSQLLentencyObserver(stmt, sess.IsInternal, latency)

}

// execute query
func (mce *MysqlCmdExecutor) doComQuery(requestCtx context.Context, sql string) (retErr error) {
	beginInstant := time.Now()
	ses := mce.GetSession()
	ses.showStmtType = NotShowStatement
	proto := ses.GetMysqlProtocol()
	ses.SetSql(sql)
	ses.ep.Outfile = false

	proc := process.New(mheap.New(ses.GuestMmu))
	proc.Id = mce.getNextProcessId()
	proc.Lim.Size = ses.Pu.SV.GetProcessLimitationSize()
	proc.Lim.BatchRows = ses.Pu.SV.GetProcessLimitationBatchRows()
	proc.Lim.PartitionRows = ses.Pu.SV.GetProcessLimitationPartitionRows()
	proc.SessionInfo = process.SessionInfo{
		User:         ses.GetUserName(),
		Host:         ses.Pu.SV.GetHost(),
		ConnectionID: uint64(proto.ConnectionID()),
		Database:     ses.GetDatabaseName(),
		Version:      serverVersion,
	}

	cws, err := GetComputationWrapper(ses.GetDatabaseName(),
		sql,
		ses.GetUserName(),
		ses.Pu.StorageEngine,
		proc, ses)
	if err != nil {
		return NewMysqlError(ER_PARSE_ERROR, err, "")
	}

	defer func() {
		ses.SetMysqlResultSet(nil)
	}()

	var cmpBegin time.Time
	var ret interface{}
	var runner ComputationRunner
	var selfHandle bool
	var fromLoadData = false
	var txnErr error
	var rspLen uint64

	stmt := cws[0].GetAst()
	mce.beforeRun(stmt)
	defer mce.afterRun(stmt, beginInstant)
	for _, cw := range cws {
		ses.SetMysqlResultSet(&MysqlResultSet{})
		stmt := cw.GetAst()

		/*
				if it is in an active or multi-statement transaction, we check the type of the statement.
				Then we decide that if we can execute the statement.

			If we check the active transaction, it will generate the case below.
			case:
			set autocommit = 0;  <- no active transaction
			                     <- no active transaction
			drop table test1;    <- no active transaction, no error
			                     <- has active transaction
			drop table test1;    <- has active transaction, error
			                     <- has active transaction
		*/
		if ses.InActiveTransaction() {
			can := StatementCanBeExecutedInUncommittedTransaction(stmt)
			if !can {
				//is ddl statement
				if IsDDL(stmt) {
					return errorOnlyCreateStatement
				} else if IsAdministrativeStatement(stmt) {
					return errorAdministrativeStatement
				} else if IsParameterModificationStatement(stmt) {
					return errorParameterModificationInTxn
				} else {
					return errorUnclassifiedStatement
				}
			}
		}

		//check transaction states
		switch stmt.(type) {
		case *tree.BeginTransaction:
			err = ses.TxnBegin()
			if err != nil {
				goto handleFailed
			}
		case *tree.CommitTransaction:
			err = ses.TxnCommit()
			if err != nil {
				goto handleFailed
			}
		case *tree.RollbackTransaction:
			err = ses.TxnRollback()
			if err != nil {
				goto handleFailed
			}
		}

		switch st := stmt.(type) {
		case *tree.Select:
			if st.Ep != nil {
				ses.ep = st.Ep
			}
		}

		selfHandle = false

		ses.GetTxnCompileCtx().SetQueryType(TXN_DEFAULT)

		switch st := stmt.(type) {
		case *tree.BeginTransaction, *tree.CommitTransaction, *tree.RollbackTransaction:
			selfHandle = true
			err = proto.sendOKPacket(0, 0, 0, 0, "")
			if err != nil {
				goto handleFailed
			}
		case *tree.Use:
			selfHandle = true
			err = mce.handleChangeDB(requestCtx, st.Name)
			if err != nil {
				goto handleFailed
			}
			err = proto.sendOKPacket(0, 0, 0, 0, "")
			if err != nil {
				goto handleFailed
			}
		case *tree.DropDatabase:
			// if the droped database is the same as the one in use, database must be reseted to empty.
			if string(st.Name) == ses.GetDatabaseName() {
				ses.SetUserName("")
			}
		case *tree.Load:
			fromLoadData = true
			selfHandle = true
			err = mce.handleLoadData(requestCtx, st)
			if err != nil {
				goto handleFailed
			}
		case *tree.PrepareStmt:
			selfHandle = true
			err = mce.handlePrepareStmt(st)
			if err != nil {
				goto handleFailed
			}
		case *tree.PrepareString:
			selfHandle = true
			err = mce.handlePrepareString(st)
			if err != nil {
				goto handleFailed
			}
		case *tree.Deallocate:
			selfHandle = true
			err = mce.handleDeallocate(st)
			deallocatePlan, err := buildPlan(mce.ses.txnCompileCtx, st)
			if err != nil {
				goto handleFailed
			}
			mce.ses.RemovePrepareStmt(deallocatePlan.GetDcl().GetDeallocate().GetName())
		case *tree.SetVar:
			selfHandle = true
			err = mce.handleSetVar(st)
			if err != nil {
				goto handleFailed
			}
		case *tree.ShowVariables:
			selfHandle = true
			err = mce.handleShowVariables(st)
			if err != nil {
				goto handleFailed
			}
		case *tree.AnalyzeStmt:
			selfHandle = true
			if err = mce.handleAnalyzeStmt(requestCtx, st); err != nil {
				goto handleFailed
			}
		case *tree.ExplainStmt:
			selfHandle = true
			if err = mce.handleExplainStmt(st); err != nil {
				goto handleFailed
			}
		case *tree.ExplainAnalyze:
			err = errors.New(errno.FeatureNotSupported, "not support explain analyze statement now")
			goto handleFailed
		case *tree.ShowColumns:
			ses.showStmtType = ShowColumns
			ses.Data = nil
		case *tree.ShowCreateDatabase:
			ses.showStmtType = ShowCreateDatabase
			ses.Data = nil
		case *tree.ShowCreateTable:
			ses.showStmtType = ShowCreateTable
			ses.Data = nil
		case *tree.Delete:
			ses.GetTxnCompileCtx().SetQueryType(TXN_DELETE)
		case *tree.Update:
			ses.GetTxnCompileCtx().SetQueryType(TXN_UPDATE)
		case *InternalCmdFieldList:
			selfHandle = true
			if err = mce.handleCmdFieldList(requestCtx, st); err != nil {
				goto handleFailed
			}
		}

		if selfHandle {
			goto handleSucceeded
		}
		if err = cw.SetDatabaseName(ses.GetDatabaseName()); err != nil {
			goto handleFailed
		}

		cmpBegin = time.Now()

<<<<<<< HEAD
		if ret, err = cw.Compile(requestCtx, ses, getDataFromPipeline); err != nil {
=======
		if ret, err = cw.Compile(ses, ses.outputCallback); err != nil {
>>>>>>> 7eafae13
			goto handleFailed
		}

		runner = ret.(ComputationRunner)
		if ses.Pu.SV.GetRecordTimeElapsedOfSqlRequest() {
			logutil.Infof("time of Exec.Build : %s", time.Since(cmpBegin).String())
		}

		// cw.Compile might rewrite sql, here we fetch the latest version
		switch cw.GetAst().(type) {
		//produce result set
		case *tree.Select,
			*tree.ShowCreateTable, *tree.ShowCreateDatabase, *tree.ShowTables, *tree.ShowDatabases, *tree.ShowColumns,
			*tree.ShowProcessList, *tree.ShowErrors, *tree.ShowWarnings, *tree.ShowVariables, *tree.ShowStatus,
			*tree.ShowIndex,
			*tree.ExplainFor, *tree.ExplainAnalyze, *tree.ExplainStmt:
			columns, err2 := cw.GetColumns()
			if err2 != nil {
				logutil.Errorf("GetColumns from Computation handler failed. error: %v", err2)
				err = err2
				goto handleFailed
			}
			/*
				Step 1 : send column count and column definition.
			*/
			//send column count
			colCnt := uint64(len(columns))
			err = proto.SendColumnCountPacket(colCnt)
			if err != nil {
				goto handleFailed
			}
			//send columns
			//column_count * Protocol::ColumnDefinition packets
			cmd := ses.Cmd
			for _, c := range columns {
				mysqlc := c.(Column)
				ses.Mrs.AddColumn(mysqlc)

				//logutil.Infof("doComQuery col name %v type %v ",col.Name(),col.ColumnType())
				/*
					mysql COM_QUERY response: send the column definition per column
				*/
				err = proto.SendColumnDefinitionPacket(mysqlc, cmd)
				if err != nil {
					goto handleFailed
				}
			}

			/*
				mysql COM_QUERY response: End after the column has been sent.
				send EOF packet
			*/
			err = proto.SendEOFPacketIf(0, 0)
			if err != nil {
				goto handleFailed
			}

			runBegin := time.Now()
			/*
				Step 2: Start pipeline
				Producing the data row and sending the data row
			*/
			if ses.ep.Outfile {
				ses.ep.DefaultBufSize = ses.Pu.SV.GetExportDataDefaultFlushSize()
				initExportFileParam(ses.ep, ses.Mrs)
				if err = openNewFile(ses.ep, ses.Mrs); err != nil {
					goto handleFailed
				}
			}
			if err = runner.Run(0); err != nil {
				goto handleFailed
			}
			if ses.showStmtType == ShowCreateTable {
				if err = handleShowCreateTable(ses); err != nil {
					goto handleFailed
				}
			} else if ses.showStmtType == ShowCreateDatabase {
				if err = handleShowCreateDatabase(ses); err != nil {
					goto handleFailed
				}
			} else if ses.showStmtType == ShowColumns {
				if err = handleShowColumns(ses); err != nil {
					goto handleFailed
				}
			}

			if ses.ep.Outfile {
				if err = ses.ep.Writer.Flush(); err != nil {
					goto handleFailed
				}
				if err = ses.ep.File.Close(); err != nil {
					goto handleFailed
				}
			}

			if ses.Pu.SV.GetRecordTimeElapsedOfSqlRequest() {
				logutil.Infof("time of Exec.Run : %s", time.Since(runBegin).String())
			}
			/*
				Step 3: Say goodbye
				mysql COM_QUERY response: End after the data row has been sent.
				After all row data has been sent, it sends the EOF or OK packet.
			*/
			err = proto.sendEOFOrOkPacket(0, 0)
			if err != nil {
				goto handleFailed
			}
		//just status, no result set
		case *tree.CreateTable, *tree.DropTable, *tree.CreateDatabase, *tree.DropDatabase,
			*tree.CreateIndex, *tree.DropIndex,
			*tree.Insert, *tree.Update,
			*tree.BeginTransaction, *tree.CommitTransaction, *tree.RollbackTransaction,
			*tree.SetVar,
			*tree.Load,
			*tree.CreateUser, *tree.DropUser, *tree.AlterUser,
			*tree.CreateRole, *tree.DropRole,
			*tree.Revoke, *tree.Grant,
			*tree.SetDefaultRole, *tree.SetRole, *tree.SetPassword,
			*tree.Delete:
			runBegin := time.Now()

			/*
				Step 1: Start
			*/
			if err = runner.Run(0); err != nil {
				goto handleFailed
			}

			if ses.Pu.SV.GetRecordTimeElapsedOfSqlRequest() {
				logutil.Infof("time of Exec.Run : %s", time.Since(runBegin).String())
			}

			rspLen = cw.GetAffectedRows()
			echoTime := time.Now()
			if ses.Pu.SV.GetRecordTimeElapsedOfSqlRequest() {
				logutil.Infof("time of SendResponse %s", time.Since(echoTime).String())
			}
		}
	handleSucceeded:
		//load data handle txn failure internally
		if !fromLoadData {
			txnErr = ses.TxnCommitSingleStatement(stmt)
			if txnErr != nil {
				return txnErr
			}
			switch stmt.(type) {
			case *tree.CreateTable, *tree.DropTable, *tree.CreateDatabase, *tree.DropDatabase,
				*tree.CreateIndex, *tree.DropIndex, *tree.Insert, *tree.Update,
				*tree.CreateUser, *tree.DropUser, *tree.AlterUser,
				*tree.CreateRole, *tree.DropRole, *tree.Revoke, *tree.Grant,
				*tree.SetDefaultRole, *tree.SetRole, *tree.SetPassword, *tree.Delete,
				*tree.PrepareStmt, *tree.PrepareString, *tree.Deallocate:
				resp := NewOkResponse(rspLen, 0, 0, 0, int(COM_QUERY), "")
				if err := mce.GetSession().protocol.SendResponse(resp); err != nil {
					return fmt.Errorf("routine send response failed. error:%v ", err)
				}
			}
		}
		goto handleNext
	handleFailed:
		if !fromLoadData {
			txnErr = ses.TxnRollbackSingleStatement(stmt)
			if txnErr != nil {
				return txnErr
			}
		}
		return err
	handleNext:
	} // end of for

	return nil
}

// ExecRequest the server execute the commands from the client following the mysql's routine
func (mce *MysqlCmdExecutor) ExecRequest(requestCtx context.Context, req *Request) (resp *Response, err error) {
	defer func() {
		if e := recover(); e != nil {
			err = moerr.NewPanicError(e)
			resp = NewGeneralErrorResponse(COM_QUERY, err)
		}
	}()

	logutil.Infof("cmd %v", req.GetCmd())

	ses := mce.GetSession()
	switch uint8(req.GetCmd()) {
	case COM_QUIT:
		/*resp = NewResponse(
			OkResponse,
			0,
			int(COM_QUIT),
			nil,
		)*/
		return resp, nil
	case COM_QUERY:
		var query = string(req.GetData().([]byte))
		mce.addSqlCount(1)
		logutil.Infof("connection id %d query:%s", ses.GetConnectionID(), SubStringFromBegin(query, int(ses.Pu.SV.GetLengthOfQueryPrinted())))
		seps := strings.Split(query, " ")
		if len(seps) <= 0 {
			resp = NewGeneralErrorResponse(COM_QUERY, fmt.Errorf("invalid query"))
			return resp, nil
		}

		if strings.ToLower(seps[0]) == "kill" {
			//last one is processID
			procIdStr := seps[len(seps)-1]
			procID, err := strconv.ParseUint(procIdStr, 10, 64)
			if err != nil {
				resp = NewGeneralErrorResponse(COM_QUERY, err)
				return resp, nil
			}
			err = mce.GetRoutineManager().killStatement(procID)
			if err != nil {
				resp = NewGeneralErrorResponse(COM_QUERY, err)
				return resp, err
			}
			resp = NewGeneralOkResponse(COM_QUERY)
			return resp, nil
		}

		err := mce.doComQuery(requestCtx, query)
		if err != nil {
			resp = NewGeneralErrorResponse(COM_QUERY, err)
		}
		return resp, nil
	case COM_INIT_DB:
		var dbname = string(req.GetData().([]byte))
		mce.addSqlCount(1)
		query := "use `" + dbname + "`"
		err := mce.doComQuery(requestCtx, query)
		if err != nil {
			resp = NewGeneralErrorResponse(COM_INIT_DB, err)
		}

		return resp, nil
	case COM_FIELD_LIST:
		var payload = string(req.GetData().([]byte))
		mce.addSqlCount(1)
		query := makeCmdFieldListSql(payload)
		err := mce.doComQuery(requestCtx, query)
		if err != nil {
			resp = NewGeneralErrorResponse(COM_FIELD_LIST, err)
		}

		return resp, nil
	case COM_PING:
		resp = NewGeneralOkResponse(COM_PING)

		return resp, nil
	default:
		err := fmt.Errorf("unsupported command. 0x%x", req.GetCmd())
		resp = NewGeneralErrorResponse(uint8(req.GetCmd()), err)
	}
	return resp, nil
}

func (mce *MysqlCmdExecutor) setCancelRequestFunc(cancelFunc context.CancelFunc) {
	mce.rwLock.Lock()
	defer mce.rwLock.Unlock()
	mce.cancelRequestFunc = cancelFunc
}

func (mce *MysqlCmdExecutor) getCancelRequestFunc() context.CancelFunc {
	mce.rwLock.RLock()
	defer mce.rwLock.RUnlock()
	return mce.cancelRequestFunc
}

func (mce *MysqlCmdExecutor) Close() {
	cancelRequestFunc := mce.getCancelRequestFunc()
	if cancelRequestFunc != nil {
		cancelRequestFunc()
	}

	mce.sessionRWLock.Lock()
	defer mce.sessionRWLock.Unlock()
	ses := mce.GetSession()
	err := ses.TxnRollback()
	if err != nil {
		logutil.Errorf("rollback txn in mce.Close failed.error:%v", err)
	}
}

/*
StatementCanBeExecutedInUncommittedTransaction checks the statement can be executed in an active transaction.
*/
func StatementCanBeExecutedInUncommittedTransaction(stmt tree.Statement) bool {
	switch st := stmt.(type) {
	//ddl statement
	case *tree.CreateTable, *tree.CreateDatabase, *tree.CreateIndex, *tree.CreateView:
		return true
		//dml statement
	case *tree.Insert, *tree.Update, *tree.Delete, *tree.Select, *tree.Load:
		return true
		//transaction
	case *tree.BeginTransaction, *tree.CommitTransaction, *tree.RollbackTransaction:
		return true
		//show
	case *tree.ShowTables, *tree.ShowCreateTable, *tree.ShowCreateDatabase, *tree.ShowDatabases,
		*tree.ShowVariables, *tree.ShowColumns, *tree.ShowErrors, *tree.ShowIndex, *tree.ShowProcessList,
		*tree.ShowStatus, *tree.ShowTarget, *tree.ShowWarnings:
		return true
		//others
	case *tree.PrepareStmt, *tree.Execute, *tree.Deallocate,
		*tree.ExplainStmt, *tree.ExplainAnalyze, *tree.ExplainFor, *InternalCmdFieldList:
		return true
	case *tree.Use:
		/*
			These statements can not be executed in an uncommitted transaction:
				USE SECONDARY ROLE { ALL | NONE }
				USE ROLE role;
		*/
		return !st.IsUseRole()
	}

	return false
}

// IsDDL checks the statement is the DDL statement.
func IsDDL(stmt tree.Statement) bool {
	switch stmt.(type) {
	case *tree.CreateTable, *tree.DropTable, *tree.CreateDatabase, *tree.DropDatabase,
		*tree.CreateIndex, *tree.DropIndex:
		return true
	}
	return false
}

// IsDropStatement checks the statement is the drop statement.
func IsDropStatement(stmt tree.Statement) bool {
	switch stmt.(type) {
	case *tree.DropDatabase, *tree.DropTable, *tree.DropIndex:
		return true
	}
	return false
}

// IsAdministrativeStatement checks the statement is the administrative statement.
func IsAdministrativeStatement(stmt tree.Statement) bool {
	switch st := stmt.(type) {
	case *tree.CreateAccount, *tree.DropAccount, *tree.AlterAccount,
		*tree.CreateUser, *tree.DropUser, *tree.AlterUser,
		*tree.CreateRole, *tree.DropRole,
		*tree.Revoke, *tree.Grant,
		*tree.SetDefaultRole, *tree.SetRole, *tree.SetPassword:
		return true
	case *tree.Use:
		return st.IsUseRole()
	}
	return false
}

// IsParameterModificationStatement checks the statement is the statement of parameter modification statement.
func IsParameterModificationStatement(stmt tree.Statement) bool {
	switch stmt.(type) {
	case *tree.SetVar:
		return true
	}
	return false
}

/*
IsStatementToBeCommittedInActiveTransaction checks the statement that need to be committed
in an active transaction.

Currently, it includes the drop statement, the administration statement ,

	the parameter modification statement.
*/
func IsStatementToBeCommittedInActiveTransaction(stmt tree.Statement) bool {
	if stmt == nil {
		return false
	}
	return IsDropStatement(stmt) || IsAdministrativeStatement(stmt) || IsParameterModificationStatement(stmt)
}

func NewMysqlCmdExecutor() *MysqlCmdExecutor {
	return &MysqlCmdExecutor{}
}

/*
convert the type in computation engine to the type in mysql.
*/
func convertEngineTypeToMysqlType(engineType types.T, col *MysqlColumn) error {
	switch engineType {
	case types.T_any:
		col.SetColumnType(defines.MYSQL_TYPE_NULL)
	case types.T_json:
		col.SetColumnType(defines.MYSQL_TYPE_JSON)
	case types.T_bool:
		col.SetColumnType(defines.MYSQL_TYPE_BOOL)
	case types.T_int8:
		col.SetColumnType(defines.MYSQL_TYPE_TINY)
	case types.T_uint8:
		col.SetColumnType(defines.MYSQL_TYPE_TINY)
		col.SetSigned(false)
	case types.T_int16:
		col.SetColumnType(defines.MYSQL_TYPE_SHORT)
	case types.T_uint16:
		col.SetColumnType(defines.MYSQL_TYPE_SHORT)
		col.SetSigned(false)
	case types.T_int32:
		col.SetColumnType(defines.MYSQL_TYPE_LONG)
	case types.T_uint32:
		col.SetColumnType(defines.MYSQL_TYPE_LONG)
		col.SetSigned(false)
	case types.T_int64:
		col.SetColumnType(defines.MYSQL_TYPE_LONGLONG)
	case types.T_uint64:
		col.SetColumnType(defines.MYSQL_TYPE_LONGLONG)
		col.SetSigned(false)
	case types.T_float32:
		col.SetColumnType(defines.MYSQL_TYPE_FLOAT)
	case types.T_float64:
		col.SetColumnType(defines.MYSQL_TYPE_DOUBLE)
	case types.T_char:
		col.SetColumnType(defines.MYSQL_TYPE_STRING)
	case types.T_varchar:
		col.SetColumnType(defines.MYSQL_TYPE_VARCHAR)
	case types.T_date:
		col.SetColumnType(defines.MYSQL_TYPE_DATE)
	case types.T_datetime:
		col.SetColumnType(defines.MYSQL_TYPE_DATETIME)
	case types.T_timestamp:
		col.SetColumnType(defines.MYSQL_TYPE_TIMESTAMP)
	case types.T_decimal64:
		col.SetColumnType(defines.MYSQL_TYPE_DECIMAL)
	case types.T_decimal128:
		col.SetColumnType(defines.MYSQL_TYPE_DECIMAL)
	case types.T_blob:
		col.SetColumnType(defines.MYSQL_TYPE_BLOB)
	default:
		return fmt.Errorf("RunWhileSend : unsupported type %d", engineType)
	}
	return nil
}<|MERGE_RESOLUTION|>--- conflicted
+++ resolved
@@ -521,9 +521,6 @@
 	return nil
 }
 
-<<<<<<< HEAD
-func (mce *MysqlCmdExecutor) handleChangeDB(requestCtx context.Context, db string) error {
-=======
 // extractRowFromEveryVector gets the j row from the every vector and outputs the row
 func extractRowFromEveryVector(dataSet *batch.Batch, j int64, oq outputPool) ([]interface{}, error) {
 	row, err := oq.getEmptyRow()
@@ -824,8 +821,7 @@
 	return nil
 }
 
-func (mce *MysqlCmdExecutor) handleChangeDB(db string) error {
->>>>>>> 7eafae13
+func (mce *MysqlCmdExecutor) handleChangeDB(requestCtx context.Context, db string) error {
 	ses := mce.GetSession()
 	txnHandler := ses.GetTxnHandler()
 	txnCtx := txnHandler.GetTxn().GetCtx()
@@ -1901,11 +1897,7 @@
 
 		cmpBegin = time.Now()
 
-<<<<<<< HEAD
-		if ret, err = cw.Compile(requestCtx, ses, getDataFromPipeline); err != nil {
-=======
-		if ret, err = cw.Compile(ses, ses.outputCallback); err != nil {
->>>>>>> 7eafae13
+		if ret, err = cw.Compile(requestCtx, ses, ses.outputCallback); err != nil {
 			goto handleFailed
 		}
 
