--- conflicted
+++ resolved
@@ -1794,7 +1794,6 @@
 			selfHandle = true
 			err = errors.New(errno.FeatureNotSupported, "not support explain analyze statement now")
 			goto handleFailed
-<<<<<<< HEAD
 		case *tree.ShowDatabases:
 			if usePlan2 && isAoe {
 				selfHandle = true
@@ -1830,9 +1829,6 @@
 					goto handleFailed
 				}
 			}
-=======
-
->>>>>>> 72f7b999
 		}
 
 		if selfHandle {
