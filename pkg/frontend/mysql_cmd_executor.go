--- conflicted
+++ resolved
@@ -1322,17 +1322,7 @@
 	return InitGeneralTenant(ctx, ses.(*Session), create)
 }
 
-// handleDropAccount drops a new user-level tenant
-<<<<<<< HEAD
-func handleDropAccount(ctx context.Context, ses FeSession, da *tree.DropAccount) error {
-	return doDropAccount(ctx, ses.(*Session), da)
-}
-
-// handleDropAccount drops a new user-level tenant
-func handleAlterAccount(ctx context.Context, ses FeSession, aa *tree.AlterAccount) error {
-	return doAlterAccount(ctx, ses.(*Session), aa)
-=======
-func (mce *MysqlCmdExecutor) handleDropAccount(ctx context.Context, da *tree.DropAccount, proc *process.Process) error {
+func handleDropAccount(ctx context.Context, ses FeSession, da *tree.DropAccount, proc *process.Process) error {
 	drop := &dropAccount{
 		IfExists: da.IfExists,
 	}
@@ -1346,11 +1336,11 @@
 		return b.err
 	}
 
-	return doDropAccount(ctx, mce.GetSession(), drop)
+	return doDropAccount(ctx, ses.(*Session), drop)
 }
 
 // handleDropAccount drops a new user-level tenant
-func (mce *MysqlCmdExecutor) handleAlterAccount(ctx context.Context, st *tree.AlterAccount, proc *process.Process) error {
+func handleAlterAccount(ctx context.Context, ses FeSession, st *tree.AlterAccount, proc *process.Process) error {
 	aa := &alterAccount{
 		IfExists:     st.IfExists,
 		StatusOption: st.StatusOption,
@@ -1373,8 +1363,7 @@
 		return b.err
 	}
 
-	return doAlterAccount(ctx, mce.GetSession(), aa)
->>>>>>> 79a9e668
+	return doAlterAccount(ctx, ses.(*Session), aa)
 }
 
 // handleAlterDatabaseConfig alter a database's mysql_compatibility_mode
@@ -1388,12 +1377,7 @@
 }
 
 // handleCreateUser creates the user for the tenant
-<<<<<<< HEAD
-func handleCreateUser(ctx context.Context, ses FeSession, cu *tree.CreateUser) error {
-=======
-func (mce *MysqlCmdExecutor) handleCreateUser(ctx context.Context, st *tree.CreateUser) error {
-	ses := mce.GetSession()
->>>>>>> 79a9e668
+func handleCreateUser(ctx context.Context, ses FeSession, st *tree.CreateUser) error {
 	tenant := ses.GetTenantInfo()
 
 	cu := &createUser{
@@ -1434,11 +1418,7 @@
 	return doDropUser(ctx, ses.(*Session), du)
 }
 
-<<<<<<< HEAD
-func handleAlterUser(ctx context.Context, ses FeSession, au *tree.AlterUser) error {
-	return doAlterUser(ctx, ses.(*Session), au)
-=======
-func (mce *MysqlCmdExecutor) handleAlterUser(ctx context.Context, st *tree.AlterUser) error {
+func handleAlterUser(ctx context.Context, ses FeSession, st *tree.AlterUser) error {
 	if len(st.Users) != 1 {
 		return moerr.NewInternalError(ctx, "can only alter one user at a time")
 	}
@@ -1471,8 +1451,7 @@
 		CommentOrAttribute: st.CommentOrAttribute,
 	}
 
-	return doAlterUser(ctx, mce.GetSession(), au)
->>>>>>> 79a9e668
+	return doAlterUser(ctx, ses.(*Session), au)
 }
 
 // handleCreateRole creates the new role
@@ -2565,195 +2544,6 @@
 	case *tree.ShowTableStatus:
 		ses.SetShowStmtType(ShowTableStatus)
 		ses.SetData(nil)
-<<<<<<< HEAD
-=======
-	case *InternalCmdFieldList:
-		selfHandle = true
-		if err = mce.handleCmdFieldList(requestCtx, st); err != nil {
-			return
-		}
-	case *tree.CreatePublication:
-		selfHandle = true
-		if err = mce.handleCreatePublication(requestCtx, st); err != nil {
-			return
-		}
-	case *tree.AlterPublication:
-		selfHandle = true
-		if err = mce.handleAlterPublication(requestCtx, st); err != nil {
-			return
-		}
-	case *tree.DropPublication:
-		selfHandle = true
-		if err = mce.handleDropPublication(requestCtx, st); err != nil {
-			return
-		}
-	case *tree.ShowSubscriptions:
-		selfHandle = true
-		if err = mce.handleShowSubscriptions(requestCtx, st, i, len(cws)); err != nil {
-			return
-		}
-	case *tree.CreateStage:
-		selfHandle = true
-		if err = mce.handleCreateStage(requestCtx, st); err != nil {
-			return
-		}
-	case *tree.DropStage:
-		selfHandle = true
-		if err = mce.handleDropStage(requestCtx, st); err != nil {
-			return
-		}
-	case *tree.AlterStage:
-		selfHandle = true
-		if err = mce.handleAlterStage(requestCtx, st); err != nil {
-			return
-		}
-	case *tree.CreateSnapShot:
-		selfHandle = true
-		if err = mce.handleCreateSnapshot(requestCtx, st); err != nil {
-			return
-		}
-	case *tree.DropSnapShot:
-		selfHandle = true
-		if err = mce.handleDropSnapshot(requestCtx, st); err != nil {
-			return
-		}
-	case *tree.CreateAccount:
-		selfHandle = true
-		ses.InvalidatePrivilegeCache()
-		if err = mce.handleCreateAccount(requestCtx, st, proc); err != nil {
-			return
-		}
-	case *tree.DropAccount:
-		selfHandle = true
-		ses.InvalidatePrivilegeCache()
-		if err = mce.handleDropAccount(requestCtx, st, proc); err != nil {
-			return
-		}
-	case *tree.AlterAccount:
-		ses.InvalidatePrivilegeCache()
-		selfHandle = true
-		if err = mce.handleAlterAccount(requestCtx, st, proc); err != nil {
-			return
-		}
-	case *tree.AlterDataBaseConfig:
-		ses.InvalidatePrivilegeCache()
-		selfHandle = true
-		if st.IsAccountLevel {
-			if err = mce.handleAlterAccountConfig(requestCtx, ses, st); err != nil {
-				return
-			}
-		} else {
-			if err = mce.handleAlterDataBaseConfig(requestCtx, ses, st); err != nil {
-				return
-			}
-		}
-	case *tree.CreateUser:
-		selfHandle = true
-		ses.InvalidatePrivilegeCache()
-		if err = mce.handleCreateUser(requestCtx, st); err != nil {
-			return
-		}
-	case *tree.DropUser:
-		selfHandle = true
-		ses.InvalidatePrivilegeCache()
-		if err = mce.handleDropUser(requestCtx, st); err != nil {
-			return
-		}
-	case *tree.AlterUser: //TODO
-		selfHandle = true
-		ses.InvalidatePrivilegeCache()
-		if err = mce.handleAlterUser(requestCtx, st); err != nil {
-			return
-		}
-	case *tree.CreateRole:
-		selfHandle = true
-		ses.InvalidatePrivilegeCache()
-		if err = mce.handleCreateRole(requestCtx, st); err != nil {
-			return
-		}
-	case *tree.DropRole:
-		selfHandle = true
-		ses.InvalidatePrivilegeCache()
-		if err = mce.handleDropRole(requestCtx, st); err != nil {
-			return
-		}
-	case *tree.CreateFunction:
-		selfHandle = true
-		if err = st.Valid(); err != nil {
-			return err
-		}
-		if err = mce.handleCreateFunction(requestCtx, st); err != nil {
-			return
-		}
-	case *tree.DropFunction:
-		selfHandle = true
-		if err = mce.handleDropFunction(requestCtx, st, proc); err != nil {
-			return
-		}
-	case *tree.CreateProcedure:
-		selfHandle = true
-		if err = mce.handleCreateProcedure(requestCtx, st); err != nil {
-			return
-		}
-	case *tree.DropProcedure:
-		selfHandle = true
-		if err = mce.handleDropProcedure(requestCtx, st); err != nil {
-			return
-		}
-	case *tree.CallStmt:
-		selfHandle = true
-		if err = mce.handleCallProcedure(requestCtx, st, proc, i, len(cws)); err != nil {
-			return
-		}
-	case *tree.UpgradeStatement:
-		selfHandle = true
-		ses.InvalidatePrivilegeCache()
-		if err = mce.handleExecUpgrade(requestCtx, st, proc, i, len(cws)); err != nil {
-			return
-		}
-	case *tree.Grant:
-		selfHandle = true
-		ses.InvalidatePrivilegeCache()
-		switch st.Typ {
-		case tree.GrantTypeRole:
-			if err = mce.handleGrantRole(requestCtx, &st.GrantRole); err != nil {
-				return
-			}
-		case tree.GrantTypePrivilege:
-			if err = mce.handleGrantPrivilege(requestCtx, &st.GrantPrivilege); err != nil {
-				return
-			}
-		}
-	case *tree.Revoke:
-		selfHandle = true
-		ses.InvalidatePrivilegeCache()
-		switch st.Typ {
-		case tree.RevokeTypeRole:
-			if err = mce.handleRevokeRole(requestCtx, &st.RevokeRole); err != nil {
-				return
-			}
-		case tree.RevokeTypePrivilege:
-			if err = mce.handleRevokePrivilege(requestCtx, &st.RevokePrivilege); err != nil {
-				return
-			}
-		}
-	case *tree.Kill:
-		selfHandle = true
-		ses.InvalidatePrivilegeCache()
-		if err = mce.handleKill(requestCtx, st); err != nil {
-			return
-		}
-	case *tree.ShowAccounts:
-		selfHandle = true
-		if err = mce.handleShowAccounts(requestCtx, st, i, len(cws)); err != nil {
-			return
-		}
-	case *tree.ShowCollation:
-		selfHandle = true
-		if err = mce.handleShowCollation(st, proc, i, len(cws)); err != nil {
-			return
-		}
->>>>>>> 79a9e668
 	case *tree.Load:
 		if st.Local {
 			execCtx.proc.LoadLocalReader, execCtx.loadLocalWriter = io.Pipe()
@@ -2785,7 +2575,6 @@
 			c.Release()
 		}
 	}()
-<<<<<<< HEAD
 
 	// cw.Compile may rewrite the stmt in the EXECUTE statement, we fetch the latest version
 	//need to check again.
@@ -2795,56 +2584,6 @@
 		return execInFrontend(requestCtx, ses, execCtx)
 	case tree.EXEC_IN_ENGINE:
 
-=======
-	stmt = cw.GetAst()
-	// reset some special stmt for execute statement
-	switch st := stmt.(type) {
-	case *tree.SetVar:
-		err = mce.handleSetVar(requestCtx, st, sql)
-		if err != nil {
-			return
-		} else {
-			return
-		}
-	case *tree.ShowVariables:
-		err = mce.handleShowVariables(st, proc, i, len(cws))
-		if err != nil {
-			return
-		} else {
-			return
-		}
-	case *tree.ShowErrors, *tree.ShowWarnings:
-		err = mce.handleShowErrors(i, len(cws))
-		if err != nil {
-			return
-		} else {
-			return
-		}
-	case *tree.CreateAccount:
-		ses.InvalidatePrivilegeCache()
-		err = mce.handleCreateAccount(requestCtx, st, proc)
-		if err != nil {
-			return
-		} else {
-			return
-		}
-	case *tree.AlterAccount:
-		ses.InvalidatePrivilegeCache()
-		err = mce.handleAlterAccount(requestCtx, st, proc)
-		if err != nil {
-			return
-		} else {
-			return
-		}
-	case *tree.DropAccount:
-		ses.InvalidatePrivilegeCache()
-		err = mce.handleDropAccount(requestCtx, st, proc)
-		if err != nil {
-			return
-		} else {
-			return
-		}
->>>>>>> 79a9e668
 	}
 
 	execCtx.runner = ret.(ComputationRunner)
