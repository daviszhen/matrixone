--- conflicted
+++ resolved
@@ -3792,11 +3792,7 @@
 			return resp, nil
 		}
 
-<<<<<<< HEAD
 		err := doComQuery(requestCtx, query)
-=======
-		err = mce.doComQuery(requestCtx, query)
->>>>>>> c12eb45b
 		if err != nil {
 			resp = NewGeneralErrorResponse(COM_QUERY, err)
 		}
@@ -3805,11 +3801,7 @@
 		var dbname = string(req.GetData().([]byte))
 		mce.addSqlCount(1)
 		query := "use `" + dbname + "`"
-<<<<<<< HEAD
 		err := doComQuery(requestCtx, query)
-=======
-		err = mce.doComQuery(requestCtx, query)
->>>>>>> c12eb45b
 		if err != nil {
 			resp = NewGeneralErrorResponse(COM_INIT_DB, err)
 		}
@@ -3819,11 +3811,7 @@
 		var payload = string(req.GetData().([]byte))
 		mce.addSqlCount(1)
 		query := makeCmdFieldListSql(payload)
-<<<<<<< HEAD
 		err := doComQuery(requestCtx, query)
-=======
-		err = mce.doComQuery(requestCtx, query)
->>>>>>> c12eb45b
 		if err != nil {
 			resp = NewGeneralErrorResponse(COM_FIELD_LIST, err)
 		}
@@ -3845,11 +3833,7 @@
 		sql = fmt.Sprintf("prepare %s from %s", newStmtName, sql)
 		logInfo(ses.GetConciseProfile(), "query trace", logutil.ConnectionIdField(ses.GetConnectionID()), logutil.QueryField(sql))
 
-<<<<<<< HEAD
 		err := doComQuery(requestCtx, sql)
-=======
-		err = mce.doComQuery(requestCtx, sql)
->>>>>>> c12eb45b
 		if err != nil {
 			resp = NewGeneralErrorResponse(COM_STMT_PREPARE, err)
 		}
@@ -3877,11 +3861,7 @@
 		sql = fmt.Sprintf("deallocate prepare %s", stmtName)
 		logInfo(ses.GetConciseProfile(), "query trace", logutil.ConnectionIdField(ses.GetConnectionID()), logutil.QueryField(sql))
 
-<<<<<<< HEAD
 		err := doComQuery(requestCtx, sql)
-=======
-		err = mce.doComQuery(requestCtx, sql)
->>>>>>> c12eb45b
 		if err != nil {
 			resp = NewGeneralErrorResponse(COM_STMT_CLOSE, err)
 		}
