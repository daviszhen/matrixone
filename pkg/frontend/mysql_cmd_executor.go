--- conflicted
+++ resolved
@@ -842,11 +842,7 @@
 	if ses.InMultiStmtTransactionMode() {
 		return fmt.Errorf("do not support the Load in a transaction started by BEGIN/START TRANSACTION statement")
 	}
-<<<<<<< HEAD
-	dbHandler, err := ses.GetStorage().Database(loadDb, txnHandler.GetTxn().GetCtx())
-=======
-	dbHandler, err := ses.Pu.StorageEngine.Database(ctx, loadDb, engine.Snapshot(txnHandler.GetTxn().GetCtx()))
->>>>>>> 8e119bcb
+	dbHandler, err := ses.GetStorage().Database(ctx, loadDb, engine.Snapshot(txnHandler.GetTxn().GetCtx()))
 	if err != nil {
 		//echo client. no such database
 		return NewMysqlError(ER_BAD_DB_ERROR, loadDb)
