// Copyright 2021 Matrix Origin
//
// Licensed under the Apache License, Version 2.0 (the "License");
// you may not use this file except in compliance with the License.
// You may obtain a copy of the License at
//
//      http://www.apache.org/licenses/LICENSE-2.0
//
// Unless required by applicable law or agreed to in writing, software
// distributed under the License is distributed on an "AS IS" BASIS,
// WITHOUT WARRANTIES OR CONDITIONS OF ANY KIND, either express or implied.
// See the License for the specific language governing permissions and
// limitations under the License.

package frontend

import (
	"bytes"
	"context"
	"encoding/binary"
	"encoding/json"
	goErrors "errors"
	"fmt"
	"github.com/matrixorigin/matrixone/pkg/pb/plan"
	"math"
	"os"
	"reflect"
	"runtime/pprof"
	"sort"
	"strconv"
	"strings"
	"time"

	"github.com/matrixorigin/matrixone/pkg/common/moerr"
	"github.com/matrixorigin/matrixone/pkg/sql/compile"
	plan2 "github.com/matrixorigin/matrixone/pkg/sql/plan"
	"github.com/matrixorigin/matrixone/pkg/sql/plan/explain"

	"github.com/matrixorigin/matrixone/pkg/container/nulls"
	"github.com/matrixorigin/matrixone/pkg/container/vector"
	"github.com/matrixorigin/matrixone/pkg/defines"
	"github.com/matrixorigin/matrixone/pkg/logutil"
	"github.com/matrixorigin/matrixone/pkg/sql/parsers"
	"github.com/matrixorigin/matrixone/pkg/util"
	"github.com/matrixorigin/matrixone/pkg/util/metric"
	"github.com/matrixorigin/matrixone/pkg/vm/engine"
	"github.com/matrixorigin/matrixone/pkg/vm/mheap"

	"github.com/matrixorigin/matrixone/pkg/container/batch"
	"github.com/matrixorigin/matrixone/pkg/container/types"
	"github.com/matrixorigin/matrixone/pkg/sql/parsers/dialect"
	"github.com/matrixorigin/matrixone/pkg/sql/parsers/dialect/mysql"
	"github.com/matrixorigin/matrixone/pkg/sql/parsers/tree"
	"github.com/matrixorigin/matrixone/pkg/vm/process"

	"github.com/matrixorigin/matrixone/pkg/util/trace"

	"github.com/google/uuid"
)

func onlyCreateStatementErrorInfo() string {
	return "Only CREATE of DDL is supported in transactions"
}

func parameterModificationInTxnErrorInfo() string {
	return "Uncommitted transaction exists. Please commit or rollback first."
}

var (
	errorComplicateExprIsNotSupported              = goErrors.New("the complicate expression is not supported")
	errorNumericTypeIsNotSupported                 = goErrors.New("the numeric type is not supported")
	errorUnaryMinusForNonNumericTypeIsNotSupported = goErrors.New("unary minus for no numeric type is not supported")
	errorOnlyCreateStatement                       = goErrors.New(onlyCreateStatementErrorInfo())
	errorAdministrativeStatement                   = goErrors.New("administrative command is unsupported in transactions")
	errorParameterModificationInTxn                = goErrors.New(parameterModificationInTxnErrorInfo())
	errorUnclassifiedStatement                     = goErrors.New("unclassified statement appears in uncommitted transaction")
)

const (
	prefixPrepareStmtName       = "__mo_stmt_id"
	prefixPrepareStmtSessionVar = "__mo_stmt_var"
)

func getPrepareStmtName(stmtID uint32) string {
	return fmt.Sprintf("%s_%d", prefixPrepareStmtName, stmtID)
}

func GetPrepareStmtID(name string) (int, error) {
	idx := len(prefixPrepareStmtName) + 1
	if idx >= len(name) {
		return -1, moerr.NewInternalError("can not get prepare stmtID")
	}
	return strconv.Atoi(name[idx:])
}

func getPrepareStmtSessionVarName(index int) string {
	return fmt.Sprintf("%s_%d", prefixPrepareStmtSessionVar, index)
}

// TableInfoCache tableInfos of a database
type TableInfoCache struct {
	db         string
	tableInfos map[string][]ColumnInfo
}

type MysqlCmdExecutor struct {
	CmdExecutorImpl

	//for cmd 0x4
	TableInfoCache

	//the count of sql has been processed
	sqlCount uint64

	ses *Session

	routineMgr *RoutineManager

	cancelRequestFunc context.CancelFunc
}

func (mce *MysqlCmdExecutor) PrepareSessionBeforeExecRequest(ses *Session) {
	mce.ses = ses
}

func (mce *MysqlCmdExecutor) GetSession() *Session {
	return mce.ses
}

// get new process id
func (mce *MysqlCmdExecutor) getNextProcessId() string {
	/*
		temporary method:
		routineId + sqlCount
	*/
	routineId := mce.GetSession().protocol.ConnectionID()
	return fmt.Sprintf("%d%d", routineId, mce.sqlCount)
}

func (mce *MysqlCmdExecutor) addSqlCount(a uint64) {
	mce.sqlCount += a
}

func (mce *MysqlCmdExecutor) SetRoutineManager(mgr *RoutineManager) {
	mce.routineMgr = mgr
}

func (mce *MysqlCmdExecutor) GetRoutineManager() *RoutineManager {
	return mce.routineMgr
}

var RecordStatement = func(ctx context.Context, ses *Session, proc *process.Process, cw ComputationWrapper, beginIns time.Time) context.Context {
	if !trace.GetTracerProvider().IsEnable() {
		return ctx
	}
	sessInfo := proc.SessionInfo
	tenant := ses.GetTenantInfo()
	if tenant == nil {
		tenant, _ = GetTenantInfo("internal")
	}
	var stmID uuid.UUID
	copy(stmID[:], cw.GetUUID())
	var txnID uuid.UUID
	if handler := ses.GetTxnHandler(); handler.IsValidTxn() {
		copy(txnID[:], handler.GetTxn().Txn().ID)
	}
	var sesID uuid.UUID
	copy(sesID[:], ses.GetUUID())
	fmtCtx := tree.NewFmtCtx(dialect.MYSQL, tree.WithQuoteString(true))
	cw.GetAst().Format(fmtCtx)
	stm := &trace.StatementInfo{
		StatementID:          stmID,
		TransactionID:        txnID,
		SessionID:            sesID,
		Account:              tenant.GetTenant(),
		User:                 tenant.GetUser(),
		Host:                 sessInfo.GetHost(),
		Database:             sessInfo.GetDatabase(),
		Statement:            fmtCtx.String(),
		StatementFingerprint: "", // fixme: (Reserved)
		StatementTag:         "", // fixme: (Reserved)
		RequestAt:            util.NowNS(),
	}
	sc := trace.SpanContextWithID(trace.TraceID(stmID))
	return trace.ContextWithStatement(trace.ContextWithSpanContext(ctx, sc), stm)
}

// RecordStatementTxnID record txnID after TxnBegin or Compile(autocommit=1)
var RecordStatementTxnID = func(ctx context.Context, ses *Session) {
	if stm := trace.StatementFromContext(ctx); ses != nil && stm != nil && !stm.IsZeroTxnID() {
		if handler := ses.GetTxnHandler(); handler.IsValidTxn() {
			stm.SetTxnID(handler.GetTxn().Txn().ID)
		}
	}
}

// outputPool outputs the data
type outputPool interface {
	resetLineStr()

	reset()

	getEmptyRow() ([]interface{}, error)

	flush() error
}

var _ outputPool = &outputQueue{}
var _ outputPool = &fakeOutputQueue{}

type outputQueue struct {
	proto        MysqlProtocol
	mrs          *MysqlResultSet
	rowIdx       uint64
	length       uint64
	ep           *tree.ExportParam
	lineStr      []byte
	showStmtType ShowStatementType

	getEmptyRowTime time.Duration
	flushTime       time.Duration
}

func (o *outputQueue) resetLineStr() {
	o.lineStr = o.lineStr[:0]
}

func NewOutputQueue(proto MysqlProtocol, mrs *MysqlResultSet, length uint64, ep *tree.ExportParam, showStatementType ShowStatementType) *outputQueue {
	return &outputQueue{
		proto:        proto,
		mrs:          mrs,
		rowIdx:       0,
		length:       length,
		ep:           ep,
		showStmtType: showStatementType,
	}
}

func (o *outputQueue) reset() {
	o.getEmptyRowTime = 0
	o.flushTime = 0
}

/*
getEmptyRow returns a empty space for filling data.
If there is no space, it flushes the data into the protocol
and returns an empty space then.
*/
func (o *outputQueue) getEmptyRow() ([]interface{}, error) {
	//begin := time.Now()
	//defer func() {
	//	o.getEmptyRowTime += time.Since(begin)
	//}()
	if o.rowIdx >= o.length {
		if err := o.flush(); err != nil {
			return nil, err
		}
	}

	row := o.mrs.Data[o.rowIdx]
	o.rowIdx++
	return row, nil
}

/*
flush will force the data flushed into the protocol.
*/
func (o *outputQueue) flush() error {
	//begin := time.Now()
	//defer func() {
	//	o.flushTime += time.Since(begin)
	//}()
	if o.rowIdx <= 0 {
		return nil
	}
	if o.ep.Outfile {
		if err := exportDataToCSVFile(o); err != nil {
			logutil.Errorf("export to csv file error %v \n", err)
			return err
		}
	} else {
		//send group of row
		if o.showStmtType == ShowColumns {
			o.rowIdx = 0
			return nil
		}

		if err := o.proto.SendResultSetTextBatchRowSpeedup(o.mrs, o.rowIdx); err != nil {
			logutil.Errorf("flush error %v \n", err)
			return err
		}
	}
	o.rowIdx = 0
	return nil
}

// fakeOutputQueue saves the data into the session.
type fakeOutputQueue struct {
	mrs *MysqlResultSet
}

func newFakeOutputQueue(mrs *MysqlResultSet) outputPool {
	return &fakeOutputQueue{mrs: mrs}
}

func (foq *fakeOutputQueue) resetLineStr() {}

func (foq *fakeOutputQueue) reset() {}

func (foq *fakeOutputQueue) getEmptyRow() ([]interface{}, error) {
	row := make([]interface{}, foq.mrs.GetColumnCount())
	foq.mrs.AddRow(row)
	return row, nil
}

func (foq *fakeOutputQueue) flush() error {
	return nil
}

const (
	primaryKeyPos = 25
)

/*
handle show create database in plan2 and tae
*/
// func handleShowCreateDatabase(ses *Session) error {
// 	dbNameIndex := ses.Mrs.Name2Index["Database"]
// 	dbsqlIndex := ses.Mrs.Name2Index["Create Database"]
// 	firstRow := ses.Data[0]
// 	dbName := firstRow[dbNameIndex]
// 	createDBSql := fmt.Sprintf("CREATE DATABASE `%s`", dbName)
// 	firstRow[dbsqlIndex] = createDBSql

// 	row := make([]interface{}, 2)
// 	row[0] = dbName
// 	row[1] = createDBSql

// 	ses.Mrs.AddRow(row)
// 	if err := ses.GetMysqlProtocol().SendResultSetTextBatchRowSpeedup(ses.Mrs, 1); err != nil {
// 		logutil.Errorf("handleShowCreateDatabase error %v \n", err)
// 		return err
// 	}
// 	return nil
// }

/*
handle show columns from table in plan2 and tae
*/
func handleShowColumns(ses *Session) error {
	for _, d := range ses.Data {
		row := make([]interface{}, 6)
		colName := string(d[0].([]byte))
		if colName == "PADDR" {
			continue
		}
		row[0] = colName
		typ := types.Type{Oid: types.T(d[1].(int32))}
		row[1] = typ.String()
		if d[2].(int8) == 0 {
			row[2] = "NO"
		} else {
			row[2] = "YES"
		}
		row[3] = d[3]
		row[4] = "NULL"
		row[5] = d[5]
		ses.Mrs.AddRow(row)
	}
	if err := ses.GetMysqlProtocol().SendResultSetTextBatchRowSpeedup(ses.Mrs, ses.Mrs.GetRowCount()); err != nil {
		logutil.Errorf("handleShowColumns error %v \n", err)
		return err
	}
	return nil
}

/*
extract the data from the pipeline.
obj: routine obj
TODO:Add error
Warning: The pipeline is the multi-thread environment. The getDataFromPipeline will

	access the shared data. Be careful when it writes the shared data.
*/
func getDataFromPipeline(obj interface{}, bat *batch.Batch) error {
	ses := obj.(*Session)
	if bat == nil {
		return nil
	}

	goID := GetRoutineId()

	logutil.Infof("goid %d \n", goID)
	enableProfile := ses.Pu.SV.EnableProfileGetDataFromPipeline

	var cpuf *os.File = nil
	if enableProfile {
		cpuf, _ = os.Create("cpu_profile")
	}

	begin := time.Now()

	proto := ses.GetMysqlProtocol()
	proto.PrepareBeforeProcessingResultSet()

	//Create a new temporary resultset per pipeline thread.
	mrs := &MysqlResultSet{}
	//Warning: Don't change ResultColumns in this.
	//Reference the shared ResultColumns of the session among multi-thread.
	mrs.Columns = ses.Mrs.Columns
	mrs.Name2Index = ses.Mrs.Name2Index

	begin3 := time.Now()
	countOfResultSet := 1
	//group row
	mrs.Data = make([][]interface{}, countOfResultSet)
	for i := 0; i < countOfResultSet; i++ {
		mrs.Data[i] = make([]interface{}, len(bat.Vecs))
	}
	allocateOutBufferTime := time.Since(begin3)

	oq := NewOutputQueue(proto, mrs, uint64(countOfResultSet), ses.ep, ses.showStmtType)
	oq.reset()

	row2colTime := time.Duration(0)

	procBatchBegin := time.Now()

	n := vector.Length(bat.Vecs[0])

	if enableProfile {
		if err := pprof.StartCPUProfile(cpuf); err != nil {
			return err
		}
	}
	for j := 0; j < n; j++ { //row index
		if oq.ep.Outfile {
			select {
			case <-ses.requestCtx.Done():
				{
					return nil
				}
			default:
				{
				}
			}
		}

		if bat.Zs[j] <= 0 {
			continue
		}
		row, err := extractRowFromEveryVector(ses, bat, int64(j), oq)
		if err != nil {
			return err
		}
		if oq.showStmtType == ShowColumns {
			row2 := make([]interface{}, len(row))
			copy(row2, row)
			ses.Data = append(ses.Data, row2)
		}
	}

	//logutil.Infof("row group -+> %v ", oq.getData())

	err := oq.flush()
	if err != nil {
		return err
	}

	if enableProfile {
		pprof.StopCPUProfile()
	}

	procBatchTime := time.Since(procBatchBegin)
	tTime := time.Since(begin)
	logutil.Infof("rowCount %v \n"+
		"time of getDataFromPipeline : %s \n"+
		"processBatchTime %v \n"+
		"row2colTime %v \n"+
		"allocateOutBufferTime %v \n"+
		"outputQueue.flushTime %v \n"+
		"processBatchTime - row2colTime - allocateOutbufferTime - flushTime %v \n"+
		"restTime(=tTime - row2colTime - allocateOutBufferTime) %v \n"+
		"protoStats %s\n",
		n,
		tTime,
		procBatchTime,
		row2colTime,
		allocateOutBufferTime,
		oq.flushTime,
		procBatchTime-row2colTime-allocateOutBufferTime-oq.flushTime,
		tTime-row2colTime-allocateOutBufferTime,
		proto.GetStats())

	return nil
}

// extractRowFromEveryVector gets the j row from the every vector and outputs the row
func extractRowFromEveryVector(ses *Session, dataSet *batch.Batch, j int64, oq outputPool) ([]interface{}, error) {
	row, err := oq.getEmptyRow()
	if err != nil {
		return nil, err
	}
	var rowIndex = int64(j)
	for i, vec := range dataSet.Vecs { //col index
		rowIndexBackup := rowIndex
		if vec.IsScalarNull() {
			row[i] = nil
			continue
		}
		if vec.IsScalar() {
			rowIndex = 0
		}

		err = extractRowFromVector(ses, vec, i, row, rowIndex)
		if err != nil {
			return nil, err
		}
		rowIndex = rowIndexBackup
	}
	//duplicate rows
	for i := int64(0); i < dataSet.Zs[j]-1; i++ {
		erow, rr := oq.getEmptyRow()
		if rr != nil {
			return nil, rr
		}
		for l := 0; l < len(dataSet.Vecs); l++ {
			erow[l] = row[l]
		}
	}
	return row, nil
}

func formatFloatNum[T types.Floats](num T, Typ types.Type) T {
	if Typ.Precision == -1 || Typ.Width == 0 {
		return num
	}
	pow := math.Pow10(int(Typ.Precision))
	t := math.Abs(float64(num))
	t *= pow
	t = math.Round(t)
	t /= pow
	if num < 0 {
		t = -1 * t
	}
	return T(t)
}

// extractRowFromVector gets the rowIndex row from the i vector
func extractRowFromVector(ses *Session, vec *vector.Vector, i int, row []interface{}, rowIndex int64) error {
	switch vec.Typ.Oid { //get col
	case types.T_json:
		if !nulls.Any(vec.Nsp) {
			row[i] = types.DecodeJson(vec.GetBytes(rowIndex))
		} else {
			if nulls.Contains(vec.Nsp, uint64(rowIndex)) {
				row[i] = nil
			} else {
				row[i] = types.DecodeJson(vec.GetBytes(rowIndex))
			}
		}
	case types.T_bool:
		if !nulls.Any(vec.Nsp) { //all data in this column are not null
			vs := vec.Col.([]bool)
			row[i] = vs[rowIndex]
		} else {
			if nulls.Contains(vec.Nsp, uint64(rowIndex)) { //is null
				row[i] = nil
			} else {
				vs := vec.Col.([]bool)
				row[i] = vs[rowIndex]
			}
		}
	case types.T_int8:
		if !nulls.Any(vec.Nsp) { //all data in this column are not null
			vs := vec.Col.([]int8)
			row[i] = vs[rowIndex]
		} else {
			if nulls.Contains(vec.Nsp, uint64(rowIndex)) { //is null
				row[i] = nil
			} else {
				vs := vec.Col.([]int8)
				row[i] = vs[rowIndex]
			}
		}
	case types.T_uint8:
		if !nulls.Any(vec.Nsp) { //all data in this column are not null
			vs := vec.Col.([]uint8)
			row[i] = vs[rowIndex]
		} else {
			if nulls.Contains(vec.Nsp, uint64(rowIndex)) { //is null
				row[i] = nil
			} else {
				vs := vec.Col.([]uint8)
				row[i] = vs[rowIndex]
			}
		}
	case types.T_int16:
		if !nulls.Any(vec.Nsp) { //all data in this column are not null
			vs := vec.Col.([]int16)
			row[i] = vs[rowIndex]
		} else {
			if nulls.Contains(vec.Nsp, uint64(rowIndex)) { //is null
				row[i] = nil
			} else {
				vs := vec.Col.([]int16)
				row[i] = vs[rowIndex]
			}
		}
	case types.T_uint16:
		if !nulls.Any(vec.Nsp) { //all data in this column are not null
			vs := vec.Col.([]uint16)
			row[i] = vs[rowIndex]
		} else {
			if nulls.Contains(vec.Nsp, uint64(rowIndex)) { //is null
				row[i] = nil
			} else {
				vs := vec.Col.([]uint16)
				row[i] = vs[rowIndex]
			}
		}
	case types.T_int32:
		if !nulls.Any(vec.Nsp) { //all data in this column are not null
			vs := vec.Col.([]int32)
			row[i] = vs[rowIndex]
		} else {
			if nulls.Contains(vec.Nsp, uint64(rowIndex)) { //is null
				row[i] = nil
			} else {
				vs := vec.Col.([]int32)
				row[i] = vs[rowIndex]
			}
		}
	case types.T_uint32:
		if !nulls.Any(vec.Nsp) { //all data in this column are not null
			vs := vec.Col.([]uint32)
			row[i] = vs[rowIndex]
		} else {
			if nulls.Contains(vec.Nsp, uint64(rowIndex)) { //is null
				row[i] = nil
			} else {
				vs := vec.Col.([]uint32)
				row[i] = vs[rowIndex]
			}
		}
	case types.T_int64:
		if !nulls.Any(vec.Nsp) { //all data in this column are not null
			vs := vec.Col.([]int64)
			row[i] = vs[rowIndex]
		} else {
			if nulls.Contains(vec.Nsp, uint64(rowIndex)) { //is null
				row[i] = nil
			} else {
				vs := vec.Col.([]int64)
				row[i] = vs[rowIndex]
			}
		}
	case types.T_uint64:
		if !nulls.Any(vec.Nsp) { //all data in this column are not null
			vs := vec.Col.([]uint64)
			row[i] = vs[rowIndex]
		} else {
			if nulls.Contains(vec.Nsp, uint64(rowIndex)) { //is null
				row[i] = nil
			} else {
				vs := vec.Col.([]uint64)
				row[i] = vs[rowIndex]
			}
		}
	case types.T_float32:
		if !nulls.Any(vec.Nsp) { //all data in this column are not null
			vs := vec.Col.([]float32)
			row[i] = formatFloatNum(vs[rowIndex], vec.Typ)
		} else {
			if nulls.Contains(vec.Nsp, uint64(rowIndex)) { //is null
				row[i] = nil
			} else {
				vs := vec.Col.([]float32)
				row[i] = formatFloatNum(vs[rowIndex], vec.Typ)
			}
		}
	case types.T_float64:
		if !nulls.Any(vec.Nsp) { //all data in this column are not null
			vs := vec.Col.([]float64)
			row[i] = formatFloatNum(vs[rowIndex], vec.Typ)
		} else {
			if nulls.Contains(vec.Nsp, uint64(rowIndex)) { //is null
				row[i] = nil
			} else {
				vs := vec.Col.([]float64)
				row[i] = formatFloatNum(vs[rowIndex], vec.Typ)
			}
		}
	case types.T_char, types.T_varchar, types.T_blob:
		if !nulls.Any(vec.Nsp) { //all data in this column are not null
			row[i] = vec.GetBytes(rowIndex)
		} else {
			if nulls.Contains(vec.Nsp, uint64(rowIndex)) { //is null
				row[i] = nil
			} else {
				row[i] = vec.GetBytes(rowIndex)
			}
		}
	case types.T_date:
		if !nulls.Any(vec.Nsp) { //all data in this column are not null
			vs := vec.Col.([]types.Date)
			row[i] = vs[rowIndex]
		} else {
			if nulls.Contains(vec.Nsp, uint64(rowIndex)) { //is null
				row[i] = nil
			} else {
				vs := vec.Col.([]types.Date)
				row[i] = vs[rowIndex]
			}
		}
	case types.T_datetime:
		precision := vec.Typ.Precision
		if !nulls.Any(vec.Nsp) { //all data in this column are not null
			vs := vec.Col.([]types.Datetime)
			row[i] = vs[rowIndex].String2(precision)
		} else {
			if nulls.Contains(vec.Nsp, uint64(rowIndex)) { //is null
				row[i] = nil
			} else {
				vs := vec.Col.([]types.Datetime)
				row[i] = vs[rowIndex].String2(precision)
			}
		}
	case types.T_timestamp:
		precision := vec.Typ.Precision
		if !nulls.Any(vec.Nsp) { //all data in this column are not null
			vs := vec.Col.([]types.Timestamp)
			row[i] = vs[rowIndex].String2(ses.timeZone, precision)
		} else {
			if nulls.Contains(vec.Nsp, uint64(rowIndex)) { //is null
				row[i] = nil
			} else {
				vs := vec.Col.([]types.Timestamp)
				row[i] = vs[rowIndex].String2(ses.timeZone, precision)
			}
		}
	case types.T_decimal64:
		scale := vec.Typ.Scale
		if !nulls.Any(vec.Nsp) { //all data in this column are not null
			vs := vec.Col.([]types.Decimal64)
			row[i] = vs[rowIndex].ToStringWithScale(scale)
		} else {
			if nulls.Contains(vec.Nsp, uint64(rowIndex)) {
				row[i] = nil
			} else {
				vs := vec.Col.([]types.Decimal64)
				row[i] = vs[rowIndex].ToStringWithScale(scale)
			}
		}
	case types.T_decimal128:
		scale := vec.Typ.Scale
		if !nulls.Any(vec.Nsp) { //all data in this column are not null
			vs := vec.Col.([]types.Decimal128)
			row[i] = vs[rowIndex].ToStringWithScale(scale)
		} else {
			if nulls.Contains(vec.Nsp, uint64(rowIndex)) {
				row[i] = nil
			} else {
				vs := vec.Col.([]types.Decimal128)
				row[i] = vs[rowIndex].ToStringWithScale(scale)
			}
		}
	case types.T_uuid:
		if !nulls.Any(vec.Nsp) {
			vs := vec.Col.([]types.Uuid)
			row[i] = vs[rowIndex].ToString()
		} else {
			if nulls.Contains(vec.Nsp, uint64(rowIndex)) { //is null
				row[i] = nil
			} else {
				vs := vec.Col.([]types.Uuid)
				row[i] = vs[rowIndex].ToString()
			}
		}
	default:
		logutil.Errorf("extractRowFromVector : unsupported type %d \n", vec.Typ.Oid)
		return moerr.NewInternalError("extractRowFromVector : unsupported type %d", vec.Typ.Oid)
	}
	return nil
}

func (mce *MysqlCmdExecutor) handleChangeDB(requestCtx context.Context, db string) error {
	ses := mce.GetSession()
	txnHandler := ses.GetTxnHandler()
	//TODO: check meta data
	if _, err := ses.Pu.StorageEngine.Database(requestCtx, db, txnHandler.GetTxn()); err != nil {
		//echo client. no such database
		return moerr.NewBadDB(db)
	}
	oldDB := ses.GetDatabaseName()
	ses.SetDatabaseName(db)

	logutil.Infof("User %s change database from [%s] to [%s]\n", ses.protocol.GetUserName(), oldDB, ses.protocol.GetDatabaseName())

	return nil
}

/*
handle "SELECT @@xxx.yyyy"
*/
func (mce *MysqlCmdExecutor) handleSelectVariables(ve *tree.VarExpr) error {
	var err error = nil
	ses := mce.GetSession()
	proto := ses.protocol

	col := new(MysqlColumn)
	col.SetColumnType(defines.MYSQL_TYPE_VARCHAR)
	col.SetName("@@" + ve.Name)
	ses.Mrs.AddColumn(col)

	row := make([]interface{}, 1)
	if ve.System {
		if ve.Global {
			val, err := ses.GetGlobalVar(ve.Name)
			if err != nil {
				return err
			}
			row[0] = val
		} else {
			val, err := ses.GetSessionVar(ve.Name)
			if err != nil {
				return err
			}
			row[0] = val
		}
	} else {
		//user defined variable
		_, val, err := ses.GetUserDefinedVar(ve.Name)
		if err != nil {
			return err
		}
		row[0] = val
	}

	ses.Mrs.AddRow(row)

	mer := NewMysqlExecutionResult(0, 0, 0, 0, ses.Mrs)
	resp := NewResponse(ResultResponse, 0, int(COM_QUERY), mer)

	if err := proto.SendResponse(resp); err != nil {
		return moerr.NewInternalError("routine send response failed. error:%v ", err)
	}
	return err
}

/*
handle Load DataSource statement
*/
func (mce *MysqlCmdExecutor) handleLoadData(requestCtx context.Context, load *tree.Import) error {
	var err error
	ses := mce.GetSession()
	proto := ses.protocol

	logutil.Infof("+++++load data")
	/*
		TODO:support LOCAL
	*/
	if load.Local {
		return moerr.NewInternalError("LOCAL is unsupported now")
	}
	if load.Param.Tail.Fields == nil || len(load.Param.Tail.Fields.Terminated) == 0 {
		load.Param.Tail.Fields = &tree.Fields{Terminated: ","}
	}

	if load.Param.Tail.Fields != nil && load.Param.Tail.Fields.EscapedBy != 0 {
		return moerr.NewInternalError("EscapedBy field is unsupported now")
	}

	/*
		check file
	*/
	exist, isfile, err := PathExists(load.Param.Filepath)
	if err != nil || !exist {
		return moerr.NewInternalError("file %s does exist. err:%v", load.Param.Filepath, err)
	}

	if !isfile {
		return moerr.NewInternalError("file %s is a directory", load.Param.Filepath)
	}

	/*
		check database
	*/
	loadDb := string(load.Table.Schema())
	loadTable := string(load.Table.Name())
	if loadDb == "" {
		if proto.GetDatabaseName() == "" {
			return moerr.NewInternalError("load data need database")
		}

		//then, it uses the database name in the session
		loadDb = ses.protocol.GetDatabaseName()
	}

	txnHandler := ses.GetTxnHandler()
	if ses.InMultiStmtTransactionMode() {
		return moerr.NewInternalError("do not support the Load in a transaction started by BEGIN/START TRANSACTION statement")
	}
	dbHandler, err := ses.GetStorage().Database(requestCtx, loadDb, txnHandler.GetTxn())
	if err != nil {
		//echo client. no such database
		return moerr.NewBadDB(loadDb)
	}

	//change db to the database in the LOAD DATA statement if necessary
	if loadDb != proto.GetDatabaseName() {
		oldDB := proto.GetDatabaseName()
		proto.SetDatabaseName(loadDb)
		logutil.Infof("User %s change database from [%s] to [%s] in LOAD DATA\n", proto.GetUserName(), oldDB, proto.GetDatabaseName())
	}

	/*
		check table
	*/
	tableHandler, err := dbHandler.Relation(requestCtx, loadTable)
	if err != nil {
		//echo client. no such table
		return moerr.NewNoSuchTable(loadDb, loadTable)
	}

	/*
		execute load data
	*/
	result, err := mce.LoadLoop(requestCtx, load, dbHandler, tableHandler, loadDb)
	if err != nil {
		return err
	}

	/*
		response
	*/
	info := moerr.NewLoadInfo(result.Records, result.Deleted, result.Skipped, result.Warnings, result.WriteTimeout).Error()
	resp := NewOkResponse(result.Records, 0, uint16(result.Warnings), 0, int(COM_QUERY), info)
	if err = proto.SendResponse(resp); err != nil {
		return moerr.NewInternalError("routine send response failed. error:%v ", err)
	}
	return nil
}

/*
handle cmd CMD_FIELD_LIST
*/
func (mce *MysqlCmdExecutor) handleCmdFieldList(requestCtx context.Context, icfl *InternalCmdFieldList) error {
	var err error
	ses := mce.GetSession()
	proto := ses.GetMysqlProtocol()
	tableName := icfl.tableName

	dbName := ses.GetDatabaseName()
	if dbName == "" {
		return moerr.NewNoDB()
	}

	//Get table infos for the database from the cube
	//case 1: there are no table infos for the db
	//case 2: db changed
	var attrs []ColumnInfo
	if ses.IsTaeEngine() {
		if mce.tableInfos == nil || mce.db != dbName {
			txnHandler := ses.GetTxnHandler()
			eng := ses.GetStorage()
			db, err := eng.Database(requestCtx, dbName, txnHandler.GetTxn())
			if err != nil {
				return err
			}

			names, err := db.Relations(requestCtx)
			if err != nil {
				return err
			}
			for _, name := range names {
				table, err := db.Relation(requestCtx, name)
				if err != nil {
					return err
				}

				defs, err := table.TableDefs(requestCtx)
				if err != nil {
					return err
				}
				for _, def := range defs {
					if attr, ok := def.(*engine.AttributeDef); ok {
						attrs = append(attrs, &engineColumnInfo{
							name: attr.Attr.Name,
							typ:  attr.Attr.Type,
						})
					}
				}
			}

			if mce.tableInfos == nil {
				mce.tableInfos = make(map[string][]ColumnInfo)
			}
			mce.tableInfos[tableName] = attrs
		}
	}

	cols, ok := mce.tableInfos[tableName]
	if !ok {
		//just give the empty info when there is no such table.
		attrs = make([]ColumnInfo, 0)
	} else {
		attrs = cols
	}

	for _, c := range attrs {
		col := new(MysqlColumn)
		col.SetName(c.GetName())
		err = convertEngineTypeToMysqlType(c.GetType(), col)
		if err != nil {
			return err
		}

		/*
			mysql CMD_FIELD_LIST response: send the column definition per column
		*/
		err = proto.SendColumnDefinitionPacket(col, int(COM_FIELD_LIST))
		if err != nil {
			return err
		}
	}

	/*
		mysql CMD_FIELD_LIST response: End after the column has been sent.
		send EOF packet
	*/
	err = proto.SendEOFPacketIf(0, 0)
	if err != nil {
		return err
	}

	return err
}

/*
handle setvar
*/
func (mce *MysqlCmdExecutor) handleSetVar(sv *tree.SetVar) error {
	var err error = nil
	ses := mce.GetSession()
	proto := ses.GetMysqlProtocol()

	setVarFunc := func(system, global bool, name string, value interface{}) error {
		if system {
			if global {
				err = ses.SetGlobalVar(name, value)
				if err != nil {
					return err
				}
			} else {
				err = ses.SetSessionVar(name, value)
				if err != nil {
					return err
				}
			}

			if strings.ToLower(name) == "autocommit" {
				svbt := SystemVariableBoolType{}
				newValue, err2 := svbt.Convert(value)
				if err2 != nil {
					return err2
				}
				err = ses.SetAutocommit(svbt.IsTrue(newValue))
				if err != nil {
					return err
				}
			}
		} else {
			err = ses.SetUserDefinedVar(name, value)
			if err != nil {
				return err
			}
		}
		return nil
	}

	for _, assign := range sv.Assignments {
		name := assign.Name
		var value interface{}

		//TODO: set var needs to be moved into plan2
		//convert into definite type
		value, err = GetSimpleExprValue(assign.Value)
		if err != nil {
			return err
		}

		//TODO : fix SET NAMES after parser is ready
		if name == "names" {
			//replaced into three system variable:
			//character_set_client, character_set_connection, and character_set_results
			replacedBy := []string{
				"character_set_client", "character_set_connection", "character_set_results",
			}
			for _, rb := range replacedBy {
				err = setVarFunc(assign.System, assign.Global, rb, value)
				if err != nil {
					return err
				}
			}
		} else {
			err = setVarFunc(assign.System, assign.Global, name, value)
			if err != nil {
				return err
			}
		}
	}

	resp := NewOkResponse(0, 0, 0, 0, int(COM_QUERY), "")
	if err = proto.SendResponse(resp); err != nil {
		return moerr.NewInternalError("routine send response failed. error:%v ", err)
	}
	return nil
}

func (mce *MysqlCmdExecutor) handleShowErrors() error {
	var err error = nil
	ses := mce.GetSession()
	proto := mce.GetSession().protocol

	levelCol := new(MysqlColumn)
	levelCol.SetColumnType(defines.MYSQL_TYPE_VARCHAR)
	levelCol.SetName("Level")

	CodeCol := new(MysqlColumn)
	CodeCol.SetColumnType(defines.MYSQL_TYPE_SHORT)
	CodeCol.SetName("Code")

	MsgCol := new(MysqlColumn)
	MsgCol.SetColumnType(defines.MYSQL_TYPE_VARCHAR)
	MsgCol.SetName("Message")

	ses.Mrs.AddColumn(levelCol)
	ses.Mrs.AddColumn(CodeCol)
	ses.Mrs.AddColumn(MsgCol)

	for i := ses.errInfo.length() - 1; i >= 0; i-- {
		row := make([]interface{}, 3)
		row[0] = "Error"
		row[1] = ses.errInfo.codes[i]
		row[2] = ses.errInfo.msgs[i]
		ses.Mrs.AddRow(row)
	}

	mer := NewMysqlExecutionResult(0, 0, 0, 0, ses.Mrs)
	resp := NewResponse(ResultResponse, 0, int(COM_QUERY), mer)

	if err := proto.SendResponse(resp); err != nil {
		return moerr.NewInternalError("routine send response failed. error:%v ", err)
	}
	return err
}

/*
handle show variables
*/
func (mce *MysqlCmdExecutor) handleShowVariables(sv *tree.ShowVariables) error {
	var err error = nil
	ses := mce.GetSession()
	proto := mce.GetSession().protocol

	col1 := new(MysqlColumn)
	col1.SetColumnType(defines.MYSQL_TYPE_VARCHAR)
	col1.SetName("VARIABLE_NAME")

	col2 := new(MysqlColumn)
	col2.SetColumnType(defines.MYSQL_TYPE_VARCHAR)
	col2.SetName("VARIABLE_VALUE")

	ses.Mrs.AddColumn(col1)
	ses.Mrs.AddColumn(col2)

	var hasLike = false
	var likePattern = ""
	if sv.Like != nil {
		hasLike = true
		likePattern = strings.ToLower(sv.Like.Right.String())
	}

	var sysVars map[string]interface{}
	if sv.Global {
		sysVars = make(map[string]interface{})
		for name := range sysVars {
			if val, err := ses.GetGlobalVar(name); err == nil {
				sysVars[name] = val
			} else if !goErrors.Is(err, errorSystemVariableSessionEmpty) {
				return err
			}
		}
	} else {
		sysVars = ses.CopyAllSessionVars()
	}

	rows := make([][]interface{}, 0, len(sysVars))
	for name, value := range sysVars {
		if hasLike && !WildcardMatch(likePattern, name) {
			continue
		}
		row := make([]interface{}, 2)
		row[0] = name
		gsv, ok := gSysVariables.GetDefinitionOfSysVar(name)
		if !ok {
			return errorSystemVariableDoesNotExist
		}
		row[1] = value
		if _, ok := gsv.GetType().(SystemVariableBoolType); ok {
			if value == 1 {
				row[1] = "on"
			} else {
				row[1] = "off"
			}
		}

		rows = append(rows, row)
	}

	//sort by name
	sort.Slice(rows, func(i, j int) bool {
		return rows[i][0].(string) < rows[j][0].(string)
	})

	mer := NewMysqlExecutionResult(0, 0, 0, 0, ses.Mrs)
	resp := NewResponse(ResultResponse, 0, int(COM_QUERY), mer)

	if err := proto.SendResponse(resp); err != nil {
		return moerr.NewInternalError("routine send response failed. error:%v ", err)
	}
	return err
}

func (mce *MysqlCmdExecutor) handleAnalyzeStmt(requestCtx context.Context, stmt *tree.AnalyzeStmt) error {
	// rewrite analyzeStmt to `select approx_count_distinct(col), .. from tbl`
	// IMO, this approach is simple and future-proof
	// Although this rewriting processing could have been handled in rewrite module,
	// `handleAnalyzeStmt` can be easily managed by cron jobs in the future
	ctx := tree.NewFmtCtx(dialect.MYSQL)
	ctx.WriteString("select ")
	for i, ident := range stmt.Cols {
		if i > 0 {
			ctx.WriteByte(',')
		}
		ctx.WriteString("approx_count_distinct(")
		ctx.WriteString(string(ident))
		ctx.WriteByte(')')
	}
	ctx.WriteString(" from ")
	stmt.Table.Format(ctx)
	sql := ctx.String()
	return mce.doComQuery(requestCtx, sql)
}

// Note: for pass the compile quickly. We will remove the comments in the future.
// Note: for pass the compile quickly. We will remove the comments in the future.
func (mce *MysqlCmdExecutor) handleExplainStmt(stmt *tree.ExplainStmt) error {
	es, err := getExplainOption(stmt.Options)
	if err != nil {
		return err
	}

	switch stmt.Statement.(type) {
	case *tree.Delete:
		mce.ses.GetTxnCompileCtx().SetQueryType(TXN_DELETE)
	case *tree.Update:
		mce.ses.GetTxnCompileCtx().SetQueryType(TXN_UPDATE)
	default:
		mce.ses.GetTxnCompileCtx().SetQueryType(TXN_DEFAULT)
	}

	//get query optimizer and execute Optimize
	plan, err := buildPlan(mce.ses.requestCtx, mce.ses, mce.ses.txnCompileCtx, stmt.Statement)
	if err != nil {
		return err
	}
	if plan.GetQuery() == nil {
		return moerr.NewNotSupported("the sql query plan does not support explain.")
	}
	// generator query explain
	explainQuery := explain.NewExplainQueryImpl(plan.GetQuery())

	// build explain data buffer
	buffer := explain.NewExplainDataBuffer()
	err = explainQuery.ExplainPlan(buffer, es)
	if err != nil {
		return err
	}

	session := mce.GetSession()
	protocol := session.GetMysqlProtocol()

	explainColName := "QUERY PLAN"
	columns, err := GetExplainColumns(explainColName)
	if err != nil {
		return err
	}

	//	Step 1 : send column count and column definition.
	//send column count
	colCnt := uint64(len(columns))
	err = protocol.SendColumnCountPacket(colCnt)
	if err != nil {
		return err
	}
	//send columns
	//column_count * Protocol::ColumnDefinition packets
	cmd := session.Cmd
	for _, c := range columns {
		mysqlc := c.(Column)
		session.Mrs.AddColumn(mysqlc)
		//	mysql COM_QUERY response: send the column definition per column
		err := protocol.SendColumnDefinitionPacket(mysqlc, cmd)
		if err != nil {
			return err
		}
	}

	//	mysql COM_QUERY response: End after the column has been sent.
	//	send EOF packet
	err = protocol.SendEOFPacketIf(0, 0)
	if err != nil {
		return err
	}

	err = buildMoExplainQuery(explainColName, buffer, session, getDataFromPipeline)
	if err != nil {
		return err
	}

	err = protocol.sendEOFOrOkPacket(0, 0)
	if err != nil {
		return err
	}
	return nil
}

// handlePrepareStmt
func (mce *MysqlCmdExecutor) handlePrepareStmt(st *tree.PrepareStmt) (*PrepareStmt, error) {
	switch st.Stmt.(type) {
	case *tree.Update:
		mce.ses.GetTxnCompileCtx().SetQueryType(TXN_UPDATE)
	case *tree.Delete:
		mce.ses.GetTxnCompileCtx().SetQueryType(TXN_DELETE)
	}
	preparePlan, err := buildPlan(mce.ses.requestCtx, mce.ses, mce.ses.txnCompileCtx, st)
	if err != nil {
		return nil, err
	}

	prepareStmt := &PrepareStmt{
		Name:        preparePlan.GetDcl().GetPrepare().GetName(),
		PreparePlan: preparePlan,
		PrepareStmt: st.Stmt,
	}

	err = mce.ses.SetPrepareStmt(preparePlan.GetDcl().GetPrepare().GetName(), prepareStmt)
	return prepareStmt, err
}

// handlePrepareString
func (mce *MysqlCmdExecutor) handlePrepareString(st *tree.PrepareString) (*PrepareStmt, error) {
	stmts, err := mysql.Parse(st.Sql)
	if err != nil {
		return nil, err
	}
	switch stmts[0].(type) {
	case *tree.Update:
		mce.ses.GetTxnCompileCtx().SetQueryType(TXN_UPDATE)
	case *tree.Delete:
		mce.ses.GetTxnCompileCtx().SetQueryType(TXN_DELETE)
	}

	preparePlan, err := buildPlan(mce.ses.requestCtx, mce.ses, mce.ses.txnCompileCtx, st)
	if err != nil {
		return nil, err
	}

	prepareStmt := &PrepareStmt{
		Name:        preparePlan.GetDcl().GetPrepare().GetName(),
		PreparePlan: preparePlan,
		PrepareStmt: stmts[0],
	}

	err = mce.ses.SetPrepareStmt(preparePlan.GetDcl().GetPrepare().GetName(), prepareStmt)
	return prepareStmt, err
}

// handleDeallocate
func (mce *MysqlCmdExecutor) handleDeallocate(st *tree.Deallocate) error {
	deallocatePlan, err := buildPlan(mce.ses.requestCtx, mce.ses, mce.ses.txnCompileCtx, st)
	if err != nil {
		return err
	}
	mce.ses.RemovePrepareStmt(deallocatePlan.GetDcl().GetDeallocate().GetName())
	return nil
}

// handleCreateAccount creates a new user-level tenant in the context of the tenant SYS
// which has been initialized.
func (mce *MysqlCmdExecutor) handleCreateAccount(ctx context.Context, ca *tree.CreateAccount) error {
	ses := mce.GetSession()
	tenant := ses.GetTenantInfo()

	//step1 : create new account.
	return InitGeneralTenant(ctx, tenant, ca)
}

// handleDropAccount drops a new user-level tenant
func (mce *MysqlCmdExecutor) handleDropAccount(ctx context.Context, da *tree.DropAccount) error {
	return doDropAccount(ctx, mce.GetSession(), da)
}

// handleCreateUser creates the user for the tenant
func (mce *MysqlCmdExecutor) handleCreateUser(ctx context.Context, cu *tree.CreateUser) error {
	ses := mce.GetSession()
	tenant := ses.GetTenantInfo()

	//step1 : create the user
	return InitUser(ctx, tenant, cu)
}

// handleDropUser drops the user for the tenant
func (mce *MysqlCmdExecutor) handleDropUser(ctx context.Context, du *tree.DropUser) error {
	return doDropUser(ctx, mce.GetSession(), du)
}

// handleCreateRole creates the new role
func (mce *MysqlCmdExecutor) handleCreateRole(ctx context.Context, cr *tree.CreateRole) error {
	ses := mce.GetSession()
	tenant := ses.GetTenantInfo()

	//step1 : create the role
	return InitRole(ctx, tenant, cr)
}

// handleDropRole drops the role
func (mce *MysqlCmdExecutor) handleDropRole(ctx context.Context, dr *tree.DropRole) error {
	return doDropRole(ctx, mce.GetSession(), dr)
}

// handleGrantRole grants the role
func (mce *MysqlCmdExecutor) handleGrantRole(ctx context.Context, gr *tree.GrantRole) error {
	return doGrantRole(ctx, mce.GetSession(), gr)
}

// handleRevokeRole revokes the role
func (mce *MysqlCmdExecutor) handleRevokeRole(ctx context.Context, rr *tree.RevokeRole) error {
	return doRevokeRole(ctx, mce.GetSession(), rr)
}

// handleGrantRole grants the privilege to the role
func (mce *MysqlCmdExecutor) handleGrantPrivilege(ctx context.Context, gp *tree.GrantPrivilege) error {
	return doGrantPrivilege(ctx, mce.GetSession(), gp)
}

// handleRevokePrivilege revokes the privilege from the user or role
func (mce *MysqlCmdExecutor) handleRevokePrivilege(ctx context.Context, rp *tree.RevokePrivilege) error {
	return doRevokePrivilege(ctx, mce.GetSession(), rp)
}

// handleSwitchRole switches the role to another role
func (mce *MysqlCmdExecutor) handleSwitchRole(ctx context.Context, sr *tree.SetRole) error {
	return doSwitchRole(ctx, mce.GetSession(), sr)
}

func GetExplainColumns(explainColName string) ([]interface{}, error) {
	cols := []*plan2.ColDef{
		{Typ: &plan2.Type{Id: int32(types.T_varchar)}, Name: explainColName},
	}
	columns := make([]interface{}, len(cols))
	var err error = nil
	for i, col := range cols {
		c := new(MysqlColumn)
		c.SetName(col.Name)
		err = convertEngineTypeToMysqlType(types.T(col.Typ.Id), c)
		if err != nil {
			return nil, err
		}
		columns[i] = c
	}
	return columns, err
}

func getExplainOption(options []tree.OptionElem) (*explain.ExplainOptions, error) {
	es := explain.NewExplainDefaultOptions()
	if options == nil {
		return es, nil
	} else {
		for _, v := range options {
			if strings.EqualFold(v.Name, "VERBOSE") {
				if strings.EqualFold(v.Value, "TRUE") || v.Value == "NULL" {
					es.Verbose = true
				} else if strings.EqualFold(v.Value, "FALSE") {
					es.Verbose = false
				} else {
					return nil, moerr.NewInvalidInput("invalid explain option '%s', valud '%s'", v.Name, v.Value)
				}
			} else if strings.EqualFold(v.Name, "ANALYZE") {
				if strings.EqualFold(v.Value, "TRUE") || v.Value == "NULL" {
					es.Analyze = true
				} else if strings.EqualFold(v.Value, "FALSE") {
					es.Analyze = false
				} else {
					return nil, moerr.NewInvalidInput("invalid explain option '%s', valud '%s'", v.Name, v.Value)
				}
			} else if strings.EqualFold(v.Name, "FORMAT") {
				if strings.EqualFold(v.Value, "TEXT") {
					es.Format = explain.EXPLAIN_FORMAT_TEXT
				} else if strings.EqualFold(v.Value, "JSON") {
					return nil, moerr.NewNotSupported("Unsupport explain format '%s'", v.Value)
				} else if strings.EqualFold(v.Value, "DOT") {
					return nil, moerr.NewNotSupported("Unsupport explain format '%s'", v.Value)
				} else {
					return nil, moerr.NewInvalidInput("invalid explain option '%s', valud '%s'", v.Name, v.Value)
				}
			} else {
				return nil, moerr.NewInvalidInput("invalid explain option '%s', valud '%s'", v.Name, v.Value)
			}
		}
		return es, nil
	}
}

func buildMoExplainQuery(explainColName string, buffer *explain.ExplainDataBuffer, session *Session, fill func(interface{}, *batch.Batch) error) error {
	bat := batch.New(true, []string{explainColName})
	rs := buffer.Lines
	vs := make([][]byte, len(rs))

	count := 0
	for _, r := range rs {
		str := []byte(r)
		vs[count] = str
		count++
	}
	vs = vs[:count]
	vec := vector.New(types.T_varchar.ToType())
	// XXX Memory accounting or not.
	if err := vector.AppendBytes(vec, vs, nil); err != nil {
		return err
	}
	bat.Vecs[0] = vec
	bat.InitZsOne(count)

	return fill(session, bat)
}

var _ ComputationWrapper = &TxnComputationWrapper{}

type TxnComputationWrapper struct {
	stmt    tree.Statement
	plan    *plan2.Plan
	proc    *process.Process
	ses     *Session
	compile *compile.Compile

	uuid uuid.UUID
}

func InitTxnComputationWrapper(ses *Session, stmt tree.Statement, proc *process.Process) *TxnComputationWrapper {
	uuid, _ := uuid.NewUUID()
	return &TxnComputationWrapper{
		stmt: stmt,
		proc: proc,
		ses:  ses,
		uuid: uuid,
	}
}

func (cwft *TxnComputationWrapper) GetAst() tree.Statement {
	return cwft.stmt
}

func (cwft *TxnComputationWrapper) SetDatabaseName(db string) error {
	return nil
}

func (cwft *TxnComputationWrapper) GetColumns() ([]interface{}, error) {
	var err error
	cols := plan2.GetResultColumnsFromPlan(cwft.plan)
	switch cwft.GetAst().(type) {
	case *tree.ShowColumns:
		cols = []*plan2.ColDef{
			{Typ: &plan2.Type{Id: int32(types.T_char)}, Name: "Field"},
			{Typ: &plan2.Type{Id: int32(types.T_char)}, Name: "Type"},
			{Typ: &plan2.Type{Id: int32(types.T_char)}, Name: "Null"},
			{Typ: &plan2.Type{Id: int32(types.T_char)}, Name: "Key"},
			{Typ: &plan2.Type{Id: int32(types.T_char)}, Name: "Default"},
			{Typ: &plan2.Type{Id: int32(types.T_char)}, Name: "Comment"},
		}
	}
	columns := make([]interface{}, len(cols))
	for i, col := range cols {
		c := new(MysqlColumn)
		c.SetName(col.Name)
		err = convertEngineTypeToMysqlType(types.T(col.Typ.Id), c)
		if err != nil {
			return nil, err
		}
		columns[i] = c
	}
	return columns, err
}

func (cwft *TxnComputationWrapper) GetAffectedRows() uint64 {
	return cwft.compile.GetAffectedRows()
}

func (cwft *TxnComputationWrapper) Compile(requestCtx context.Context, u interface{}, fill func(interface{}, *batch.Batch) error) (interface{}, error) {
	var err error
	cwft.plan, err = buildPlan(requestCtx, cwft.ses, cwft.ses.GetTxnCompilerContext(), cwft.stmt)
	if err != nil {
		return nil, err
	}

	if _, ok := cwft.stmt.(*tree.Execute); ok {
		executePlan := cwft.plan.GetDcl().GetExecute()
		stmtName := executePlan.GetName()
		prepareStmt, err := cwft.ses.GetPrepareStmt(stmtName)
		if err != nil {
			return nil, err
		}

		// TODO check if schema change, obj.Obj is zero all the time in 0.6
		// for _, obj := range preparePlan.GetSchemas() {
		// 	newObj, _ := cwft.ses.txnCompileCtx.Resolve(obj.SchemaName, obj.ObjName)
		// 	if newObj == nil || newObj.Obj != obj.Obj {
		// 		return nil, moerr.NewInternalError("", fmt.Sprintf("table '%s' has been changed, please reset prepare statement '%s'", obj.ObjName, stmtName))
		// 	}
		// }

		newPlan := plan2.DeepCopyPlan(prepareStmt.PreparePlan.GetDcl().GetPrepare().Plan)

		// replace ? and @var with their values
		resetParamRule := plan2.NewResetParamRefRule(executePlan.Args)
		resetVarRule := plan2.NewResetVarRefRule(cwft.ses.GetTxnCompilerContext())
		vp := plan2.NewVisitPlan(newPlan, []plan2.VisitPlanRule{resetParamRule, resetVarRule})
		err = vp.Visit()
		if err != nil {
			return nil, err
		}

		// reset plan & stmt
		cwft.stmt = prepareStmt.PrepareStmt
		cwft.plan = newPlan
	} else {
		// replace @var with their values
		resetVarRule := plan2.NewResetVarRefRule(cwft.ses.GetTxnCompilerContext())
		vp := plan2.NewVisitPlan(cwft.plan, []plan2.VisitPlanRule{resetVarRule})
		err = vp.Visit()
		if err != nil {
			return nil, err
		}
	}

	cwft.proc.UnixTime = time.Now().UnixNano()
	txnHandler := cwft.ses.GetTxnHandler()
	cwft.proc.TxnOperator = txnHandler.GetTxn()
	cwft.proc.FileService = cwft.ses.Pu.FileService
	cwft.compile = compile.New(cwft.ses.GetDatabaseName(), cwft.ses.GetSql(), cwft.ses.GetUserName(), requestCtx, cwft.ses.GetStorage(), cwft.proc, cwft.stmt)

	if _, ok := cwft.stmt.(*tree.ExplainAnalyze); ok {
		fill = func(obj interface{}, bat *batch.Batch) error { return nil }
	}
	err = cwft.compile.Compile(cwft.plan, cwft.ses, fill)
	if err != nil {
		return nil, err
	}
	RecordStatementTxnID(requestCtx, cwft.ses)
	return cwft.compile, err
}

func (cwft *TxnComputationWrapper) RecordExecPlan(ctx context.Context) error {
	if stm := trace.StatementFromContext(ctx); stm != nil {
		stm.SetExecPlan(cwft.plan, SerializeExecPlan)
	}
	return nil
}

func (cwft *TxnComputationWrapper) GetUUID() []byte {
	return cwft.uuid[:]
}

func (cwft *TxnComputationWrapper) Run(ts uint64) error {
	return nil
}

func buildPlan(requestCtx context.Context, ses *Session, ctx plan2.CompilerContext, stmt tree.Statement) (*plan2.Plan, error) {
	var ret *plan2.Plan
	var err error
	if s, ok := stmt.(*tree.Insert); ok {
		if _, ok := s.Rows.Select.(*tree.ValuesClause); ok {
			ret, err = plan2.BuildPlan(ctx, stmt)
			if err != nil {
				return nil, err
			}
		}
	}
	if ret != nil {
		if ses != nil && ses.GetTenantInfo() != nil {
			yes, err := authenticatePrivilegeOfStatementWithObjectTypeTable(requestCtx, ses, stmt, ret)
			if err != nil {
				return nil, err
			}
			if !yes {
				return nil, moerr.NewInternalError("do not have privilege to execute the statement")
			}
		}
		return ret, err
	}
	switch stmt := stmt.(type) {
	case *tree.Select, *tree.ParenSelect,
		*tree.Update, *tree.Delete, *tree.Insert,
		*tree.ShowDatabases, *tree.ShowTables, *tree.ShowColumns,
		*tree.ShowCreateDatabase, *tree.ShowCreateTable,
		*tree.ExplainStmt, *tree.ExplainAnalyze:
		opt := plan2.NewBaseOptimizer(ctx)
		optimized, err := opt.Optimize(stmt)
		if err != nil {
			return nil, err
		}
		ret = &plan2.Plan{
			Plan: &plan2.Plan_Query{
				Query: optimized,
			},
		}
	default:
		ret, err = plan2.BuildPlan(ctx, stmt)
	}
	if ret != nil {
		if ses != nil && ses.GetTenantInfo() != nil {
			yes, err := authenticatePrivilegeOfStatementWithObjectTypeTable(requestCtx, ses, stmt, ret)
			if err != nil {
				return nil, err
			}
			if !yes {
				return nil, moerr.NewInternalError("do not have privilege to execute the statement")
			}
		}
	}
	return ret, err
}

/*
GetComputationWrapper gets the execs from the computation engine
*/
var GetComputationWrapper = func(db, sql, user string, eng engine.Engine, proc *process.Process, ses *Session) ([]ComputationWrapper, error) {
	var cw []ComputationWrapper = nil
	var stmts []tree.Statement = nil
	var cmdFieldStmt *InternalCmdFieldList
	var err error
	if isCmdFieldListSql(sql) {
		cmdFieldStmt, err = parseCmdFieldList(sql)
		if err != nil {
			return nil, err
		}
		stmts = append(stmts, cmdFieldStmt)
	} else {
		stmts, err = parsers.Parse(dialect.MYSQL, sql)
		if err != nil {
			return nil, err
		}
	}

	for _, stmt := range stmts {
		cw = append(cw, InitTxnComputationWrapper(ses, stmt, proc))
	}
	return cw, nil
}

func incStatementCounter(tenant string, stmt tree.Statement) {
	switch stmt.(type) {
	case *tree.Select:
		metric.StatementCounter(tenant, metric.SQLTypeSelect).Inc()
	case *tree.Insert:
		metric.StatementCounter(tenant, metric.SQLTypeInsert).Inc()
	case *tree.Delete:
		metric.StatementCounter(tenant, metric.SQLTypeDelete).Inc()
	case *tree.Update:
		metric.StatementCounter(tenant, metric.SQLTypeUpdate).Inc()
	default:
		metric.StatementCounter(tenant, metric.SQLTypeOther).Inc()
	}
}

func incTransactionErrorsCounter(tenant string, t metric.SQLType) {
	metric.TransactionErrorsCounter(tenant, t).Inc()
}

func incStatementErrorsCounter(tenant string, stmt tree.Statement) {
	switch stmt.(type) {
	case *tree.Select:
		metric.StatementErrorsCounter(tenant, metric.SQLTypeSelect).Inc()
	case *tree.Insert:
		metric.StatementErrorsCounter(tenant, metric.SQLTypeInsert).Inc()
	case *tree.Delete:
		metric.StatementErrorsCounter(tenant, metric.SQLTypeDelete).Inc()
	case *tree.Update:
		metric.StatementErrorsCounter(tenant, metric.SQLTypeUpdate).Inc()
	default:
		metric.StatementErrorsCounter(tenant, metric.SQLTypeOther).Inc()
	}
}

func (mce *MysqlCmdExecutor) beforeRun(stmt tree.Statement) {
	// incStatementCounter(sess.GetTenantInfo().Tenant, stmt, sess.IsInternal)
	incStatementCounter("0", stmt)
}

// execute query
func (mce *MysqlCmdExecutor) doComQuery(requestCtx context.Context, sql string) (retErr error) {
	beginInstant := time.Now()
	ses := mce.GetSession()
	ses.showStmtType = NotShowStatement
	proto := ses.GetMysqlProtocol()
	ses.SetSql(sql)
	ses.ep.Outfile = false

	proc := process.New(
		requestCtx,
		mheap.New(ses.GuestMmu),
		ses.Pu.TxnClient,
		ses.GetTxnHandler().txn,
		ses.Pu.FileService,
	)
	proc.Id = mce.getNextProcessId()
	proc.Lim.Size = ses.Pu.SV.ProcessLimitationSize
	proc.Lim.BatchRows = ses.Pu.SV.ProcessLimitationBatchRows
	proc.Lim.PartitionRows = ses.Pu.SV.ProcessLimitationPartitionRows
	proc.SessionInfo = process.SessionInfo{
		User:         ses.GetUserName(),
		Host:         ses.Pu.SV.Host,
		ConnectionID: uint64(proto.ConnectionID()),
		Database:     ses.GetDatabaseName(),
		Version:      serverVersion,
		TimeZone:     ses.timeZone,
	}

	cws, err := GetComputationWrapper(ses.GetDatabaseName(),
		sql,
		ses.GetUserName(),
		ses.Pu.StorageEngine,
		proc, ses)
	if err != nil {
		retErr = moerr.NewParseError(err.Error())
		logStatementStringStatus(requestCtx, ses, sql, fail, retErr)
		return retErr
	}

	defer func() {
		ses.SetMysqlResultSet(nil)
	}()

	var cmpBegin time.Time
	var ret interface{}
	var runner ComputationRunner
	var selfHandle bool
	var fromLoadData = false
	var txnErr error
	var rspLen uint64
	var prepareStmt *PrepareStmt
	var havePrivilege bool
	var err2 error
	var columns []interface{}
	var deallocatePlan *plan.Plan

	stmt0 := cws[0].GetAst()
	mce.beforeRun(stmt0)
	for _, cw := range cws {
		ses.SetMysqlResultSet(&MysqlResultSet{})
		stmt := cw.GetAst()
		requestCtx = RecordStatement(requestCtx, ses, proc, cw, beginInstant)
		tenant := sysAccountName
		if ses.GetTenantInfo() != nil {
			tenant = ses.GetTenantInfo().GetTenant()
			ses.SetPrivilege(determinePrivilegeSetOfStatement(stmt))
			havePrivilege, err2 = authenticatePrivilegeOfStatementWithObjectTypeAccountAndDatabase(requestCtx, ses, stmt)
			if err2 != nil {
				logStatementStatus(requestCtx, ses, stmt, fail, err2)
				return err2
			}

			if !havePrivilege {
				retErr = moerr.NewInternalError("do not have privilege to execute the statement")
				logStatementStatus(requestCtx, ses, stmt, fail, retErr)
				return retErr
			}

			havePrivilege, err2 = authenticatePrivilegeOfStatementWithObjectTypeNone(requestCtx, ses, stmt)
			if err2 != nil {
				logStatementStatus(requestCtx, ses, stmt, fail, err2)
				return err2
			}

			if !havePrivilege {
				retErr = moerr.NewInternalError("do not have privilege to execute the statement")
				logStatementStatus(requestCtx, ses, stmt, fail, retErr)
				return retErr
			}
		}

		/*
				if it is in an active or multi-statement transaction, we check the type of the statement.
				Then we decide that if we can execute the statement.

			If we check the active transaction, it will generate the case below.
			case:
			set autocommit = 0;  <- no active transaction
			                     <- no active transaction
			drop table test1;    <- no active transaction, no error
			                     <- has active transaction
			drop table test1;    <- has active transaction, error
			                     <- has active transaction
		*/
		if ses.InActiveTransaction() {
			can := StatementCanBeExecutedInUncommittedTransaction(stmt)
			if !can {
				//is ddl statement
				if IsDDL(stmt) {
					retErr = errorOnlyCreateStatement
					logStatementStatus(requestCtx, ses, stmt, fail, retErr)
					return retErr
				} else if IsAdministrativeStatement(stmt) {
					retErr = errorAdministrativeStatement
					logStatementStatus(requestCtx, ses, stmt, fail, retErr)
					return retErr
				} else if IsParameterModificationStatement(stmt) {
					retErr = errorParameterModificationInTxn
					logStatementStatus(requestCtx, ses, stmt, fail, retErr)
					return retErr
				} else {
					retErr = errorUnclassifiedStatement
					logStatementStatus(requestCtx, ses, stmt, fail, retErr)
					return retErr
				}
			}
		}

		//check transaction states
		switch stmt.(type) {
		case *tree.BeginTransaction:
			err = ses.TxnBegin()
			if err != nil {
				goto handleFailed
			}
			RecordStatementTxnID(requestCtx, ses)
		case *tree.CommitTransaction:
			err = ses.TxnCommit()
			if err != nil {
				incTransactionErrorsCounter(tenant, metric.SQLTypeCommit)
				goto handleFailed
			}
		case *tree.RollbackTransaction:
			err = ses.TxnRollback()
			if err != nil {
				incTransactionErrorsCounter(tenant, metric.SQLTypeRollback)
				goto handleFailed
			}
		}

		switch st := stmt.(type) {
		case *tree.Select:
			if st.Ep != nil {
				ses.ep = st.Ep
			}
		}

		selfHandle = false
		ses.GetTxnCompileCtx().SetQueryType(TXN_DEFAULT)

		switch st := stmt.(type) {
		case *tree.BeginTransaction, *tree.CommitTransaction, *tree.RollbackTransaction:
			selfHandle = true
		case *tree.SetRole:
			selfHandle = true
			//switch role
			err = mce.handleSwitchRole(requestCtx, st)
			if err != nil {
				goto handleFailed
			}
		case *tree.Use:
			selfHandle = true
			//use database
			err = mce.handleChangeDB(requestCtx, st.Name)
			if err != nil {
				goto handleFailed
			}
		case *tree.DropDatabase:
			// if the droped database is the same as the one in use, database must be reseted to empty.
			if string(st.Name) == ses.GetDatabaseName() {
				ses.SetUserName("")
			}
		case *tree.Import:
			fromLoadData = true
			selfHandle = true
			err = mce.handleLoadData(requestCtx, st)
			if err != nil {
				goto handleFailed
			}
		case *tree.PrepareStmt:
			selfHandle = true
			prepareStmt, err = mce.handlePrepareStmt(st)
			if err != nil {
				goto handleFailed
			}
		case *tree.PrepareString:
			selfHandle = true
			prepareStmt, err = mce.handlePrepareString(st)
			if err != nil {
				goto handleFailed
			}
		case *tree.Deallocate:
			selfHandle = true
			err = mce.handleDeallocate(st)
			if err != nil {
				goto handleFailed
			}
			deallocatePlan, err = buildPlan(requestCtx, ses, mce.ses.txnCompileCtx, st)
			if err != nil {
				goto handleFailed
			}
			mce.ses.RemovePrepareStmt(deallocatePlan.GetDcl().GetDeallocate().GetName())
		case *tree.SetVar:
			selfHandle = true
			err = mce.handleSetVar(st)
			if err != nil {
				goto handleFailed
			}
		case *tree.ShowVariables:
			selfHandle = true
			err = mce.handleShowVariables(st)
			if err != nil {
				goto handleFailed
			}
		case *tree.ShowErrors, *tree.ShowWarnings:
			selfHandle = true
			err = mce.handleShowErrors()
			if err != nil {
				goto handleFailed
			}
		case *tree.AnalyzeStmt:
			selfHandle = true
			if err = mce.handleAnalyzeStmt(requestCtx, st); err != nil {
				goto handleFailed
			}
		case *tree.ExplainStmt:
			selfHandle = true
			if err = mce.handleExplainStmt(st); err != nil {
				goto handleFailed
			}
		case *tree.ExplainAnalyze:
			ses.Data = nil
			switch st.Statement.(type) {
			case *tree.Delete:
				mce.ses.GetTxnCompileCtx().SetQueryType(TXN_DELETE)
			case *tree.Update:
				mce.ses.GetTxnCompileCtx().SetQueryType(TXN_UPDATE)
			default:
				mce.ses.GetTxnCompileCtx().SetQueryType(TXN_DEFAULT)
			}
		case *tree.ShowColumns:
			ses.showStmtType = ShowColumns
			ses.Data = nil
		case *tree.Delete:
			ses.GetTxnCompileCtx().SetQueryType(TXN_DELETE)
		case *tree.Update:
			ses.GetTxnCompileCtx().SetQueryType(TXN_UPDATE)
		case *InternalCmdFieldList:
			selfHandle = true
			if err = mce.handleCmdFieldList(requestCtx, st); err != nil {
				goto handleFailed
			}
		case *tree.CreateAccount:
			selfHandle = true
			if err = mce.handleCreateAccount(requestCtx, st); err != nil {
				goto handleFailed
			}
		case *tree.DropAccount:
			selfHandle = true
			if err = mce.handleDropAccount(requestCtx, st); err != nil {
				goto handleFailed
			}
		case *tree.AlterAccount: //TODO
		case *tree.CreateUser:
			selfHandle = true
			if err = mce.handleCreateUser(requestCtx, st); err != nil {
				goto handleFailed
			}
		case *tree.DropUser:
			selfHandle = true
			if err = mce.handleDropUser(requestCtx, st); err != nil {
				goto handleFailed
			}
		case *tree.AlterUser: //TODO
		case *tree.CreateRole:
			selfHandle = true
			if err = mce.handleCreateRole(requestCtx, st); err != nil {
				goto handleFailed
			}
		case *tree.DropRole:
			selfHandle = true
			if err = mce.handleDropRole(requestCtx, st); err != nil {
				goto handleFailed
			}
		case *tree.Grant:
			selfHandle = true
			switch st.Typ {
			case tree.GrantTypeRole:
				if err = mce.handleGrantRole(requestCtx, &st.GrantRole); err != nil {
					goto handleFailed
				}
			case tree.GrantTypePrivilege:
				if err = mce.handleGrantPrivilege(requestCtx, &st.GrantPrivilege); err != nil {
					goto handleFailed
				}
			}
		case *tree.Revoke:
			selfHandle = true
			switch st.Typ {
			case tree.RevokeTypeRole:
				if err = mce.handleRevokeRole(requestCtx, &st.RevokeRole); err != nil {
					goto handleFailed
				}
			case tree.RevokeTypePrivilege:
				if err = mce.handleRevokePrivilege(requestCtx, &st.RevokePrivilege); err != nil {
					goto handleFailed
				}
			}
		}

		if selfHandle {
			goto handleSucceeded
		}
		if err = cw.SetDatabaseName(ses.GetDatabaseName()); err != nil {
			goto handleFailed
		}

		cmpBegin = time.Now()

		if ret, err = cw.Compile(requestCtx, ses, ses.outputCallback); err != nil {
			goto handleFailed
		}
		stmt = cw.GetAst()
<<<<<<< HEAD
		_ = cw.RecordExecPlan(requestCtx)
=======
>>>>>>> 054b8559

		runner = ret.(ComputationRunner)
		if !ses.Pu.SV.DisableRecordTimeElapsedOfSqlRequest {
			logutil.Infof("time of Exec.Build : %s", time.Since(cmpBegin).String())
		}

		// cw.Compile might rewrite sql, here we fetch the latest version
		switch statement := cw.GetAst().(type) {
		//produce result set
		case *tree.Select,
			*tree.ShowCreateTable, *tree.ShowCreateDatabase, *tree.ShowTables, *tree.ShowDatabases, *tree.ShowColumns,
<<<<<<< HEAD
			*tree.ShowProcessList, *tree.ShowErrors, *tree.ShowWarnings, *tree.ShowVariables, *tree.ShowStatus,
			*tree.ShowIndex, *tree.ShowCreateView,
			*tree.ExplainFor:
			columns, err2 = cw.GetColumns()
=======
			*tree.ShowProcessList, *tree.ShowStatus, *tree.ShowTableStatus, *tree.ShowGrants,
			*tree.ShowIndex, *tree.ShowCreateView, *tree.ShowTarget,
			*tree.ExplainFor, *tree.ExplainStmt:
			columns, err2 := cw.GetColumns()
>>>>>>> 054b8559
			if err2 != nil {
				logutil.Errorf("GetColumns from Computation handler failed. error: %v", err2)
				err = err2
				goto handleFailed
			}
			/*
				Step 1 : send column count and column definition.
			*/
			//send column count
			colCnt := uint64(len(columns))
			err = proto.SendColumnCountPacket(colCnt)
			if err != nil {
				goto handleFailed
			}
			//send columns
			//column_count * Protocol::ColumnDefinition packets
			cmd := ses.Cmd
			for _, c := range columns {
				mysqlc := c.(Column)
				ses.Mrs.AddColumn(mysqlc)

				//logutil.Infof("doComQuery col name %v type %v ",col.Name(),col.ColumnType())
				/*
					mysql COM_QUERY response: send the column definition per column
				*/
				err = proto.SendColumnDefinitionPacket(mysqlc, cmd)
				if err != nil {
					goto handleFailed
				}
			}

			/*
				mysql COM_QUERY response: End after the column has been sent.
				send EOF packet
			*/
			err = proto.SendEOFPacketIf(0, 0)
			if err != nil {
				goto handleFailed
			}

			runBegin := time.Now()
			/*
				Step 2: Start pipeline
				Producing the data row and sending the data row
			*/
			if ses.ep.Outfile {
				ses.ep.DefaultBufSize = ses.Pu.SV.ExportDataDefaultFlushSize
				initExportFileParam(ses.ep, ses.Mrs)
				if err = openNewFile(ses.ep, ses.Mrs); err != nil {
					goto handleFailed
				}
			}
			if err = runner.Run(0); err != nil {
				goto handleFailed
			}
			if ses.showStmtType == ShowColumns {
				if err = handleShowColumns(ses); err != nil {
					goto handleFailed
				}
			}

			if ses.ep.Outfile {
				if err = ses.ep.Writer.Flush(); err != nil {
					goto handleFailed
				}
				if err = ses.ep.File.Close(); err != nil {
					goto handleFailed
				}
			}

			if !ses.Pu.SV.DisableRecordTimeElapsedOfSqlRequest {
				logutil.Infof("time of Exec.Run : %s", time.Since(runBegin).String())
			}
			/*
				Step 3: Say goodbye
				mysql COM_QUERY response: End after the data row has been sent.
				After all row data has been sent, it sends the EOF or OK packet.
			*/
			err = proto.sendEOFOrOkPacket(0, 0)
			if err != nil {
				goto handleFailed
			}

			/*
				Step 4: Serialize the execution plan by json
			*/
			if cwft, ok := cw.(*TxnComputationWrapper); ok {
				cwft.RecordExecPlan(requestCtx)
			}
		//just status, no result set
		case *tree.CreateTable, *tree.DropTable, *tree.CreateDatabase, *tree.DropDatabase,
			*tree.CreateIndex, *tree.DropIndex,
			*tree.CreateView, *tree.DropView,
			*tree.Insert, *tree.Update,
			*tree.BeginTransaction, *tree.CommitTransaction, *tree.RollbackTransaction,
			*tree.SetVar,
			*tree.Load,
			*tree.CreateUser, *tree.DropUser, *tree.AlterUser,
			*tree.CreateRole, *tree.DropRole,
			*tree.Revoke, *tree.Grant,
			*tree.SetDefaultRole, *tree.SetRole, *tree.SetPassword,
			*tree.Delete:
			runBegin := time.Now()
			/*
				Step 1: Start
			*/
			if err = runner.Run(0); err != nil {
				goto handleFailed
			}

			if !ses.Pu.SV.DisableRecordTimeElapsedOfSqlRequest {
				logutil.Infof("time of Exec.Run : %s", time.Since(runBegin).String())
			}

			rspLen = cw.GetAffectedRows()
			echoTime := time.Now()
			if !ses.Pu.SV.DisableRecordTimeElapsedOfSqlRequest {
				logutil.Infof("time of SendResponse %s", time.Since(echoTime).String())
			}

			/*
				Step 4: Serialize the execution plan by json
			*/
			if cwft, ok := cw.(*TxnComputationWrapper); ok {
				cwft.RecordExecPlan(requestCtx)
			}
		case *tree.ExplainAnalyze:
			explainColName := "QUERY PLAN"
			var columns []interface{}
			columns, err = GetExplainColumns(explainColName)
			if err != nil {
				logutil.Errorf("GetColumns from ExplainColumns handler failed, error: %v", err)
				return err
			}
			/*
				Step 1 : send column count and column definition.
			*/
			//send column count
			colCnt := uint64(len(columns))
			err = proto.SendColumnCountPacket(colCnt)
			if err != nil {
				goto handleFailed
			}
			//send columns
			//column_count * Protocol::ColumnDefinition packets
			cmd := ses.Cmd
			for _, c := range columns {
				mysqlc := c.(Column)
				ses.Mrs.AddColumn(mysqlc)
				/*
					mysql COM_QUERY response: send the column definition per column
				*/
				err = proto.SendColumnDefinitionPacket(mysqlc, cmd)
				if err != nil {
					goto handleFailed
				}
			}
			/*
				mysql COM_QUERY response: End after the column has been sent.
				send EOF packet
			*/
			err = proto.SendEOFPacketIf(0, 0)
			if err != nil {
				goto handleFailed
			}

			runBegin := time.Now()
			/*
				Step 1: Start
			*/
			if err = runner.Run(0); err != nil {
				goto handleFailed
			}

			if !ses.Pu.SV.DisableRecordTimeElapsedOfSqlRequest {
				logutil.Infof("time of Exec.Run : %s", time.Since(runBegin).String())
			}

			if cwft, ok := cw.(*TxnComputationWrapper); ok {
				queryPlan := cwft.plan
				// generator query explain
				explainQuery := explain.NewExplainQueryImpl(queryPlan.GetQuery())

				// build explain data buffer
				buffer := explain.NewExplainDataBuffer()
				var option *explain.ExplainOptions
				option, err = getExplainOption(statement.Options)
				if err != nil {
					return err
				}

				err = explainQuery.ExplainPlan(buffer, option)
				if err != nil {
					return err
				}

				err = buildMoExplainQuery(explainColName, buffer, ses, getDataFromPipeline)
				if err != nil {
					return err
				}

				/*
					Step 3: Say goodbye
					mysql COM_QUERY response: End after the data row has been sent.
					After all row data has been sent, it sends the EOF or OK packet.
				*/
				err = proto.sendEOFOrOkPacket(0, 0)
				if err != nil {
					goto handleFailed
				}
			}
			return nil
		}
	handleSucceeded:
		//load data handle txn failure internally
		if !fromLoadData {
			txnErr = ses.TxnCommitSingleStatement(stmt)
			if txnErr != nil {
				incTransactionErrorsCounter(tenant, metric.SQLTypeCommit)
				trace.EndStatement(requestCtx, txnErr)
				logStatementStatus(requestCtx, ses, stmt, fail, txnErr)
				return txnErr
			}
			switch stmt.(type) {
			case *tree.CreateTable, *tree.DropTable, *tree.CreateDatabase, *tree.DropDatabase,
				*tree.CreateIndex, *tree.DropIndex, *tree.Insert, *tree.Update,
				*tree.CreateView, *tree.DropView, *tree.Load,
				*tree.CreateAccount, *tree.DropAccount, *tree.AlterAccount,
				*tree.CreateUser, *tree.DropUser, *tree.AlterUser,
				*tree.CreateRole, *tree.DropRole, *tree.Revoke, *tree.Grant,
				*tree.SetDefaultRole, *tree.SetRole, *tree.SetPassword, *tree.Delete,
				*tree.Deallocate, *tree.Use,
				*tree.BeginTransaction, *tree.CommitTransaction, *tree.RollbackTransaction:
				resp := NewOkResponse(rspLen, 0, 0, 0, int(COM_QUERY), "")
				if err2 = mce.GetSession().protocol.SendResponse(resp); err2 != nil {
					trace.EndStatement(requestCtx, err2)
					retErr = moerr.NewInternalError("routine send response failed. error:%v ", err2)
					logStatementStatus(requestCtx, ses, stmt, fail, retErr)
					return retErr
				}

			case *tree.PrepareStmt, *tree.PrepareString:
				if mce.ses.Cmd == int(COM_STMT_PREPARE) {
					if err2 = mce.ses.protocol.SendPrepareResponse(prepareStmt); err2 != nil {
						trace.EndStatement(requestCtx, err2)
						retErr = moerr.NewInternalError("routine send response failed. error:%v ", err2)
						logStatementStatus(requestCtx, ses, stmt, fail, retErr)
						return retErr
					}
				} else {
					resp := NewOkResponse(rspLen, 0, 0, 0, int(COM_QUERY), "")
					if err2 = mce.GetSession().protocol.SendResponse(resp); err2 != nil {
						trace.EndStatement(requestCtx, err2)
						retErr = moerr.NewInternalError("routine send response failed. error:%v ", err2)
						logStatementStatus(requestCtx, ses, stmt, fail, retErr)
						return retErr
					}
				}
			}
		}
		trace.EndStatement(requestCtx, nil)
		logStatementStatus(requestCtx, ses, stmt, success, nil)
		goto handleNext
	handleFailed:
		incStatementErrorsCounter(tenant, stmt)
		trace.EndStatement(requestCtx, err)
		logutil.Error(err.Error())
		if !fromLoadData {
			txnErr = ses.TxnRollbackSingleStatement(stmt)
			if txnErr != nil {
				incTransactionErrorsCounter(tenant, metric.SQLTypeRollback)
				logStatementStatus(requestCtx, ses, stmt, fail, txnErr)
				return txnErr
			}
		}
		logStatementStatus(requestCtx, ses, stmt, fail, err)
		return err
	handleNext:
	} // end of for

	return nil
}

// ExecRequest the server execute the commands from the client following the mysql's routine
func (mce *MysqlCmdExecutor) ExecRequest(requestCtx context.Context, req *Request) (resp *Response, err error) {
	defer func() {
		if e := recover(); e != nil {
			moe, ok := e.(*moerr.Error)
			if !ok {
				err = moerr.ConvertPanicError(e)
				resp = NewGeneralErrorResponse(COM_QUERY, err)
			} else {
				resp = NewGeneralErrorResponse(COM_QUERY, moe)
			}
		}
	}()

	logutil.Infof("cmd %v", req.GetCmd())

	ses := mce.GetSession()
	switch uint8(req.GetCmd()) {
	case COM_QUIT:
		/*resp = NewResponse(
			OkResponse,
			0,
			int(COM_QUIT),
			nil,
		)*/
		return resp, nil
	case COM_QUERY:
		var query = string(req.GetData().([]byte))
		mce.addSqlCount(1)
		logutil.Infof("connection id %d query:%s", ses.GetConnectionID(), SubStringFromBegin(query, int(ses.Pu.SV.LengthOfQueryPrinted)))
		seps := strings.Split(query, " ")
		if len(seps) <= 0 {
			resp = NewGeneralErrorResponse(COM_QUERY, moerr.NewInternalError("invalid query"))
			return resp, nil
		}

		if strings.ToLower(seps[0]) == "kill" {
			//last one is processID
			/*
				The 'kill query xxx' is processed in an independent connection.
				When a 'Ctrl+C' is received from the user in mysql client shell,
				an independent connection is established and the 'kill query xxx'
				is sent to the server. The server cancels the 'query xxx' after it
				receives the 'kill query xxx'. The server responses the OK.
				Then, the client quit this connection.
			*/
			procIdStr := seps[len(seps)-1]
			procID, err := strconv.ParseUint(procIdStr, 10, 64)
			if err != nil {
				resp = NewGeneralErrorResponse(COM_QUERY, err)
				return resp, nil
			}
			err = mce.GetRoutineManager().killStatement(procID)
			if err != nil {
				resp = NewGeneralErrorResponse(COM_QUERY, err)
				return resp, err
			}
			resp = NewGeneralOkResponse(COM_QUERY)
			return resp, nil
		}

		err := mce.doComQuery(requestCtx, query)
		if err != nil {
			resp = NewGeneralErrorResponse(COM_QUERY, err)
		}
		return resp, nil
	case COM_INIT_DB:
		var dbname = string(req.GetData().([]byte))
		mce.addSqlCount(1)
		query := "use `" + dbname + "`"
		err := mce.doComQuery(requestCtx, query)
		if err != nil {
			resp = NewGeneralErrorResponse(COM_INIT_DB, err)
		}

		return resp, nil
	case COM_FIELD_LIST:
		var payload = string(req.GetData().([]byte))
		mce.addSqlCount(1)
		query := makeCmdFieldListSql(payload)
		err := mce.doComQuery(requestCtx, query)
		if err != nil {
			resp = NewGeneralErrorResponse(COM_FIELD_LIST, err)
		}

		return resp, nil
	case COM_PING:
		resp = NewGeneralOkResponse(COM_PING)

		return resp, nil

	case COM_STMT_PREPARE:
		mce.ses.Cmd = int(COM_STMT_PREPARE)
		sql := string(req.GetData().([]byte))
		mce.addSqlCount(1)

		// rewrite to "prepare stmt_name from 'xxx'"
		newLastStmtID := mce.ses.GenNewStmtId()
		newStmtName := getPrepareStmtName(newLastStmtID)
		sql = fmt.Sprintf("prepare %s from %s", newStmtName, sql)

		err := mce.doComQuery(requestCtx, sql)
		if err != nil {
			resp = NewGeneralErrorResponse(COM_STMT_PREPARE, err)
		}
		return resp, nil

	case COM_STMT_EXECUTE:
		mce.ses.Cmd = int(COM_STMT_EXECUTE)
		data := req.GetData().([]byte)
		sql, err := mce.parseStmtExecute(data)
		if err != nil {
			return NewGeneralErrorResponse(COM_STMT_EXECUTE, err), nil
		}
		err = mce.doComQuery(requestCtx, sql)
		if err != nil {
			resp = NewGeneralErrorResponse(COM_STMT_EXECUTE, err)
		}
		return resp, nil

	case COM_STMT_CLOSE:
		data := req.GetData().([]byte)

		// rewrite to "deallocate prepare stmt_name"
		stmtID := binary.LittleEndian.Uint32(data[0:4])
		stmtName := getPrepareStmtName(stmtID)
		sql := fmt.Sprintf("deallocate prepare %s", stmtName)

		err := mce.doComQuery(requestCtx, sql)
		if err != nil {
			resp = NewGeneralErrorResponse(COM_STMT_CLOSE, err)
		}
		return resp, nil

	default:
		err := moerr.NewInternalError("unsupported command. 0x%x", req.GetCmd())
		resp = NewGeneralErrorResponse(uint8(req.GetCmd()), err)
	}
	return resp, nil
}

func (mce *MysqlCmdExecutor) parseStmtExecute(data []byte) (string, error) {
	// see https://dev.mysql.com/doc/internals/en/com-stmt-execute.html
	pos := 0
	if len(data) < 4 {
		return "", moerr.NewInvalidInput("sql command contains malformed packet")
	}
	stmtID := binary.LittleEndian.Uint32(data[0:4])
	pos += 4

	stmtName := fmt.Sprintf("%s_%d", prefixPrepareStmtName, stmtID)
	preStmt, err := mce.ses.GetPrepareStmt(stmtName)
	if err != nil {
		return "", err
	}
	names, vars, err := mce.ses.GetMysqlProtocol().ParseExecuteData(preStmt, data, pos)
	if err != nil {
		return "", err
	}
	sql := fmt.Sprintf("execute %s", stmtName)
	if len(names) > 0 {
		sql = sql + fmt.Sprintf(" using @%s", strings.Join(names, ",@"))
		for i := 0; i < len(names); i++ {
			err := mce.ses.SetUserDefinedVar(names[i], vars[i])
			if err != nil {
				return "", err
			}
		}
	}
	return sql, nil
}

func (mce *MysqlCmdExecutor) setCancelRequestFunc(cancelFunc context.CancelFunc) {
	mce.cancelRequestFunc = cancelFunc
}

func (mce *MysqlCmdExecutor) getCancelRequestFunc() context.CancelFunc {
	return mce.cancelRequestFunc
}

func (mce *MysqlCmdExecutor) Close() {
	cancelRequestFunc := mce.getCancelRequestFunc()
	if cancelRequestFunc != nil {
		cancelRequestFunc()
	}

	logutil.Info("----close mce")
	ses := mce.GetSession()
	if ses != nil {
		err := ses.TxnRollback()
		if err != nil {
			logutil.Errorf("rollback txn in mce.Close failed.error:%v", err)
		}
	}
}

/*
StatementCanBeExecutedInUncommittedTransaction checks the statement can be executed in an active transaction.
*/
func StatementCanBeExecutedInUncommittedTransaction(stmt tree.Statement) bool {
	switch st := stmt.(type) {
	//ddl statement
	case *tree.CreateTable, *tree.CreateDatabase, *tree.CreateIndex, *tree.CreateView:
		return true
		//dml statement
	case *tree.Insert, *tree.Update, *tree.Delete, *tree.Select, *tree.Load, *tree.Unnest:
		return true
		//transaction
	case *tree.BeginTransaction, *tree.CommitTransaction, *tree.RollbackTransaction:
		return true
		//show
	case *tree.ShowTables, *tree.ShowCreateTable, *tree.ShowCreateDatabase, *tree.ShowDatabases,
		*tree.ShowVariables, *tree.ShowColumns, *tree.ShowErrors, *tree.ShowIndex, *tree.ShowProcessList,
		*tree.ShowStatus, *tree.ShowTarget, *tree.ShowWarnings:
		return true
		//others
	case *tree.PrepareStmt, *tree.Execute, *tree.Deallocate,
		*tree.ExplainStmt, *tree.ExplainAnalyze, *tree.ExplainFor, *InternalCmdFieldList:
		return true
	case *tree.Use:
		/*
			These statements can not be executed in an uncommitted transaction:
				USE SECONDARY ROLE { ALL | NONE }
				USE ROLE role;
		*/
		return !st.IsUseRole()
	}

	return false
}

// IsDDL checks the statement is the DDL statement.
func IsDDL(stmt tree.Statement) bool {
	switch stmt.(type) {
	case *tree.CreateTable, *tree.DropTable,
		*tree.CreateView, *tree.DropView,
		*tree.CreateDatabase, *tree.DropDatabase,
		*tree.CreateIndex, *tree.DropIndex:
		return true
	}
	return false
}

// IsDropStatement checks the statement is the drop statement.
func IsDropStatement(stmt tree.Statement) bool {
	switch stmt.(type) {
	case *tree.DropDatabase, *tree.DropTable, *tree.DropView, *tree.DropIndex:
		return true
	}
	return false
}

// IsAdministrativeStatement checks the statement is the administrative statement.
func IsAdministrativeStatement(stmt tree.Statement) bool {
	switch st := stmt.(type) {
	case *tree.CreateAccount, *tree.DropAccount, *tree.AlterAccount,
		*tree.CreateUser, *tree.DropUser, *tree.AlterUser,
		*tree.CreateRole, *tree.DropRole,
		*tree.Revoke, *tree.Grant,
		*tree.SetDefaultRole, *tree.SetRole, *tree.SetPassword:
		return true
	case *tree.Use:
		return st.IsUseRole()
	}
	return false
}

// IsParameterModificationStatement checks the statement is the statement of parameter modification statement.
func IsParameterModificationStatement(stmt tree.Statement) bool {
	switch stmt.(type) {
	case *tree.SetVar:
		return true
	}
	return false
}

/*
IsStatementToBeCommittedInActiveTransaction checks the statement that need to be committed
in an active transaction.

Currently, it includes the drop statement, the administration statement ,

	the parameter modification statement.
*/
func IsStatementToBeCommittedInActiveTransaction(stmt tree.Statement) bool {
	if stmt == nil {
		return false
	}
	return IsDropStatement(stmt) || IsAdministrativeStatement(stmt) || IsParameterModificationStatement(stmt)
}

func NewMysqlCmdExecutor() *MysqlCmdExecutor {
	return &MysqlCmdExecutor{}
}

/*
convert the type in computation engine to the type in mysql.
*/
func convertEngineTypeToMysqlType(engineType types.T, col *MysqlColumn) error {
	switch engineType {
	case types.T_any:
		col.SetColumnType(defines.MYSQL_TYPE_NULL)
	case types.T_json:
		col.SetColumnType(defines.MYSQL_TYPE_JSON)
	case types.T_bool:
		col.SetColumnType(defines.MYSQL_TYPE_BOOL)
	case types.T_int8:
		col.SetColumnType(defines.MYSQL_TYPE_TINY)
	case types.T_uint8:
		col.SetColumnType(defines.MYSQL_TYPE_TINY)
		col.SetSigned(false)
	case types.T_int16:
		col.SetColumnType(defines.MYSQL_TYPE_SHORT)
	case types.T_uint16:
		col.SetColumnType(defines.MYSQL_TYPE_SHORT)
		col.SetSigned(false)
	case types.T_int32:
		col.SetColumnType(defines.MYSQL_TYPE_LONG)
	case types.T_uint32:
		col.SetColumnType(defines.MYSQL_TYPE_LONG)
		col.SetSigned(false)
	case types.T_int64:
		col.SetColumnType(defines.MYSQL_TYPE_LONGLONG)
	case types.T_uint64:
		col.SetColumnType(defines.MYSQL_TYPE_LONGLONG)
		col.SetSigned(false)
	case types.T_float32:
		col.SetColumnType(defines.MYSQL_TYPE_FLOAT)
	case types.T_float64:
		col.SetColumnType(defines.MYSQL_TYPE_DOUBLE)
	case types.T_char:
		col.SetColumnType(defines.MYSQL_TYPE_STRING)
	case types.T_varchar:
		col.SetColumnType(defines.MYSQL_TYPE_VARCHAR)
	case types.T_date:
		col.SetColumnType(defines.MYSQL_TYPE_DATE)
	case types.T_datetime:
		col.SetColumnType(defines.MYSQL_TYPE_DATETIME)
	case types.T_timestamp:
		col.SetColumnType(defines.MYSQL_TYPE_TIMESTAMP)
	case types.T_decimal64:
		col.SetColumnType(defines.MYSQL_TYPE_DECIMAL)
	case types.T_decimal128:
		col.SetColumnType(defines.MYSQL_TYPE_DECIMAL)
	case types.T_blob:
		col.SetColumnType(defines.MYSQL_TYPE_BLOB)
	case types.T_uuid:
		col.SetColumnType(defines.MYSQL_TYPE_UUID)
	default:
		return moerr.NewInternalError("RunWhileSend : unsupported type %d", engineType)
	}
	return nil
}

// build plan json when marhal plan error
func buildErrorJsonPlan(uuid uuid.UUID, errcode uint16, msg string) []byte {
	explainData := explain.ExplainData{
		Code:    errcode,
		Message: msg,
		Success: false,
		Uuid:    uuid.String(),
	}
	buffer := &bytes.Buffer{}
	encoder := json.NewEncoder(buffer)
	encoder.SetEscapeHTML(false)
	encoder.Encode(explainData)
	return buffer.Bytes()
}

func serializePlanToJson(queryPlan *plan2.Plan, uuid uuid.UUID) []byte {
	var jsonBytes []byte
	if queryPlan != nil && queryPlan.GetQuery() != nil {
		explainQuery := explain.NewExplainQueryImpl(queryPlan.GetQuery())
		options := &explain.ExplainOptions{
			Verbose: true,
			Analyze: true,
			Format:  explain.EXPLAIN_FORMAT_TEXT,
		}
		marshalPlan := explainQuery.BuildJsonPlan(uuid, options)
		// data transform to json datastruct
		buffer := &bytes.Buffer{}
		encoder := json.NewEncoder(buffer)
		encoder.SetEscapeHTML(false)
		err := encoder.Encode(marshalPlan)
		if err != nil {
			moError := moerr.NewInternalError("serialize plan to json error: %s", err.Error())
			jsonBytes = buildErrorJsonPlan(uuid, moError.ErrorCode(), moError.Error())
		} else {
			jsonBytes = buffer.Bytes()
		}
	} else {
		jsonBytes = buildErrorJsonPlan(uuid, moerr.ErrWarn, "sql query no record execution plan")
	}
	return jsonBytes
}

// SerializeExecPlan Serialize the execution plan by json
var SerializeExecPlan = func(plan any, uuid uuid.UUID) []byte {
	if plan == nil {
		return serializePlanToJson(nil, uuid)
	} else if queryPlan, ok := plan.(*plan2.Plan); !ok {
		moError := moerr.NewInternalError("execPlan not type of plan2.Plan: %s", reflect.ValueOf(plan).Type().Name())
		return buildErrorJsonPlan(uuid, moError.ErrorCode(), moError.Error())
	} else {
		// data transform to json dataStruct
		return serializePlanToJson(queryPlan, uuid)
	}
}

func init() {
	trace.SetDefaultSerializeExecPlan(SerializeExecPlan)
}<|MERGE_RESOLUTION|>--- conflicted
+++ resolved
@@ -2143,10 +2143,6 @@
 			goto handleFailed
 		}
 		stmt = cw.GetAst()
-<<<<<<< HEAD
-		_ = cw.RecordExecPlan(requestCtx)
-=======
->>>>>>> 054b8559
 
 		runner = ret.(ComputationRunner)
 		if !ses.Pu.SV.DisableRecordTimeElapsedOfSqlRequest {
@@ -2158,17 +2154,10 @@
 		//produce result set
 		case *tree.Select,
 			*tree.ShowCreateTable, *tree.ShowCreateDatabase, *tree.ShowTables, *tree.ShowDatabases, *tree.ShowColumns,
-<<<<<<< HEAD
-			*tree.ShowProcessList, *tree.ShowErrors, *tree.ShowWarnings, *tree.ShowVariables, *tree.ShowStatus,
-			*tree.ShowIndex, *tree.ShowCreateView,
-			*tree.ExplainFor:
-			columns, err2 = cw.GetColumns()
-=======
 			*tree.ShowProcessList, *tree.ShowStatus, *tree.ShowTableStatus, *tree.ShowGrants,
 			*tree.ShowIndex, *tree.ShowCreateView, *tree.ShowTarget,
 			*tree.ExplainFor, *tree.ExplainStmt:
-			columns, err2 := cw.GetColumns()
->>>>>>> 054b8559
+			columns, err2 = cw.GetColumns()
 			if err2 != nil {
 				logutil.Errorf("GetColumns from Computation handler failed. error: %v", err2)
 				err = err2
