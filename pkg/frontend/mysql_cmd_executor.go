// Copyright 2021 Matrix Origin
//
// Licensed under the Apache License, Version 2.0 (the "License");
// you may not use this file except in compliance with the License.
// You may obtain a copy of the License at
//
//      http://www.apache.org/licenses/LICENSE-2.0
//
// Unless required by applicable law or agreed to in writing, software
// distributed under the License is distributed on an "AS IS" BASIS,
// WITHOUT WARRANTIES OR CONDITIONS OF ANY KIND, either express or implied.
// See the License for the specific language governing permissions and
// limitations under the License.

package frontend

import (
	"bytes"
	"context"
	"encoding/binary"
	"encoding/json"
	goErrors "errors"
	"fmt"
	"github.com/matrixorigin/matrixone/pkg/pb/plan"
	"math"
	"os"
	"reflect"
	"runtime/pprof"
	"sort"
	"strconv"
	"strings"
	"time"

	"github.com/matrixorigin/matrixone/pkg/sql/colexec"

	"github.com/matrixorigin/matrixone/pkg/common/moerr"
	"github.com/matrixorigin/matrixone/pkg/sql/compile"
	plan2 "github.com/matrixorigin/matrixone/pkg/sql/plan"
	"github.com/matrixorigin/matrixone/pkg/sql/plan/explain"

	"github.com/matrixorigin/matrixone/pkg/container/nulls"
	"github.com/matrixorigin/matrixone/pkg/container/vector"
	"github.com/matrixorigin/matrixone/pkg/defines"
	"github.com/matrixorigin/matrixone/pkg/logutil"
	"github.com/matrixorigin/matrixone/pkg/sql/parsers"
	"github.com/matrixorigin/matrixone/pkg/util"
	"github.com/matrixorigin/matrixone/pkg/util/metric"
	"github.com/matrixorigin/matrixone/pkg/vm/engine"
	"github.com/matrixorigin/matrixone/pkg/vm/engine/tae/catalog"

	"github.com/matrixorigin/matrixone/pkg/container/batch"
	"github.com/matrixorigin/matrixone/pkg/container/types"
	"github.com/matrixorigin/matrixone/pkg/sql/parsers/dialect"
	"github.com/matrixorigin/matrixone/pkg/sql/parsers/dialect/mysql"
	"github.com/matrixorigin/matrixone/pkg/sql/parsers/tree"
	"github.com/matrixorigin/matrixone/pkg/vm/process"

	"github.com/matrixorigin/matrixone/pkg/util/trace"

	"github.com/google/uuid"
)

func onlyCreateStatementErrorInfo() string {
	return "Only CREATE of DDL is supported in transactions"
}

func parameterModificationInTxnErrorInfo() string {
	return "Uncommitted transaction exists. Please commit or rollback first."
}

var (
	errorComplicateExprIsNotSupported              = goErrors.New("the complicate expression is not supported")
	errorNumericTypeIsNotSupported                 = goErrors.New("the numeric type is not supported")
	errorUnaryMinusForNonNumericTypeIsNotSupported = goErrors.New("unary minus for no numeric type is not supported")
	errorOnlyCreateStatement                       = goErrors.New(onlyCreateStatementErrorInfo())
	errorAdministrativeStatement                   = goErrors.New("administrative command is unsupported in transactions")
	errorParameterModificationInTxn                = goErrors.New(parameterModificationInTxnErrorInfo())
	errorUnclassifiedStatement                     = goErrors.New("unclassified statement appears in uncommitted transaction")
)

const (
	prefixPrepareStmtName       = "__mo_stmt_id"
	prefixPrepareStmtSessionVar = "__mo_stmt_var"
)

func getPrepareStmtName(stmtID uint32) string {
	return fmt.Sprintf("%s_%d", prefixPrepareStmtName, stmtID)
}

func GetPrepareStmtID(name string) (int, error) {
	idx := len(prefixPrepareStmtName) + 1
	if idx >= len(name) {
		return -1, moerr.NewInternalError("can not get prepare stmtID")
	}
	return strconv.Atoi(name[idx:])
}

func getPrepareStmtSessionVarName(index int) string {
	return fmt.Sprintf("%s_%d", prefixPrepareStmtSessionVar, index)
}

// TableInfoCache tableInfos of a database
type TableInfoCache struct {
	db         string
	tableInfos map[string][]ColumnInfo
}

type MysqlCmdExecutor struct {
	CmdExecutorImpl

	//for cmd 0x4
	TableInfoCache

	//the count of sql has been processed
	sqlCount uint64

	ses *Session

	routineMgr *RoutineManager

	cancelRequestFunc context.CancelFunc
}

func (mce *MysqlCmdExecutor) PrepareSessionBeforeExecRequest(ses *Session) {
	mce.ses = ses
}

func (mce *MysqlCmdExecutor) GetSession() *Session {
	return mce.ses
}

// get new process id
func (mce *MysqlCmdExecutor) getNextProcessId() string {
	/*
		temporary method:
		routineId + sqlCount
	*/
	routineId := mce.GetSession().protocol.ConnectionID()
	return fmt.Sprintf("%d%d", routineId, mce.sqlCount)
}

func (mce *MysqlCmdExecutor) addSqlCount(a uint64) {
	mce.sqlCount += a
}

func (mce *MysqlCmdExecutor) SetRoutineManager(mgr *RoutineManager) {
	mce.routineMgr = mgr
}

func (mce *MysqlCmdExecutor) GetRoutineManager() *RoutineManager {
	return mce.routineMgr
}

var RecordStatement = func(ctx context.Context, ses *Session, proc *process.Process, cw ComputationWrapper, beginIns time.Time) context.Context {
	if !trace.GetTracerProvider().IsEnable() {
		return ctx
	}
	sessInfo := proc.SessionInfo
	tenant := ses.GetTenantInfo()
	if tenant == nil {
		tenant, _ = GetTenantInfo("internal")
	}
	var stmID uuid.UUID
	copy(stmID[:], cw.GetUUID())
	var txnID uuid.UUID
	if handler := ses.GetTxnHandler(); handler.IsValidTxn() {
		copy(txnID[:], handler.GetTxn().Txn().ID)
	}
	var sesID uuid.UUID
	copy(sesID[:], ses.GetUUID())
	fmtCtx := tree.NewFmtCtx(dialect.MYSQL, tree.WithQuoteString(true))
	cw.GetAst().Format(fmtCtx)
	stm := &trace.StatementInfo{
		StatementID:          stmID,
		TransactionID:        txnID,
		SessionID:            sesID,
		Account:              tenant.GetTenant(),
		User:                 tenant.GetUser(),
		Host:                 sessInfo.GetHost(),
		Database:             sessInfo.GetDatabase(),
		Statement:            fmtCtx.String(),
		StatementFingerprint: "", // fixme: (Reserved)
		StatementTag:         "", // fixme: (Reserved)
		RequestAt:            util.NowNS(),
	}
	sc := trace.SpanContextWithID(trace.TraceID(stmID))
	return trace.ContextWithStatement(trace.ContextWithSpanContext(ctx, sc), stm)
}

// RecordStatementTxnID record txnID after TxnBegin or Compile(autocommit=1)
var RecordStatementTxnID = func(ctx context.Context, ses *Session) {
	if stm := trace.StatementFromContext(ctx); ses != nil && stm != nil && stm.IsZeroTxnID() {
		if handler := ses.GetTxnHandler(); handler.IsValidTxn() {
			stm.SetTxnID(handler.GetTxn().Txn().ID)
		}
	}
}

// outputPool outputs the data
type outputPool interface {
	resetLineStr()

	reset()

	getEmptyRow() ([]interface{}, error)

	flush() error
}

var _ outputPool = &outputQueue{}
var _ outputPool = &fakeOutputQueue{}

type outputQueue struct {
	proto        MysqlProtocol
	mrs          *MysqlResultSet
	rowIdx       uint64
	length       uint64
	ep           *tree.ExportParam
	lineStr      []byte
	showStmtType ShowStatementType

	getEmptyRowTime time.Duration
	flushTime       time.Duration
}

func (o *outputQueue) resetLineStr() {
	o.lineStr = o.lineStr[:0]
}

func NewOutputQueue(proto MysqlProtocol, mrs *MysqlResultSet, length uint64, ep *tree.ExportParam, showStatementType ShowStatementType) *outputQueue {
	return &outputQueue{
		proto:        proto,
		mrs:          mrs,
		rowIdx:       0,
		length:       length,
		ep:           ep,
		showStmtType: showStatementType,
	}
}

func (o *outputQueue) reset() {
	o.getEmptyRowTime = 0
	o.flushTime = 0
}

/*
getEmptyRow returns a empty space for filling data.
If there is no space, it flushes the data into the protocol
and returns an empty space then.
*/
func (o *outputQueue) getEmptyRow() ([]interface{}, error) {
	//begin := time.Now()
	//defer func() {
	//	o.getEmptyRowTime += time.Since(begin)
	//}()
	if o.rowIdx >= o.length {
		if err := o.flush(); err != nil {
			return nil, err
		}
	}

	row := o.mrs.Data[o.rowIdx]
	o.rowIdx++
	return row, nil
}

/*
flush will force the data flushed into the protocol.
*/
func (o *outputQueue) flush() error {
	//begin := time.Now()
	//defer func() {
	//	o.flushTime += time.Since(begin)
	//}()
	if o.rowIdx <= 0 {
		return nil
	}
	if o.ep.Outfile {
		if err := exportDataToCSVFile(o); err != nil {
			logutil.Errorf("export to csv file error %v \n", err)
			return err
		}
	} else {
		//send group of row
		if o.showStmtType == ShowColumns {
			o.rowIdx = 0
			return nil
		}

		if err := o.proto.SendResultSetTextBatchRowSpeedup(o.mrs, o.rowIdx); err != nil {
			logutil.Errorf("flush error %v \n", err)
			return err
		}
	}
	o.rowIdx = 0
	return nil
}

// fakeOutputQueue saves the data into the session.
type fakeOutputQueue struct {
	mrs *MysqlResultSet
}

func newFakeOutputQueue(mrs *MysqlResultSet) outputPool {
	return &fakeOutputQueue{mrs: mrs}
}

func (foq *fakeOutputQueue) resetLineStr() {}

func (foq *fakeOutputQueue) reset() {}

func (foq *fakeOutputQueue) getEmptyRow() ([]interface{}, error) {
	row := make([]interface{}, foq.mrs.GetColumnCount())
	foq.mrs.AddRow(row)
	return row, nil
}

func (foq *fakeOutputQueue) flush() error {
	return nil
}

const (
	primaryKeyPos = 25
)

/*
handle show create database in plan2 and tae
*/
// func handleShowCreateDatabase(ses *Session) error {
// 	dbNameIndex := ses.Mrs.Name2Index["Database"]
// 	dbsqlIndex := ses.Mrs.Name2Index["Create Database"]
// 	firstRow := ses.Data[0]
// 	dbName := firstRow[dbNameIndex]
// 	createDBSql := fmt.Sprintf("CREATE DATABASE `%s`", dbName)
// 	firstRow[dbsqlIndex] = createDBSql

// 	row := make([]interface{}, 2)
// 	row[0] = dbName
// 	row[1] = createDBSql

// 	ses.Mrs.AddRow(row)
// 	if err := ses.GetMysqlProtocol().SendResultSetTextBatchRowSpeedup(ses.Mrs, 1); err != nil {
// 		logutil.Errorf("handleShowCreateDatabase error %v \n", err)
// 		return err
// 	}
// 	return nil
// }

/*
handle show columns from table in plan2 and tae
*/
func handleShowColumns(ses *Session) error {
	for _, d := range ses.Data {
		row := make([]interface{}, 6)
		colName := string(d[0].([]byte))
		if colName == catalog.PhyAddrColumnName {
			continue
		}
		row[0] = colName
		typ := &types.Type{}
		data := d[1].([]uint8)
		if err := types.Decode(data, typ); err != nil {
			return err
		}
		row[1] = typ.String()
		if d[2].(int8) == 0 {
			row[2] = "NO"
		} else {
			row[2] = "YES"
		}
		row[3] = d[3]
		row[4] = "NULL"
		row[5] = d[5]
		ses.Mrs.AddRow(row)
	}
	if err := ses.GetMysqlProtocol().SendResultSetTextBatchRowSpeedup(ses.Mrs, ses.Mrs.GetRowCount()); err != nil {
		logutil.Errorf("handleShowColumns error %v \n", err)
		return err
	}
	return nil
}

/*
extract the data from the pipeline.
obj: routine obj
TODO:Add error
Warning: The pipeline is the multi-thread environment. The getDataFromPipeline will

	access the shared data. Be careful when it writes the shared data.
*/
func getDataFromPipeline(obj interface{}, bat *batch.Batch) error {
	ses := obj.(*Session)
	if bat == nil {
		return nil
	}

	goID := GetRoutineId()

	logutil.Infof("goid %d \n", goID)
	enableProfile := ses.Pu.SV.EnableProfileGetDataFromPipeline

	var cpuf *os.File = nil
	if enableProfile {
		cpuf, _ = os.Create("cpu_profile")
	}

	begin := time.Now()

	proto := ses.GetMysqlProtocol()
	proto.PrepareBeforeProcessingResultSet()

	//Create a new temporary resultset per pipeline thread.
	mrs := &MysqlResultSet{}
	//Warning: Don't change ResultColumns in this.
	//Reference the shared ResultColumns of the session among multi-thread.
	mrs.Columns = ses.Mrs.Columns
	mrs.Name2Index = ses.Mrs.Name2Index

	begin3 := time.Now()
	countOfResultSet := 1
	//group row
	mrs.Data = make([][]interface{}, countOfResultSet)
	for i := 0; i < countOfResultSet; i++ {
		mrs.Data[i] = make([]interface{}, len(bat.Vecs))
	}
	allocateOutBufferTime := time.Since(begin3)

	oq := NewOutputQueue(proto, mrs, uint64(countOfResultSet), ses.ep, ses.showStmtType)
	oq.reset()

	row2colTime := time.Duration(0)

	procBatchBegin := time.Now()

	n := vector.Length(bat.Vecs[0])

	if enableProfile {
		if err := pprof.StartCPUProfile(cpuf); err != nil {
			return err
		}
	}
	for j := 0; j < n; j++ { //row index
		if oq.ep.Outfile {
			select {
			case <-ses.requestCtx.Done():
				{
					return nil
				}
			default:
				{
				}
			}
		}

		if bat.Zs[j] <= 0 {
			continue
		}
		row, err := extractRowFromEveryVector(ses, bat, int64(j), oq)
		if err != nil {
			return err
		}
		if oq.showStmtType == ShowColumns {
			row2 := make([]interface{}, len(row))
			copy(row2, row)
			ses.Data = append(ses.Data, row2)
		}
	}

	//logutil.Infof("row group -+> %v ", oq.getData())

	err := oq.flush()
	if err != nil {
		return err
	}

	if enableProfile {
		pprof.StopCPUProfile()
	}

	procBatchTime := time.Since(procBatchBegin)
	tTime := time.Since(begin)
	logutil.Infof("rowCount %v \n"+
		"time of getDataFromPipeline : %s \n"+
		"processBatchTime %v \n"+
		"row2colTime %v \n"+
		"allocateOutBufferTime %v \n"+
		"outputQueue.flushTime %v \n"+
		"processBatchTime - row2colTime - allocateOutbufferTime - flushTime %v \n"+
		"restTime(=tTime - row2colTime - allocateOutBufferTime) %v \n"+
		"protoStats %s\n",
		n,
		tTime,
		procBatchTime,
		row2colTime,
		allocateOutBufferTime,
		oq.flushTime,
		procBatchTime-row2colTime-allocateOutBufferTime-oq.flushTime,
		tTime-row2colTime-allocateOutBufferTime,
		proto.GetStats())

	return nil
}

// extractRowFromEveryVector gets the j row from the every vector and outputs the row
func extractRowFromEveryVector(ses *Session, dataSet *batch.Batch, j int64, oq outputPool) ([]interface{}, error) {
	row, err := oq.getEmptyRow()
	if err != nil {
		return nil, err
	}
	var rowIndex = int64(j)
	for i, vec := range dataSet.Vecs { //col index
		rowIndexBackup := rowIndex
		if vec.IsScalarNull() {
			row[i] = nil
			continue
		}
		if vec.IsScalar() {
			rowIndex = 0
		}

		err = extractRowFromVector(ses, vec, i, row, rowIndex)
		if err != nil {
			return nil, err
		}
		rowIndex = rowIndexBackup
	}
	//duplicate rows
	for i := int64(0); i < dataSet.Zs[j]-1; i++ {
		erow, rr := oq.getEmptyRow()
		if rr != nil {
			return nil, rr
		}
		for l := 0; l < len(dataSet.Vecs); l++ {
			erow[l] = row[l]
		}
	}
	return row, nil
}

func formatFloatNum[T types.Floats](num T, Typ types.Type) T {
	if Typ.Precision == -1 || Typ.Width == 0 {
		return num
	}
	pow := math.Pow10(int(Typ.Precision))
	t := math.Abs(float64(num))
	t *= pow
	t = math.Round(t)
	t /= pow
	if num < 0 {
		t = -1 * t
	}
	return T(t)
}

// extractRowFromVector gets the rowIndex row from the i vector
func extractRowFromVector(ses *Session, vec *vector.Vector, i int, row []interface{}, rowIndex int64) error {
	switch vec.Typ.Oid { //get col
	case types.T_json:
		if !nulls.Any(vec.Nsp) {
			row[i] = types.DecodeJson(vec.GetBytes(rowIndex))
		} else {
			if nulls.Contains(vec.Nsp, uint64(rowIndex)) {
				row[i] = nil
			} else {
				row[i] = types.DecodeJson(vec.GetBytes(rowIndex))
			}
		}
	case types.T_bool:
		if !nulls.Any(vec.Nsp) { //all data in this column are not null
			vs := vec.Col.([]bool)
			row[i] = vs[rowIndex]
		} else {
			if nulls.Contains(vec.Nsp, uint64(rowIndex)) { //is null
				row[i] = nil
			} else {
				vs := vec.Col.([]bool)
				row[i] = vs[rowIndex]
			}
		}
	case types.T_int8:
		if !nulls.Any(vec.Nsp) { //all data in this column are not null
			vs := vec.Col.([]int8)
			row[i] = vs[rowIndex]
		} else {
			if nulls.Contains(vec.Nsp, uint64(rowIndex)) { //is null
				row[i] = nil
			} else {
				vs := vec.Col.([]int8)
				row[i] = vs[rowIndex]
			}
		}
	case types.T_uint8:
		if !nulls.Any(vec.Nsp) { //all data in this column are not null
			vs := vec.Col.([]uint8)
			row[i] = vs[rowIndex]
		} else {
			if nulls.Contains(vec.Nsp, uint64(rowIndex)) { //is null
				row[i] = nil
			} else {
				vs := vec.Col.([]uint8)
				row[i] = vs[rowIndex]
			}
		}
	case types.T_int16:
		if !nulls.Any(vec.Nsp) { //all data in this column are not null
			vs := vec.Col.([]int16)
			row[i] = vs[rowIndex]
		} else {
			if nulls.Contains(vec.Nsp, uint64(rowIndex)) { //is null
				row[i] = nil
			} else {
				vs := vec.Col.([]int16)
				row[i] = vs[rowIndex]
			}
		}
	case types.T_uint16:
		if !nulls.Any(vec.Nsp) { //all data in this column are not null
			vs := vec.Col.([]uint16)
			row[i] = vs[rowIndex]
		} else {
			if nulls.Contains(vec.Nsp, uint64(rowIndex)) { //is null
				row[i] = nil
			} else {
				vs := vec.Col.([]uint16)
				row[i] = vs[rowIndex]
			}
		}
	case types.T_int32:
		if !nulls.Any(vec.Nsp) { //all data in this column are not null
			vs := vec.Col.([]int32)
			row[i] = vs[rowIndex]
		} else {
			if nulls.Contains(vec.Nsp, uint64(rowIndex)) { //is null
				row[i] = nil
			} else {
				vs := vec.Col.([]int32)
				row[i] = vs[rowIndex]
			}
		}
	case types.T_uint32:
		if !nulls.Any(vec.Nsp) { //all data in this column are not null
			vs := vec.Col.([]uint32)
			row[i] = vs[rowIndex]
		} else {
			if nulls.Contains(vec.Nsp, uint64(rowIndex)) { //is null
				row[i] = nil
			} else {
				vs := vec.Col.([]uint32)
				row[i] = vs[rowIndex]
			}
		}
	case types.T_int64:
		if !nulls.Any(vec.Nsp) { //all data in this column are not null
			vs := vec.Col.([]int64)
			row[i] = vs[rowIndex]
		} else {
			if nulls.Contains(vec.Nsp, uint64(rowIndex)) { //is null
				row[i] = nil
			} else {
				vs := vec.Col.([]int64)
				row[i] = vs[rowIndex]
			}
		}
	case types.T_uint64:
		if !nulls.Any(vec.Nsp) { //all data in this column are not null
			vs := vec.Col.([]uint64)
			row[i] = vs[rowIndex]
		} else {
			if nulls.Contains(vec.Nsp, uint64(rowIndex)) { //is null
				row[i] = nil
			} else {
				vs := vec.Col.([]uint64)
				row[i] = vs[rowIndex]
			}
		}
	case types.T_float32:
		if !nulls.Any(vec.Nsp) { //all data in this column are not null
			vs := vec.Col.([]float32)
			row[i] = formatFloatNum(vs[rowIndex], vec.Typ)
		} else {
			if nulls.Contains(vec.Nsp, uint64(rowIndex)) { //is null
				row[i] = nil
			} else {
				vs := vec.Col.([]float32)
				row[i] = formatFloatNum(vs[rowIndex], vec.Typ)
			}
		}
	case types.T_float64:
		if !nulls.Any(vec.Nsp) { //all data in this column are not null
			vs := vec.Col.([]float64)
			row[i] = formatFloatNum(vs[rowIndex], vec.Typ)
		} else {
			if nulls.Contains(vec.Nsp, uint64(rowIndex)) { //is null
				row[i] = nil
			} else {
				vs := vec.Col.([]float64)
				row[i] = formatFloatNum(vs[rowIndex], vec.Typ)
			}
		}
	case types.T_char, types.T_varchar, types.T_blob:
		if !nulls.Any(vec.Nsp) { //all data in this column are not null
			row[i] = vec.GetBytes(rowIndex)
		} else {
			if nulls.Contains(vec.Nsp, uint64(rowIndex)) { //is null
				row[i] = nil
			} else {
				row[i] = vec.GetBytes(rowIndex)
			}
		}
	case types.T_date:
		if !nulls.Any(vec.Nsp) { //all data in this column are not null
			vs := vec.Col.([]types.Date)
			row[i] = vs[rowIndex]
		} else {
			if nulls.Contains(vec.Nsp, uint64(rowIndex)) { //is null
				row[i] = nil
			} else {
				vs := vec.Col.([]types.Date)
				row[i] = vs[rowIndex]
			}
		}
	case types.T_datetime:
		precision := vec.Typ.Precision
		if !nulls.Any(vec.Nsp) { //all data in this column are not null
			vs := vec.Col.([]types.Datetime)
			row[i] = vs[rowIndex].String2(precision)
		} else {
			if nulls.Contains(vec.Nsp, uint64(rowIndex)) { //is null
				row[i] = nil
			} else {
				vs := vec.Col.([]types.Datetime)
				row[i] = vs[rowIndex].String2(precision)
			}
		}
	case types.T_timestamp:
		precision := vec.Typ.Precision
		if !nulls.Any(vec.Nsp) { //all data in this column are not null
			vs := vec.Col.([]types.Timestamp)
			row[i] = vs[rowIndex].String2(ses.timeZone, precision)
		} else {
			if nulls.Contains(vec.Nsp, uint64(rowIndex)) { //is null
				row[i] = nil
			} else {
				vs := vec.Col.([]types.Timestamp)
				row[i] = vs[rowIndex].String2(ses.timeZone, precision)
			}
		}
	case types.T_decimal64:
		scale := vec.Typ.Scale
		if !nulls.Any(vec.Nsp) { //all data in this column are not null
			vs := vec.Col.([]types.Decimal64)
			row[i] = vs[rowIndex].ToStringWithScale(scale)
		} else {
			if nulls.Contains(vec.Nsp, uint64(rowIndex)) {
				row[i] = nil
			} else {
				vs := vec.Col.([]types.Decimal64)
				row[i] = vs[rowIndex].ToStringWithScale(scale)
			}
		}
	case types.T_decimal128:
		scale := vec.Typ.Scale
		if !nulls.Any(vec.Nsp) { //all data in this column are not null
			vs := vec.Col.([]types.Decimal128)
			row[i] = vs[rowIndex].ToStringWithScale(scale)
		} else {
			if nulls.Contains(vec.Nsp, uint64(rowIndex)) {
				row[i] = nil
			} else {
				vs := vec.Col.([]types.Decimal128)
				row[i] = vs[rowIndex].ToStringWithScale(scale)
			}
		}
	case types.T_uuid:
		if !nulls.Any(vec.Nsp) {
			vs := vec.Col.([]types.Uuid)
			row[i] = vs[rowIndex].ToString()
		} else {
			if nulls.Contains(vec.Nsp, uint64(rowIndex)) { //is null
				row[i] = nil
			} else {
				vs := vec.Col.([]types.Uuid)
				row[i] = vs[rowIndex].ToString()
			}
		}
	default:
		logutil.Errorf("extractRowFromVector : unsupported type %d \n", vec.Typ.Oid)
		return moerr.NewInternalError("extractRowFromVector : unsupported type %d", vec.Typ.Oid)
	}
	return nil
}

func (mce *MysqlCmdExecutor) handleChangeDB(requestCtx context.Context, db string) error {
	ses := mce.GetSession()
	txnHandler := ses.GetTxnHandler()
	//TODO: check meta data
	if _, err := ses.Pu.StorageEngine.Database(requestCtx, db, txnHandler.GetTxn()); err != nil {
		//echo client. no such database
		return moerr.NewBadDB(db)
	}
	oldDB := ses.GetDatabaseName()
	ses.SetDatabaseName(db)

	logutil.Infof("User %s change database from [%s] to [%s]\n", ses.protocol.GetUserName(), oldDB, ses.protocol.GetDatabaseName())

	return nil
}

/*
handle "SELECT @@xxx.yyyy"
*/
func (mce *MysqlCmdExecutor) handleSelectVariables(ve *tree.VarExpr) error {
	var err error = nil
	ses := mce.GetSession()
	proto := ses.protocol

	col := new(MysqlColumn)
	col.SetColumnType(defines.MYSQL_TYPE_VARCHAR)
	col.SetName("@@" + ve.Name)
	ses.Mrs.AddColumn(col)

	row := make([]interface{}, 1)
	if ve.System {
		if ve.Global {
			val, err := ses.GetGlobalVar(ve.Name)
			if err != nil {
				return err
			}
			row[0] = val
		} else {
			val, err := ses.GetSessionVar(ve.Name)
			if err != nil {
				return err
			}
			row[0] = val
		}
	} else {
		//user defined variable
		_, val, err := ses.GetUserDefinedVar(ve.Name)
		if err != nil {
			return err
		}
		row[0] = val
	}

	ses.Mrs.AddRow(row)

	mer := NewMysqlExecutionResult(0, 0, 0, 0, ses.Mrs)
	resp := NewResponse(ResultResponse, 0, int(COM_QUERY), mer)

	if err := proto.SendResponse(resp); err != nil {
		return moerr.NewInternalError("routine send response failed. error:%v ", err)
	}
	return err
}

/*
handle Load DataSource statement
*/
func (mce *MysqlCmdExecutor) handleLoadData(requestCtx context.Context, load *tree.Import) error {
	var err error
	ses := mce.GetSession()
	proto := ses.protocol

	logutil.Infof("+++++load data")
	/*
		TODO:support LOCAL
	*/
	if load.Local {
		return moerr.NewInternalError("LOCAL is unsupported now")
	}
	if load.Param.Tail.Fields == nil || len(load.Param.Tail.Fields.Terminated) == 0 {
		load.Param.Tail.Fields = &tree.Fields{Terminated: ","}
	}

	if load.Param.Tail.Fields != nil && load.Param.Tail.Fields.EscapedBy != 0 {
		return moerr.NewInternalError("EscapedBy field is unsupported now")
	}

	/*
		check file
	*/
	exist, isfile, err := PathExists(load.Param.Filepath)
	if err != nil || !exist {
		return moerr.NewInternalError("file %s does exist. err:%v", load.Param.Filepath, err)
	}

	if !isfile {
		return moerr.NewInternalError("file %s is a directory", load.Param.Filepath)
	}

	/*
		check database
	*/
	loadDb := string(load.Table.Schema())
	loadTable := string(load.Table.Name())
	if loadDb == "" {
		if proto.GetDatabaseName() == "" {
			return moerr.NewInternalError("load data need database")
		}

		//then, it uses the database name in the session
		loadDb = ses.protocol.GetDatabaseName()
	}

	txnHandler := ses.GetTxnHandler()
	if ses.InMultiStmtTransactionMode() {
		return moerr.NewInternalError("do not support the Load in a transaction started by BEGIN/START TRANSACTION statement")
	}
	dbHandler, err := ses.GetStorage().Database(requestCtx, loadDb, txnHandler.GetTxn())
	if err != nil {
		//echo client. no such database
		return moerr.NewBadDB(loadDb)
	}

	//change db to the database in the LOAD DATA statement if necessary
	if loadDb != proto.GetDatabaseName() {
		oldDB := proto.GetDatabaseName()
		proto.SetDatabaseName(loadDb)
		logutil.Infof("User %s change database from [%s] to [%s] in LOAD DATA\n", proto.GetUserName(), oldDB, proto.GetDatabaseName())
	}

	/*
		check table
	*/
	tableHandler, err := dbHandler.Relation(requestCtx, loadTable)
	if err != nil {
		//echo client. no such table
		return moerr.NewNoSuchTable(loadDb, loadTable)
	}

	/*
		execute load data
	*/
	result, err := mce.LoadLoop(requestCtx, load, dbHandler, tableHandler, loadDb)
	if err != nil {
		return err
	}

	/*
		response
	*/
	info := moerr.NewLoadInfo(result.Records, result.Deleted, result.Skipped, result.Warnings, result.WriteTimeout).Error()
	resp := NewOkResponse(result.Records, 0, uint16(result.Warnings), 0, int(COM_QUERY), info)
	if err = proto.SendResponse(resp); err != nil {
		return moerr.NewInternalError("routine send response failed. error:%v ", err)
	}
	return nil
}

/*
handle cmd CMD_FIELD_LIST
*/
func (mce *MysqlCmdExecutor) handleCmdFieldList(requestCtx context.Context, icfl *InternalCmdFieldList) error {
	var err error
	ses := mce.GetSession()
	proto := ses.GetMysqlProtocol()

	dbName := ses.GetDatabaseName()
	if dbName == "" {
		return moerr.NewNoDB()
	}

	//Get table infos for the database from the cube
	//case 1: there are no table infos for the db
	//case 2: db changed
	//NOTE: it costs too much time.
	//It just reduces the information in the auto-completion (auto-rehash) of the mysql client.
	//var attrs []ColumnInfo
	//
	//if mce.tableInfos == nil || mce.db != dbName {
	//	txnHandler := ses.GetTxnHandler()
	//	eng := ses.GetStorage()
	//	db, err := eng.Database(requestCtx, dbName, txnHandler.GetTxn())
	//	if err != nil {
	//		return err
	//	}
	//
	//	names, err := db.Relations(requestCtx)
	//	if err != nil {
	//		return err
	//	}
	//	for _, name := range names {
	//		table, err := db.Relation(requestCtx, name)
	//		if err != nil {
	//			return err
	//		}
	//
	//		defs, err := table.TableDefs(requestCtx)
	//		if err != nil {
	//			return err
	//		}
	//		for _, def := range defs {
	//			if attr, ok := def.(*engine.AttributeDef); ok {
	//				attrs = append(attrs, &engineColumnInfo{
	//					name: attr.Attr.Name,
	//					typ:  attr.Attr.Type,
	//				})
	//			}
	//		}
	//	}
	//
	//	if mce.tableInfos == nil {
	//		mce.tableInfos = make(map[string][]ColumnInfo)
	//	}
	//	mce.tableInfos[tableName] = attrs
	//}
	//
	//cols, ok := mce.tableInfos[tableName]
	//if !ok {
	//	//just give the empty info when there is no such table.
	//	attrs = make([]ColumnInfo, 0)
	//} else {
	//	attrs = cols
	//}
	//
	//for _, c := range attrs {
	//	col := new(MysqlColumn)
	//	col.SetName(c.GetName())
	//	err = convertEngineTypeToMysqlType(c.GetType(), col)
	//	if err != nil {
	//		return err
	//	}
	//
	//	/*
	//		mysql CMD_FIELD_LIST response: send the column definition per column
	//	*/
	//	err = proto.SendColumnDefinitionPacket(col, int(COM_FIELD_LIST))
	//	if err != nil {
	//		return err
	//	}
	//}

	/*
		mysql CMD_FIELD_LIST response: End after the column has been sent.
		send EOF packet
	*/
	err = proto.SendEOFPacketIf(0, 0)
	if err != nil {
		return err
	}

	return err
}

/*
handle setvar
*/
func (mce *MysqlCmdExecutor) handleSetVar(sv *tree.SetVar) error {
	var err error = nil
	ses := mce.GetSession()
	proto := ses.GetMysqlProtocol()

	setVarFunc := func(system, global bool, name string, value interface{}) error {
		if system {
			if global {
				err = ses.SetGlobalVar(name, value)
				if err != nil {
					return err
				}
			} else {
				err = ses.SetSessionVar(name, value)
				if err != nil {
					return err
				}
			}

			if strings.ToLower(name) == "autocommit" {
				svbt := SystemVariableBoolType{}
				newValue, err2 := svbt.Convert(value)
				if err2 != nil {
					return err2
				}
				err = ses.SetAutocommit(svbt.IsTrue(newValue))
				if err != nil {
					return err
				}
			}
		} else {
			err = ses.SetUserDefinedVar(name, value)
			if err != nil {
				return err
			}
		}
		return nil
	}

	for _, assign := range sv.Assignments {
		name := assign.Name
		var value interface{}

		//TODO: set var needs to be moved into plan2
		//convert into definite type
		value, err = GetSimpleExprValue(assign.Value)
		if err != nil {
			return err
		}

		//TODO : fix SET NAMES after parser is ready
		if name == "names" {
			//replaced into three system variable:
			//character_set_client, character_set_connection, and character_set_results
			replacedBy := []string{
				"character_set_client", "character_set_connection", "character_set_results",
			}
			for _, rb := range replacedBy {
				err = setVarFunc(assign.System, assign.Global, rb, value)
				if err != nil {
					return err
				}
			}
		} else {
			err = setVarFunc(assign.System, assign.Global, name, value)
			if err != nil {
				return err
			}
		}
	}

	resp := NewOkResponse(0, 0, 0, 0, int(COM_QUERY), "")
	if err = proto.SendResponse(resp); err != nil {
		return moerr.NewInternalError("routine send response failed. error:%v ", err)
	}
	return nil
}

func (mce *MysqlCmdExecutor) handleShowErrors() error {
	var err error = nil
	ses := mce.GetSession()
	proto := mce.GetSession().protocol

	levelCol := new(MysqlColumn)
	levelCol.SetColumnType(defines.MYSQL_TYPE_VARCHAR)
	levelCol.SetName("Level")

	CodeCol := new(MysqlColumn)
	CodeCol.SetColumnType(defines.MYSQL_TYPE_SHORT)
	CodeCol.SetName("Code")

	MsgCol := new(MysqlColumn)
	MsgCol.SetColumnType(defines.MYSQL_TYPE_VARCHAR)
	MsgCol.SetName("Message")

	ses.Mrs.AddColumn(levelCol)
	ses.Mrs.AddColumn(CodeCol)
	ses.Mrs.AddColumn(MsgCol)

	for i := ses.errInfo.length() - 1; i >= 0; i-- {
		row := make([]interface{}, 3)
		row[0] = "Error"
		row[1] = ses.errInfo.codes[i]
		row[2] = ses.errInfo.msgs[i]
		ses.Mrs.AddRow(row)
	}

	mer := NewMysqlExecutionResult(0, 0, 0, 0, ses.Mrs)
	resp := NewResponse(ResultResponse, 0, int(COM_QUERY), mer)

	if err := proto.SendResponse(resp); err != nil {
		return moerr.NewInternalError("routine send response failed. error:%v ", err)
	}
	return err
}

/*
handle show variables
*/
func (mce *MysqlCmdExecutor) handleShowVariables(sv *tree.ShowVariables, proc *process.Process) error {
	if sv.Like != nil && sv.Where != nil {
		return moerr.NewSyntaxError("like clause and where clause cannot exist at the same time")
	}

	var err error = nil
	ses := mce.GetSession()
	proto := mce.GetSession().protocol

	col1 := new(MysqlColumn)
	col1.SetColumnType(defines.MYSQL_TYPE_VARCHAR)
	col1.SetName("Variable_name")

	col2 := new(MysqlColumn)
	col2.SetColumnType(defines.MYSQL_TYPE_VARCHAR)
	col2.SetName("Value")

	ses.Mrs.AddColumn(col1)
	ses.Mrs.AddColumn(col2)

	var hasLike = false
	var likePattern = ""
	if sv.Like != nil {
		hasLike = true
		likePattern = strings.ToLower(sv.Like.Right.String())
	}

	var sysVars map[string]interface{}
	if sv.Global {
		sysVars = make(map[string]interface{})
		for k, v := range gSysVarsDefs {
			sysVars[k] = v.Default
		}
	} else {
		sysVars = ses.CopyAllSessionVars()
	}

	rows := make([][]interface{}, 0, len(sysVars))
	for name, value := range sysVars {
		if hasLike && !WildcardMatch(likePattern, name) {
			continue
		}
		row := make([]interface{}, 2)
		row[0] = name
		gsv, ok := gSysVariables.GetDefinitionOfSysVar(name)
		if !ok {
			return errorSystemVariableDoesNotExist
		}
		row[1] = value
		if _, ok := gsv.GetType().(SystemVariableBoolType); ok {
			if value == 1 {
				row[1] = "on"
			} else {
				row[1] = "off"
			}
		}

		rows = append(rows, row)
	}

	if sv.Where != nil {
		bat, err := mce.constructVarBatch(rows)
		if err != nil {
			return err
		}
		binder := plan2.NewDefaultBinder(nil, nil, &plan2.Type{Id: int32(types.T_varchar)}, []string{"variable_name", "value"})
		planExpr, err := binder.BindExpr(sv.Where.Expr, 0, false)
		if err != nil {
			return err
		}

		vec, err := colexec.EvalExpr(bat, proc, planExpr)
		if err != nil {
			return err
		}
		bs := vector.GetColumn[bool](vec)
		sels := proc.Mp().GetSels()
		for i, b := range bs {
			if b {
				sels = append(sels, int64(i))
			}
		}
		bat.Shrink(sels)
		proc.Mp().PutSels(sels)
		v0 := vector.MustStrCols(bat.Vecs[0])
		v1 := vector.MustStrCols(bat.Vecs[1])
		rows = rows[:len(v0)]
		for i := range v0 {
			rows[i][0] = v0[i]
			rows[i][1] = v1[i]
		}
		bat.Clean(proc.Mp())
	}

	//sort by name
	sort.Slice(rows, func(i, j int) bool {
		return rows[i][0].(string) < rows[j][0].(string)
	})

	for _, row := range rows {
		ses.Mrs.AddRow(row)
	}

	mer := NewMysqlExecutionResult(0, 0, 0, 0, ses.Mrs)
	resp := NewResponse(ResultResponse, 0, int(COM_QUERY), mer)

	if err := proto.SendResponse(resp); err != nil {
		return moerr.NewInternalError("routine send response failed. error:%v ", err)
	}
	return err
}

func (mce *MysqlCmdExecutor) constructVarBatch(rows [][]interface{}) (*batch.Batch, error) {
	bat := batch.New(true, []string{"Variable_name", "Value"})
	typ := types.New(types.T_varchar, 0, 0, 0)
	cnt := len(rows)
	bat.Zs = make([]int64, cnt)
	for i := range bat.Zs {
		bat.Zs[i] = 1
	}
	v0 := make([]string, cnt)
	v1 := make([]string, cnt)
	for i, row := range rows {
		v0[i] = row[0].(string)
		v1[i] = fmt.Sprintf("%v", row[1])
	}
	bat.Vecs[0] = vector.NewWithStrings(typ, v0, nil, mce.ses.Mp)
	bat.Vecs[1] = vector.NewWithStrings(typ, v1, nil, mce.ses.Mp)
	return bat, nil
}

func (mce *MysqlCmdExecutor) handleAnalyzeStmt(requestCtx context.Context, stmt *tree.AnalyzeStmt) error {
	// rewrite analyzeStmt to `select approx_count_distinct(col), .. from tbl`
	// IMO, this approach is simple and future-proof
	// Although this rewriting processing could have been handled in rewrite module,
	// `handleAnalyzeStmt` can be easily managed by cron jobs in the future
	ctx := tree.NewFmtCtx(dialect.MYSQL)
	ctx.WriteString("select ")
	for i, ident := range stmt.Cols {
		if i > 0 {
			ctx.WriteByte(',')
		}
		ctx.WriteString("approx_count_distinct(")
		ctx.WriteString(string(ident))
		ctx.WriteByte(')')
	}
	ctx.WriteString(" from ")
	stmt.Table.Format(ctx)
	sql := ctx.String()
	return mce.doComQuery(requestCtx, sql)
}

// Note: for pass the compile quickly. We will remove the comments in the future.
// Note: for pass the compile quickly. We will remove the comments in the future.
func (mce *MysqlCmdExecutor) handleExplainStmt(stmt *tree.ExplainStmt) error {
	es, err := getExplainOption(stmt.Options)
	if err != nil {
		return err
	}

	switch stmt.Statement.(type) {
	case *tree.Delete:
		mce.ses.GetTxnCompileCtx().SetQueryType(TXN_DELETE)
	case *tree.Update:
		mce.ses.GetTxnCompileCtx().SetQueryType(TXN_UPDATE)
	default:
		mce.ses.GetTxnCompileCtx().SetQueryType(TXN_DEFAULT)
	}

	//get query optimizer and execute Optimize
	plan, err := buildPlan(mce.ses.requestCtx, mce.ses, mce.ses.txnCompileCtx, stmt.Statement)
	if err != nil {
		return err
	}
	if plan.GetQuery() == nil {
		return moerr.NewNotSupported("the sql query plan does not support explain.")
	}
	// generator query explain
	explainQuery := explain.NewExplainQueryImpl(plan.GetQuery())

	// build explain data buffer
	buffer := explain.NewExplainDataBuffer()
	err = explainQuery.ExplainPlan(buffer, es)
	if err != nil {
		return err
	}

	session := mce.GetSession()
	protocol := session.GetMysqlProtocol()

	explainColName := "QUERY PLAN"
	columns, err := GetExplainColumns(explainColName)
	if err != nil {
		return err
	}

	//	Step 1 : send column count and column definition.
	//send column count
	colCnt := uint64(len(columns))
	err = protocol.SendColumnCountPacket(colCnt)
	if err != nil {
		return err
	}
	//send columns
	//column_count * Protocol::ColumnDefinition packets
	cmd := session.Cmd
	for _, c := range columns {
		mysqlc := c.(Column)
		session.Mrs.AddColumn(mysqlc)
		//	mysql COM_QUERY response: send the column definition per column
		err := protocol.SendColumnDefinitionPacket(mysqlc, cmd)
		if err != nil {
			return err
		}
	}

	//	mysql COM_QUERY response: End after the column has been sent.
	//	send EOF packet
	err = protocol.SendEOFPacketIf(0, 0)
	if err != nil {
		return err
	}

	err = buildMoExplainQuery(explainColName, buffer, session, getDataFromPipeline)
	if err != nil {
		return err
	}

	err = protocol.sendEOFOrOkPacket(0, 0)
	if err != nil {
		return err
	}
	return nil
}

// handlePrepareStmt
func (mce *MysqlCmdExecutor) handlePrepareStmt(st *tree.PrepareStmt) (*PrepareStmt, error) {
	switch st.Stmt.(type) {
	case *tree.Update:
		mce.ses.GetTxnCompileCtx().SetQueryType(TXN_UPDATE)
	case *tree.Delete:
		mce.ses.GetTxnCompileCtx().SetQueryType(TXN_DELETE)
	}
	preparePlan, err := buildPlan(mce.ses.requestCtx, mce.ses, mce.ses.txnCompileCtx, st)
	if err != nil {
		return nil, err
	}

	prepareStmt := &PrepareStmt{
		Name:        preparePlan.GetDcl().GetPrepare().GetName(),
		PreparePlan: preparePlan,
		PrepareStmt: st.Stmt,
	}

	err = mce.ses.SetPrepareStmt(preparePlan.GetDcl().GetPrepare().GetName(), prepareStmt)
	return prepareStmt, err
}

// handlePrepareString
func (mce *MysqlCmdExecutor) handlePrepareString(st *tree.PrepareString) (*PrepareStmt, error) {
	stmts, err := mysql.Parse(st.Sql)
	if err != nil {
		return nil, err
	}
	switch stmts[0].(type) {
	case *tree.Update:
		mce.ses.GetTxnCompileCtx().SetQueryType(TXN_UPDATE)
	case *tree.Delete:
		mce.ses.GetTxnCompileCtx().SetQueryType(TXN_DELETE)
	}

	preparePlan, err := buildPlan(mce.ses.requestCtx, mce.ses, mce.ses.txnCompileCtx, st)
	if err != nil {
		return nil, err
	}

	prepareStmt := &PrepareStmt{
		Name:        preparePlan.GetDcl().GetPrepare().GetName(),
		PreparePlan: preparePlan,
		PrepareStmt: stmts[0],
	}

	err = mce.ses.SetPrepareStmt(preparePlan.GetDcl().GetPrepare().GetName(), prepareStmt)
	return prepareStmt, err
}

// handleDeallocate
func (mce *MysqlCmdExecutor) handleDeallocate(st *tree.Deallocate) error {
	deallocatePlan, err := buildPlan(mce.ses.requestCtx, mce.ses, mce.ses.txnCompileCtx, st)
	if err != nil {
		return err
	}
	mce.ses.RemovePrepareStmt(deallocatePlan.GetDcl().GetDeallocate().GetName())
	return nil
}

// handleCreateAccount creates a new user-level tenant in the context of the tenant SYS
// which has been initialized.
func (mce *MysqlCmdExecutor) handleCreateAccount(ctx context.Context, ca *tree.CreateAccount) error {
	ses := mce.GetSession()
	tenant := ses.GetTenantInfo()

	//step1 : create new account.
	return InitGeneralTenant(ctx, tenant, ca)
}

// handleDropAccount drops a new user-level tenant
func (mce *MysqlCmdExecutor) handleDropAccount(ctx context.Context, da *tree.DropAccount) error {
	return doDropAccount(ctx, mce.GetSession(), da)
}

// handleCreateUser creates the user for the tenant
func (mce *MysqlCmdExecutor) handleCreateUser(ctx context.Context, cu *tree.CreateUser) error {
	ses := mce.GetSession()
	tenant := ses.GetTenantInfo()

	//step1 : create the user
	return InitUser(ctx, tenant, cu)
}

// handleDropUser drops the user for the tenant
func (mce *MysqlCmdExecutor) handleDropUser(ctx context.Context, du *tree.DropUser) error {
	return doDropUser(ctx, mce.GetSession(), du)
}

// handleCreateRole creates the new role
func (mce *MysqlCmdExecutor) handleCreateRole(ctx context.Context, cr *tree.CreateRole) error {
	ses := mce.GetSession()
	tenant := ses.GetTenantInfo()

	//step1 : create the role
	return InitRole(ctx, tenant, cr)
}

// handleDropRole drops the role
func (mce *MysqlCmdExecutor) handleDropRole(ctx context.Context, dr *tree.DropRole) error {
	return doDropRole(ctx, mce.GetSession(), dr)
}

// handleGrantRole grants the role
func (mce *MysqlCmdExecutor) handleGrantRole(ctx context.Context, gr *tree.GrantRole) error {
	return doGrantRole(ctx, mce.GetSession(), gr)
}

// handleRevokeRole revokes the role
func (mce *MysqlCmdExecutor) handleRevokeRole(ctx context.Context, rr *tree.RevokeRole) error {
	return doRevokeRole(ctx, mce.GetSession(), rr)
}

// handleGrantRole grants the privilege to the role
func (mce *MysqlCmdExecutor) handleGrantPrivilege(ctx context.Context, gp *tree.GrantPrivilege) error {
	return doGrantPrivilege(ctx, mce.GetSession(), gp)
}

// handleRevokePrivilege revokes the privilege from the user or role
func (mce *MysqlCmdExecutor) handleRevokePrivilege(ctx context.Context, rp *tree.RevokePrivilege) error {
	return doRevokePrivilege(ctx, mce.GetSession(), rp)
}

// handleSwitchRole switches the role to another role
func (mce *MysqlCmdExecutor) handleSwitchRole(ctx context.Context, sr *tree.SetRole) error {
	return doSwitchRole(ctx, mce.GetSession(), sr)
}

func GetExplainColumns(explainColName string) ([]interface{}, error) {
	cols := []*plan2.ColDef{
		{Typ: &plan2.Type{Id: int32(types.T_varchar)}, Name: explainColName},
	}
	columns := make([]interface{}, len(cols))
	var err error = nil
	for i, col := range cols {
		c := new(MysqlColumn)
		c.SetName(col.Name)
		err = convertEngineTypeToMysqlType(types.T(col.Typ.Id), c)
		if err != nil {
			return nil, err
		}
		columns[i] = c
	}
	return columns, err
}

func getExplainOption(options []tree.OptionElem) (*explain.ExplainOptions, error) {
	es := explain.NewExplainDefaultOptions()
	if options == nil {
		return es, nil
	} else {
		for _, v := range options {
			if strings.EqualFold(v.Name, "VERBOSE") {
				if strings.EqualFold(v.Value, "TRUE") || v.Value == "NULL" {
					es.Verbose = true
				} else if strings.EqualFold(v.Value, "FALSE") {
					es.Verbose = false
				} else {
					return nil, moerr.NewInvalidInput("invalid explain option '%s', valud '%s'", v.Name, v.Value)
				}
			} else if strings.EqualFold(v.Name, "ANALYZE") {
				if strings.EqualFold(v.Value, "TRUE") || v.Value == "NULL" {
					es.Analyze = true
				} else if strings.EqualFold(v.Value, "FALSE") {
					es.Analyze = false
				} else {
					return nil, moerr.NewInvalidInput("invalid explain option '%s', valud '%s'", v.Name, v.Value)
				}
			} else if strings.EqualFold(v.Name, "FORMAT") {
				if strings.EqualFold(v.Value, "TEXT") {
					es.Format = explain.EXPLAIN_FORMAT_TEXT
				} else if strings.EqualFold(v.Value, "JSON") {
					return nil, moerr.NewNotSupported("Unsupport explain format '%s'", v.Value)
				} else if strings.EqualFold(v.Value, "DOT") {
					return nil, moerr.NewNotSupported("Unsupport explain format '%s'", v.Value)
				} else {
					return nil, moerr.NewInvalidInput("invalid explain option '%s', valud '%s'", v.Name, v.Value)
				}
			} else {
				return nil, moerr.NewInvalidInput("invalid explain option '%s', valud '%s'", v.Name, v.Value)
			}
		}
		return es, nil
	}
}

func buildMoExplainQuery(explainColName string, buffer *explain.ExplainDataBuffer, session *Session, fill func(interface{}, *batch.Batch) error) error {
	bat := batch.New(true, []string{explainColName})
	rs := buffer.Lines
	vs := make([][]byte, len(rs))

	count := 0
	for _, r := range rs {
		str := []byte(r)
		vs[count] = str
		count++
	}
	vs = vs[:count]
	vec := vector.NewWithBytes(types.T_varchar.ToType(), vs, nil, session.Mp)
	bat.Vecs[0] = vec
	bat.InitZsOne(count)

	err := fill(session, bat)
	vec.Free(session.Mp)
	return err
}

var _ ComputationWrapper = &TxnComputationWrapper{}

type TxnComputationWrapper struct {
	stmt    tree.Statement
	plan    *plan2.Plan
	proc    *process.Process
	ses     *Session
	compile *compile.Compile

	uuid uuid.UUID
}

func InitTxnComputationWrapper(ses *Session, stmt tree.Statement, proc *process.Process) *TxnComputationWrapper {
	uuid, _ := uuid.NewUUID()
	return &TxnComputationWrapper{
		stmt: stmt,
		proc: proc,
		ses:  ses,
		uuid: uuid,
	}
}

func (cwft *TxnComputationWrapper) GetAst() tree.Statement {
	return cwft.stmt
}

func (cwft *TxnComputationWrapper) SetDatabaseName(db string) error {
	return nil
}

func (cwft *TxnComputationWrapper) GetColumns() ([]interface{}, error) {
	var err error
	cols := plan2.GetResultColumnsFromPlan(cwft.plan)
	switch cwft.GetAst().(type) {
	case *tree.ShowColumns:
		cols = []*plan2.ColDef{
			{Typ: &plan2.Type{Id: int32(types.T_char)}, Name: "Field"},
			{Typ: &plan2.Type{Id: int32(types.T_char)}, Name: "Type"},
			{Typ: &plan2.Type{Id: int32(types.T_char)}, Name: "Null"},
			{Typ: &plan2.Type{Id: int32(types.T_char)}, Name: "Key"},
			{Typ: &plan2.Type{Id: int32(types.T_char)}, Name: "Default"},
			{Typ: &plan2.Type{Id: int32(types.T_char)}, Name: "Comment"},
		}
	}
	columns := make([]interface{}, len(cols))
	for i, col := range cols {
		c := new(MysqlColumn)
		c.SetName(col.Name)
		err = convertEngineTypeToMysqlType(types.T(col.Typ.Id), c)
		if err != nil {
			return nil, err
		}
		columns[i] = c
	}
	return columns, err
}

func (cwft *TxnComputationWrapper) GetAffectedRows() uint64 {
	return cwft.compile.GetAffectedRows()
}

func (cwft *TxnComputationWrapper) Compile(requestCtx context.Context, u interface{}, fill func(interface{}, *batch.Batch) error) (interface{}, error) {
	var err error
	cwft.plan, err = buildPlan(requestCtx, cwft.ses, cwft.ses.GetTxnCompilerContext(), cwft.stmt)
	if err != nil {
		return nil, err
	}

	if _, ok := cwft.stmt.(*tree.Execute); ok {
		executePlan := cwft.plan.GetDcl().GetExecute()
		stmtName := executePlan.GetName()
		prepareStmt, err := cwft.ses.GetPrepareStmt(stmtName)
		if err != nil {
			return nil, err
		}

		// TODO check if schema change, obj.Obj is zero all the time in 0.6
		// for _, obj := range preparePlan.GetSchemas() {
		// 	newObj, _ := cwft.ses.txnCompileCtx.Resolve(obj.SchemaName, obj.ObjName)
		// 	if newObj == nil || newObj.Obj != obj.Obj {
		// 		return nil, moerr.NewInternalError("", fmt.Sprintf("table '%s' has been changed, please reset prepare statement '%s'", obj.ObjName, stmtName))
		// 	}
		// }

		preparePlan := prepareStmt.PreparePlan.GetDcl().GetPrepare()
		if len(executePlan.Args) != len(preparePlan.ParamTypes) {
			return nil, moerr.NewInvalidInput("Incorrect arguments to EXECUTE")
		}
		newPlan := plan2.DeepCopyPlan(preparePlan.Plan)

		// replace ? and @var with their values
		resetParamRule := plan2.NewResetParamRefRule(executePlan.Args)
		resetVarRule := plan2.NewResetVarRefRule(cwft.ses.GetTxnCompilerContext())
		vp := plan2.NewVisitPlan(newPlan, []plan2.VisitPlanRule{resetParamRule, resetVarRule})
		err = vp.Visit()
		if err != nil {
			return nil, err
		}

		// reset plan & stmt
		cwft.stmt = prepareStmt.PrepareStmt
		cwft.plan = newPlan

		//check privilege
		err = authenticatePrivilegeOfPrepareOrExecute(requestCtx, cwft.ses, prepareStmt.PrepareStmt, newPlan)
		if err != nil {
			return nil, err
		}
	} else {
		// replace @var with their values
		resetVarRule := plan2.NewResetVarRefRule(cwft.ses.GetTxnCompilerContext())
		vp := plan2.NewVisitPlan(cwft.plan, []plan2.VisitPlanRule{resetVarRule})
		err = vp.Visit()
		if err != nil {
			return nil, err
		}
	}

	cwft.proc.UnixTime = time.Now().UnixNano()
	txnHandler := cwft.ses.GetTxnHandler()
	cwft.proc.TxnOperator = txnHandler.GetTxn()
	cwft.proc.FileService = cwft.ses.Pu.FileService
	cwft.compile = compile.New(cwft.ses.GetDatabaseName(), cwft.ses.GetSql(), cwft.ses.GetUserName(), requestCtx, cwft.ses.GetStorage(), cwft.proc, cwft.stmt)

	if _, ok := cwft.stmt.(*tree.ExplainAnalyze); ok {
		fill = func(obj interface{}, bat *batch.Batch) error { return nil }
	}
	err = cwft.compile.Compile(cwft.plan, cwft.ses, fill)
	if err != nil {
		return nil, err
	}
	RecordStatementTxnID(requestCtx, cwft.ses)
	return cwft.compile, err
}

func (cwft *TxnComputationWrapper) RecordExecPlan(ctx context.Context) error {
	if stm := trace.StatementFromContext(ctx); stm != nil {
		stm.SetExecPlan(cwft.plan, SerializeExecPlan)
	}
	return nil
}

func (cwft *TxnComputationWrapper) GetUUID() []byte {
	return cwft.uuid[:]
}

func (cwft *TxnComputationWrapper) Run(ts uint64) error {
	return nil
}

func buildPlan(requestCtx context.Context, ses *Session, ctx plan2.CompilerContext, stmt tree.Statement) (*plan2.Plan, error) {
	var ret *plan2.Plan
	var err error
	if s, ok := stmt.(*tree.Insert); ok {
		if _, ok := s.Rows.Select.(*tree.ValuesClause); ok {
			ret, err = plan2.BuildPlan(ctx, stmt)
			if err != nil {
				return nil, err
			}
		}
	}
	if ret != nil {
		if ses != nil && ses.GetTenantInfo() != nil {
			err = authenticatePrivilegeOfStatementAndPlan(requestCtx, ses, stmt, ret)
			if err != nil {
				return nil, err
			}
		}
		return ret, err
	}
	switch stmt := stmt.(type) {
	case *tree.Select, *tree.ParenSelect,
		*tree.Update, *tree.Delete, *tree.Insert,
		*tree.ShowDatabases, *tree.ShowTables, *tree.ShowColumns,
		*tree.ShowCreateDatabase, *tree.ShowCreateTable,
		*tree.ExplainStmt, *tree.ExplainAnalyze:
		opt := plan2.NewBaseOptimizer(ctx)
		optimized, err := opt.Optimize(stmt)
		if err != nil {
			return nil, err
		}
		ret = &plan2.Plan{
			Plan: &plan2.Plan_Query{
				Query: optimized,
			},
		}
	default:
		ret, err = plan2.BuildPlan(ctx, stmt)
	}
	if ret != nil {
		if ses != nil && ses.GetTenantInfo() != nil {
			err = authenticatePrivilegeOfStatementAndPlan(requestCtx, ses, stmt, ret)
			if err != nil {
				return nil, err
			}
		}
	}
	return ret, err
}

/*
GetComputationWrapper gets the execs from the computation engine
*/
var GetComputationWrapper = func(db, sql, user string, eng engine.Engine, proc *process.Process, ses *Session) ([]ComputationWrapper, error) {
	var cw []ComputationWrapper = nil
	var stmts []tree.Statement = nil
	var cmdFieldStmt *InternalCmdFieldList
	var err error
	if isCmdFieldListSql(sql) {
		cmdFieldStmt, err = parseCmdFieldList(sql)
		if err != nil {
			return nil, err
		}
		stmts = append(stmts, cmdFieldStmt)
	} else {
		stmts, err = parsers.Parse(dialect.MYSQL, sql)
		if err != nil {
			return nil, err
		}
	}

	for _, stmt := range stmts {
		cw = append(cw, InitTxnComputationWrapper(ses, stmt, proc))
	}
	return cw, nil
}

func incStatementCounter(tenant string, stmt tree.Statement) {
	switch stmt.(type) {
	case *tree.Select:
		metric.StatementCounter(tenant, metric.SQLTypeSelect).Inc()
	case *tree.Insert:
		metric.StatementCounter(tenant, metric.SQLTypeInsert).Inc()
	case *tree.Delete:
		metric.StatementCounter(tenant, metric.SQLTypeDelete).Inc()
	case *tree.Update:
		metric.StatementCounter(tenant, metric.SQLTypeUpdate).Inc()
	default:
		metric.StatementCounter(tenant, metric.SQLTypeOther).Inc()
	}
}

func incTransactionErrorsCounter(tenant string, t metric.SQLType) {
	metric.TransactionErrorsCounter(tenant, t).Inc()
}

func incStatementErrorsCounter(tenant string, stmt tree.Statement) {
	switch stmt.(type) {
	case *tree.Select:
		metric.StatementErrorsCounter(tenant, metric.SQLTypeSelect).Inc()
	case *tree.Insert:
		metric.StatementErrorsCounter(tenant, metric.SQLTypeInsert).Inc()
	case *tree.Delete:
		metric.StatementErrorsCounter(tenant, metric.SQLTypeDelete).Inc()
	case *tree.Update:
		metric.StatementErrorsCounter(tenant, metric.SQLTypeUpdate).Inc()
	default:
		metric.StatementErrorsCounter(tenant, metric.SQLTypeOther).Inc()
	}
}

<<<<<<< HEAD
func (mce *MysqlCmdExecutor) beforeRun(stmt tree.Statement) {
	// incStatementCounter(sess.GetTenantInfo().Tenant, stmt, sess.IsInternal)
	incStatementCounter("0", stmt)
}

// authenticatePrivilegeOfStatement checks the user can execute the statement
func authenticatePrivilegeOfStatement(requestCtx context.Context, ses *Session, stmt tree.Statement) error {
	var havePrivilege bool
	var err error
	if ses.GetTenantInfo() != nil {
		ses.SetPrivilege(determinePrivilegeSetOfStatement(stmt))
		havePrivilege, err = authenticatePrivilegeOfStatementWithObjectTypeAccountAndDatabase(requestCtx, ses, stmt)
		if err != nil {
			return err
		}

		if !havePrivilege {
			err = moerr.NewInternalError("do not have privilege to execute the statement")
			return err
		}

		havePrivilege, err = authenticatePrivilegeOfStatementWithObjectTypeNone(requestCtx, ses, stmt)
		if err != nil {
			return err
		}

		if !havePrivilege {
			err = moerr.NewInternalError("do not have privilege to execute the statement")
			return err
		}
	}
	return err
}

// authenticatePrivilegeOfStatementAndPlan checks the user can execute the statement and its plan
func authenticatePrivilegeOfStatementAndPlan(requestCtx context.Context, ses *Session, stmt tree.Statement, p *plan.Plan) error {
	yes, err := authenticatePrivilegeOfStatementWithObjectTypeTable(requestCtx, ses, stmt, p)
	if err != nil {
		return err
	}
	if !yes {
		return moerr.NewInternalError("do not have privilege to execute the statement")
	}
	return nil
}

// authenticatePrivilegeOfPrepareAndExecute checks the user can execute the Prepare or Execute statement
func authenticatePrivilegeOfPrepareOrExecute(requestCtx context.Context, ses *Session, stmt tree.Statement, p *plan.Plan) error {
	err := authenticatePrivilegeOfStatement(requestCtx, ses, stmt)
	if err != nil {
		return err
	}
	err = authenticatePrivilegeOfStatementAndPlan(requestCtx, ses, stmt, p)
	if err != nil {
		return err
	}
	return err
}

// canExecuteStatementInUncommittedTxn checks the user can execute the statement in an uncommitted transaction
func (mce *MysqlCmdExecutor) canExecuteStatementInUncommittedTransaction(stmt tree.Statement) error {
	can := StatementCanBeExecutedInUncommittedTransaction(stmt)
	if !can {
		//is ddl statement
		if IsDDL(stmt) {
			return errorOnlyCreateStatement
		} else if IsAdministrativeStatement(stmt) {
			return errorAdministrativeStatement
		} else if IsParameterModificationStatement(stmt) {
			return errorParameterModificationInTxn
		} else {
			return errorUnclassifiedStatement
		}
	}
	return nil
}

=======
>>>>>>> 7d23bf98
// execute query
func (mce *MysqlCmdExecutor) doComQuery(requestCtx context.Context, sql string) (retErr error) {
	beginInstant := time.Now()
	ses := mce.GetSession()
	ses.showStmtType = NotShowStatement
	proto := ses.GetMysqlProtocol()
	ses.SetSql(sql)
	ses.ep.Outfile = false

	proc := process.New(
		requestCtx,
		ses.Mp,
		ses.Pu.TxnClient,
		ses.GetTxnHandler().txn,
		ses.Pu.FileService,
	)
	proc.Id = mce.getNextProcessId()
	proc.Lim.Size = ses.Pu.SV.ProcessLimitationSize
	proc.Lim.BatchRows = ses.Pu.SV.ProcessLimitationBatchRows
	proc.Lim.PartitionRows = ses.Pu.SV.ProcessLimitationPartitionRows
	proc.SessionInfo = process.SessionInfo{
		User:         ses.GetUserName(),
		Host:         ses.Pu.SV.Host,
		ConnectionID: uint64(proto.ConnectionID()),
		Database:     ses.GetDatabaseName(),
		Version:      serverVersion,
		TimeZone:     ses.timeZone,
	}

	cws, err := GetComputationWrapper(ses.GetDatabaseName(),
		sql,
		ses.GetUserName(),
		ses.Pu.StorageEngine,
		proc, ses)
	if err != nil {
		retErr = moerr.NewParseError(err.Error())
		logStatementStringStatus(requestCtx, ses, sql, fail, retErr)
		return retErr
	}

	defer func() {
		ses.SetMysqlResultSet(nil)
	}()

	var cmpBegin time.Time
	var ret interface{}
	var runner ComputationRunner
	var selfHandle bool
	var fromLoadData = false
	var txnErr error
	var rspLen uint64
	var prepareStmt *PrepareStmt
	var err2 error
	var columns []interface{}

	for _, cw := range cws {
		ses.SetMysqlResultSet(&MysqlResultSet{})
		stmt := cw.GetAst()
		requestCtx = RecordStatement(requestCtx, ses, proc, cw, beginInstant)
		tenant := sysAccountName
		//skip PREPARE statement here
		if ses.GetTenantInfo() != nil && !IsPrepareStatement(stmt) {
			tenant = ses.GetTenantInfo().GetTenant()
			err = authenticatePrivilegeOfStatement(requestCtx, ses, stmt)
			if err != nil {
				return err
			}
		}

		/*
				if it is in an active or multi-statement transaction, we check the type of the statement.
				Then we decide that if we can execute the statement.

			If we check the active transaction, it will generate the case below.
			case:
			set autocommit = 0;  <- no active transaction
			                     <- no active transaction
			drop table test1;    <- no active transaction, no error
			                     <- has active transaction
			drop table test1;    <- has active transaction, error
			                     <- has active transaction
		*/
		if ses.InActiveTransaction() {
			err = mce.canExecuteStatementInUncommittedTransaction(stmt)
			if err != nil {
				return err
			}
		}

		//check transaction states
		switch stmt.(type) {
		case *tree.BeginTransaction:
			err = ses.TxnBegin()
			if err != nil {
				goto handleFailed
			}
			RecordStatementTxnID(requestCtx, ses)
		case *tree.CommitTransaction:
			err = ses.TxnCommit()
			if err != nil {
				incTransactionErrorsCounter(tenant, metric.SQLTypeCommit)
				goto handleFailed
			}
		case *tree.RollbackTransaction:
			err = ses.TxnRollback()
			if err != nil {
				incTransactionErrorsCounter(tenant, metric.SQLTypeRollback)
				goto handleFailed
			}
		}

		switch st := stmt.(type) {
		case *tree.Select:
			if st.Ep != nil {
				ses.ep = st.Ep
			}
		}

		selfHandle = false
		ses.GetTxnCompileCtx().SetQueryType(TXN_DEFAULT)

		switch st := stmt.(type) {
		case *tree.BeginTransaction, *tree.CommitTransaction, *tree.RollbackTransaction:
			selfHandle = true
		case *tree.SetRole:
			selfHandle = true
			//switch role
			err = mce.handleSwitchRole(requestCtx, st)
			if err != nil {
				goto handleFailed
			}
		case *tree.Use:
			selfHandle = true
			//use database
			err = mce.handleChangeDB(requestCtx, st.Name)
			if err != nil {
				goto handleFailed
			}
		case *tree.DropDatabase:
			// if the droped database is the same as the one in use, database must be reseted to empty.
			if string(st.Name) == ses.GetDatabaseName() {
				ses.SetUserName("")
			}
		case *tree.Import:
			fromLoadData = true
			selfHandle = true
			err = mce.handleLoadData(requestCtx, st)
			if err != nil {
				goto handleFailed
			}
		case *tree.PrepareStmt:
			selfHandle = true
			prepareStmt, err = mce.handlePrepareStmt(st)
			if err != nil {
				goto handleFailed
			}
			err = authenticatePrivilegeOfPrepareOrExecute(requestCtx, ses, prepareStmt.PrepareStmt, prepareStmt.PreparePlan.GetDcl().GetPrepare().GetPlan())
			if err != nil {
				goto handleFailed
			}
		case *tree.PrepareString:
			selfHandle = true
			prepareStmt, err = mce.handlePrepareString(st)
			if err != nil {
				goto handleFailed
			}
			err = authenticatePrivilegeOfPrepareOrExecute(requestCtx, ses, prepareStmt.PrepareStmt, prepareStmt.PreparePlan.GetDcl().GetPrepare().GetPlan())
			if err != nil {
				goto handleFailed
			}
		case *tree.Deallocate:
			selfHandle = true
			err = mce.handleDeallocate(st)
			if err != nil {
				goto handleFailed
			}
		case *tree.SetVar:
			selfHandle = true
			err = mce.handleSetVar(st)
			if err != nil {
				goto handleFailed
			}
		case *tree.ShowVariables:
			selfHandle = true
			err = mce.handleShowVariables(st, proc)
			if err != nil {
				goto handleFailed
			}
		case *tree.ShowErrors, *tree.ShowWarnings:
			selfHandle = true
			err = mce.handleShowErrors()
			if err != nil {
				goto handleFailed
			}
		case *tree.AnalyzeStmt:
			selfHandle = true
			if err = mce.handleAnalyzeStmt(requestCtx, st); err != nil {
				goto handleFailed
			}
		case *tree.ExplainStmt:
			selfHandle = true
			if err = mce.handleExplainStmt(st); err != nil {
				goto handleFailed
			}
		case *tree.ExplainAnalyze:
			ses.Data = nil
			switch st.Statement.(type) {
			case *tree.Delete:
				mce.ses.GetTxnCompileCtx().SetQueryType(TXN_DELETE)
			case *tree.Update:
				mce.ses.GetTxnCompileCtx().SetQueryType(TXN_UPDATE)
			default:
				mce.ses.GetTxnCompileCtx().SetQueryType(TXN_DEFAULT)
			}
		case *tree.ShowColumns:
			ses.showStmtType = ShowColumns
			ses.Data = nil
		case *tree.Delete:
			ses.GetTxnCompileCtx().SetQueryType(TXN_DELETE)
		case *tree.Update:
			ses.GetTxnCompileCtx().SetQueryType(TXN_UPDATE)
		case *InternalCmdFieldList:
			selfHandle = true
			if err = mce.handleCmdFieldList(requestCtx, st); err != nil {
				goto handleFailed
			}
		case *tree.CreateAccount:
			selfHandle = true
			if err = mce.handleCreateAccount(requestCtx, st); err != nil {
				goto handleFailed
			}
		case *tree.DropAccount:
			selfHandle = true
			if err = mce.handleDropAccount(requestCtx, st); err != nil {
				goto handleFailed
			}
		case *tree.AlterAccount: //TODO
		case *tree.CreateUser:
			selfHandle = true
			if err = mce.handleCreateUser(requestCtx, st); err != nil {
				goto handleFailed
			}
		case *tree.DropUser:
			selfHandle = true
			if err = mce.handleDropUser(requestCtx, st); err != nil {
				goto handleFailed
			}
		case *tree.AlterUser: //TODO
		case *tree.CreateRole:
			selfHandle = true
			if err = mce.handleCreateRole(requestCtx, st); err != nil {
				goto handleFailed
			}
		case *tree.DropRole:
			selfHandle = true
			if err = mce.handleDropRole(requestCtx, st); err != nil {
				goto handleFailed
			}
		case *tree.Grant:
			selfHandle = true
			switch st.Typ {
			case tree.GrantTypeRole:
				if err = mce.handleGrantRole(requestCtx, &st.GrantRole); err != nil {
					goto handleFailed
				}
			case tree.GrantTypePrivilege:
				if err = mce.handleGrantPrivilege(requestCtx, &st.GrantPrivilege); err != nil {
					goto handleFailed
				}
			}
		case *tree.Revoke:
			selfHandle = true
			switch st.Typ {
			case tree.RevokeTypeRole:
				if err = mce.handleRevokeRole(requestCtx, &st.RevokeRole); err != nil {
					goto handleFailed
				}
			case tree.RevokeTypePrivilege:
				if err = mce.handleRevokePrivilege(requestCtx, &st.RevokePrivilege); err != nil {
					goto handleFailed
				}
			}
		}

		if selfHandle {
			goto handleSucceeded
		}
		if err = cw.SetDatabaseName(ses.GetDatabaseName()); err != nil {
			goto handleFailed
		}

		cmpBegin = time.Now()

		if ret, err = cw.Compile(requestCtx, ses, ses.outputCallback); err != nil {
			goto handleFailed
		}
		stmt = cw.GetAst()

		runner = ret.(ComputationRunner)
		if !ses.Pu.SV.DisableRecordTimeElapsedOfSqlRequest {
			logutil.Infof("time of Exec.Build : %s", time.Since(cmpBegin).String())
		}

		// cw.Compile might rewrite sql, here we fetch the latest version
		switch statement := cw.GetAst().(type) {
		//produce result set
		case *tree.Select,
			*tree.ShowCreateTable, *tree.ShowCreateDatabase, *tree.ShowTables, *tree.ShowDatabases, *tree.ShowColumns,
			*tree.ShowProcessList, *tree.ShowStatus, *tree.ShowTableStatus, *tree.ShowGrants,
			*tree.ShowIndex, *tree.ShowCreateView, *tree.ShowTarget,
			*tree.ExplainFor, *tree.ExplainStmt:
			columns, err2 = cw.GetColumns()
			if err2 != nil {
				logutil.Errorf("GetColumns from Computation handler failed. error: %v", err2)
				err = err2
				goto handleFailed
			}
			/*
				Step 1 : send column count and column definition.
			*/
			//send column count
			colCnt := uint64(len(columns))
			err = proto.SendColumnCountPacket(colCnt)
			if err != nil {
				goto handleFailed
			}
			//send columns
			//column_count * Protocol::ColumnDefinition packets
			cmd := ses.Cmd
			for _, c := range columns {
				mysqlc := c.(Column)
				ses.Mrs.AddColumn(mysqlc)

				//logutil.Infof("doComQuery col name %v type %v ",col.Name(),col.ColumnType())
				/*
					mysql COM_QUERY response: send the column definition per column
				*/
				err = proto.SendColumnDefinitionPacket(mysqlc, cmd)
				if err != nil {
					goto handleFailed
				}
			}

			/*
				mysql COM_QUERY response: End after the column has been sent.
				send EOF packet
			*/
			err = proto.SendEOFPacketIf(0, 0)
			if err != nil {
				goto handleFailed
			}

			runBegin := time.Now()
			/*
				Step 2: Start pipeline
				Producing the data row and sending the data row
			*/
			if ses.ep.Outfile {
				ses.ep.DefaultBufSize = ses.Pu.SV.ExportDataDefaultFlushSize
				initExportFileParam(ses.ep, ses.Mrs)
				if err = openNewFile(ses.ep, ses.Mrs); err != nil {
					goto handleFailed
				}
			}
			if err = runner.Run(0); err != nil {
				goto handleFailed
			}
			if ses.showStmtType == ShowColumns {
				if err = handleShowColumns(ses); err != nil {
					goto handleFailed
				}
			}

			if ses.ep.Outfile {
				if err = ses.ep.Writer.Flush(); err != nil {
					goto handleFailed
				}
				if err = ses.ep.File.Close(); err != nil {
					goto handleFailed
				}
			}

			if !ses.Pu.SV.DisableRecordTimeElapsedOfSqlRequest {
				logutil.Infof("time of Exec.Run : %s", time.Since(runBegin).String())
			}
			/*
				Step 3: Say goodbye
				mysql COM_QUERY response: End after the data row has been sent.
				After all row data has been sent, it sends the EOF or OK packet.
			*/
			err = proto.sendEOFOrOkPacket(0, 0)
			if err != nil {
				goto handleFailed
			}

			/*
				Step 4: Serialize the execution plan by json
			*/
			if cwft, ok := cw.(*TxnComputationWrapper); ok {
				_ = cwft.RecordExecPlan(requestCtx)
			}
		//just status, no result set
		case *tree.CreateTable, *tree.DropTable, *tree.CreateDatabase, *tree.DropDatabase,
			*tree.CreateIndex, *tree.DropIndex,
			*tree.CreateView, *tree.DropView,
			*tree.Insert, *tree.Update,
			*tree.BeginTransaction, *tree.CommitTransaction, *tree.RollbackTransaction,
			*tree.SetVar,
			*tree.Load,
			*tree.CreateUser, *tree.DropUser, *tree.AlterUser,
			*tree.CreateRole, *tree.DropRole,
			*tree.Revoke, *tree.Grant,
			*tree.SetDefaultRole, *tree.SetRole, *tree.SetPassword,
			*tree.Delete:
			runBegin := time.Now()
			/*
				Step 1: Start
			*/
			if err = runner.Run(0); err != nil {
				goto handleFailed
			}

			if !ses.Pu.SV.DisableRecordTimeElapsedOfSqlRequest {
				logutil.Infof("time of Exec.Run : %s", time.Since(runBegin).String())
			}

			rspLen = cw.GetAffectedRows()
			echoTime := time.Now()
			if !ses.Pu.SV.DisableRecordTimeElapsedOfSqlRequest {
				logutil.Infof("time of SendResponse %s", time.Since(echoTime).String())
			}

			/*
				Step 4: Serialize the execution plan by json
			*/
			if cwft, ok := cw.(*TxnComputationWrapper); ok {
				_ = cwft.RecordExecPlan(requestCtx)
			}
		case *tree.ExplainAnalyze:
			explainColName := "QUERY PLAN"
			var columns []interface{}
			columns, err = GetExplainColumns(explainColName)
			if err != nil {
				logutil.Errorf("GetColumns from ExplainColumns handler failed, error: %v", err)
				return err
			}
			/*
				Step 1 : send column count and column definition.
			*/
			//send column count
			colCnt := uint64(len(columns))
			err = proto.SendColumnCountPacket(colCnt)
			if err != nil {
				goto handleFailed
			}
			//send columns
			//column_count * Protocol::ColumnDefinition packets
			cmd := ses.Cmd
			for _, c := range columns {
				mysqlc := c.(Column)
				ses.Mrs.AddColumn(mysqlc)
				/*
					mysql COM_QUERY response: send the column definition per column
				*/
				err = proto.SendColumnDefinitionPacket(mysqlc, cmd)
				if err != nil {
					goto handleFailed
				}
			}
			/*
				mysql COM_QUERY response: End after the column has been sent.
				send EOF packet
			*/
			err = proto.SendEOFPacketIf(0, 0)
			if err != nil {
				goto handleFailed
			}

			runBegin := time.Now()
			/*
				Step 1: Start
			*/
			if err = runner.Run(0); err != nil {
				goto handleFailed
			}

			if !ses.Pu.SV.DisableRecordTimeElapsedOfSqlRequest {
				logutil.Infof("time of Exec.Run : %s", time.Since(runBegin).String())
			}

			if cwft, ok := cw.(*TxnComputationWrapper); ok {
				queryPlan := cwft.plan
				// generator query explain
				explainQuery := explain.NewExplainQueryImpl(queryPlan.GetQuery())

				// build explain data buffer
				buffer := explain.NewExplainDataBuffer()
				var option *explain.ExplainOptions
				option, err = getExplainOption(statement.Options)
				if err != nil {
					goto handleFailed
				}

				err = explainQuery.ExplainPlan(buffer, option)
				if err != nil {
					goto handleFailed
				}

				err = buildMoExplainQuery(explainColName, buffer, ses, getDataFromPipeline)
				if err != nil {
					goto handleFailed
				}

				/*
					Step 3: Say goodbye
					mysql COM_QUERY response: End after the data row has been sent.
					After all row data has been sent, it sends the EOF or OK packet.
				*/
				err = proto.sendEOFOrOkPacket(0, 0)
				if err != nil {
					goto handleFailed
				}
			}
		}
	handleSucceeded:
		//load data handle txn failure internally
		incStatementCounter(tenant, stmt)
		if !fromLoadData {
			txnErr = ses.TxnCommitSingleStatement(stmt)
			if txnErr != nil {
				incTransactionErrorsCounter(tenant, metric.SQLTypeCommit)
				trace.EndStatement(requestCtx, txnErr)
				logStatementStatus(requestCtx, ses, stmt, fail, txnErr)
				return txnErr
			}
			switch stmt.(type) {
			case *tree.CreateTable, *tree.DropTable, *tree.CreateDatabase, *tree.DropDatabase,
				*tree.CreateIndex, *tree.DropIndex, *tree.Insert, *tree.Update,
				*tree.CreateView, *tree.DropView, *tree.Load,
				*tree.CreateAccount, *tree.DropAccount, *tree.AlterAccount,
				*tree.CreateUser, *tree.DropUser, *tree.AlterUser,
				*tree.CreateRole, *tree.DropRole, *tree.Revoke, *tree.Grant,
				*tree.SetDefaultRole, *tree.SetRole, *tree.SetPassword, *tree.Delete,
				*tree.Deallocate, *tree.Use,
				*tree.BeginTransaction, *tree.CommitTransaction, *tree.RollbackTransaction:
				resp := NewOkResponse(rspLen, 0, 0, 0, int(COM_QUERY), "")
				if err2 = mce.GetSession().protocol.SendResponse(resp); err2 != nil {
					trace.EndStatement(requestCtx, err2)
					retErr = moerr.NewInternalError("routine send response failed. error:%v ", err2)
					logStatementStatus(requestCtx, ses, stmt, fail, retErr)
					return retErr
				}

			case *tree.PrepareStmt, *tree.PrepareString:
				if mce.ses.Cmd == int(COM_STMT_PREPARE) {
					if err2 = mce.ses.protocol.SendPrepareResponse(prepareStmt); err2 != nil {
						trace.EndStatement(requestCtx, err2)
						retErr = moerr.NewInternalError("routine send response failed. error:%v ", err2)
						logStatementStatus(requestCtx, ses, stmt, fail, retErr)
						return retErr
					}
				} else {
					resp := NewOkResponse(rspLen, 0, 0, 0, int(COM_QUERY), "")
					if err2 = mce.GetSession().protocol.SendResponse(resp); err2 != nil {
						trace.EndStatement(requestCtx, err2)
						retErr = moerr.NewInternalError("routine send response failed. error:%v ", err2)
						logStatementStatus(requestCtx, ses, stmt, fail, retErr)
						return retErr
					}
				}
			}
		}
		trace.EndStatement(requestCtx, nil)
		logStatementStatus(requestCtx, ses, stmt, success, nil)
		goto handleNext
	handleFailed:
		incStatementCounter(tenant, stmt)
		incStatementErrorsCounter(tenant, stmt)
		trace.EndStatement(requestCtx, err)
		logutil.Error(err.Error())
		if !fromLoadData {
			txnErr = ses.TxnRollbackSingleStatement(stmt)
			if txnErr != nil {
				incTransactionErrorsCounter(tenant, metric.SQLTypeRollback)
				logStatementStatus(requestCtx, ses, stmt, fail, txnErr)
				return txnErr
			}
		}
		logStatementStatus(requestCtx, ses, stmt, fail, err)
		return err
	handleNext:
	} // end of for

	return nil
}

// ExecRequest the server execute the commands from the client following the mysql's routine
func (mce *MysqlCmdExecutor) ExecRequest(requestCtx context.Context, req *Request) (resp *Response, err error) {
	defer func() {
		if e := recover(); e != nil {
			moe, ok := e.(*moerr.Error)
			if !ok {
				err = moerr.ConvertPanicError(e)
				resp = NewGeneralErrorResponse(COM_QUERY, err)
			} else {
				resp = NewGeneralErrorResponse(COM_QUERY, moe)
			}
		}
	}()

	logutil.Infof("cmd %v", req.GetCmd())

	ses := mce.GetSession()
	switch uint8(req.GetCmd()) {
	case COM_QUIT:
		/*resp = NewResponse(
			OkResponse,
			0,
			int(COM_QUIT),
			nil,
		)*/
		return resp, nil
	case COM_QUERY:
		var query = string(req.GetData().([]byte))
		mce.addSqlCount(1)
		logutil.Info("query trace", logutil.ConnectionIdField(ses.GetConnectionID()), logutil.QueryField(SubStringFromBegin(query, int(ses.Pu.SV.LengthOfQueryPrinted))))
		seps := strings.Split(query, " ")
		if len(seps) <= 0 {
			resp = NewGeneralErrorResponse(COM_QUERY, moerr.NewInternalError("invalid query"))
			return resp, nil
		}

		if strings.ToLower(seps[0]) == "kill" {
			//last one is processID
			/*
				The 'kill query xxx' is processed in an independent connection.
				When a 'Ctrl+C' is received from the user in mysql client shell,
				an independent connection is established and the 'kill query xxx'
				is sent to the server. The server cancels the 'query xxx' after it
				receives the 'kill query xxx'. The server responses the OK.
				Then, the client quit this connection.
			*/
			procIdStr := seps[len(seps)-1]
			procID, err := strconv.ParseUint(procIdStr, 10, 64)
			if err != nil {
				resp = NewGeneralErrorResponse(COM_QUERY, err)
				return resp, nil
			}
			err = mce.GetRoutineManager().killStatement(procID)
			if err != nil {
				resp = NewGeneralErrorResponse(COM_QUERY, err)
				return resp, err
			}
			resp = NewGeneralOkResponse(COM_QUERY)
			return resp, nil
		}

		err := mce.doComQuery(requestCtx, query)
		if err != nil {
			resp = NewGeneralErrorResponse(COM_QUERY, err)
		}
		return resp, nil
	case COM_INIT_DB:
		var dbname = string(req.GetData().([]byte))
		mce.addSqlCount(1)
		query := "use `" + dbname + "`"
		err := mce.doComQuery(requestCtx, query)
		if err != nil {
			resp = NewGeneralErrorResponse(COM_INIT_DB, err)
		}

		return resp, nil
	case COM_FIELD_LIST:
		var payload = string(req.GetData().([]byte))
		mce.addSqlCount(1)
		query := makeCmdFieldListSql(payload)
		err := mce.doComQuery(requestCtx, query)
		if err != nil {
			resp = NewGeneralErrorResponse(COM_FIELD_LIST, err)
		}

		return resp, nil
	case COM_PING:
		resp = NewGeneralOkResponse(COM_PING)

		return resp, nil

	case COM_STMT_PREPARE:
		mce.ses.Cmd = int(COM_STMT_PREPARE)
		sql := string(req.GetData().([]byte))
		mce.addSqlCount(1)

		// rewrite to "prepare stmt_name from 'xxx'"
		newLastStmtID := mce.ses.GenNewStmtId()
		newStmtName := getPrepareStmtName(newLastStmtID)
		sql = fmt.Sprintf("prepare %s from %s", newStmtName, sql)
		logutil.Info("query trace", logutil.ConnectionIdField(ses.GetConnectionID()), logutil.QueryField(sql))

		err := mce.doComQuery(requestCtx, sql)
		if err != nil {
			resp = NewGeneralErrorResponse(COM_STMT_PREPARE, err)
		}
		return resp, nil

	case COM_STMT_EXECUTE:
		mce.ses.Cmd = int(COM_STMT_EXECUTE)
		data := req.GetData().([]byte)
		sql, err := mce.parseStmtExecute(data)
		if err != nil {
			return NewGeneralErrorResponse(COM_STMT_EXECUTE, err), nil
		}
		err = mce.doComQuery(requestCtx, sql)
		if err != nil {
			resp = NewGeneralErrorResponse(COM_STMT_EXECUTE, err)
		}
		return resp, nil

	case COM_STMT_CLOSE:
		data := req.GetData().([]byte)

		// rewrite to "deallocate prepare stmt_name"
		stmtID := binary.LittleEndian.Uint32(data[0:4])
		stmtName := getPrepareStmtName(stmtID)
		sql := fmt.Sprintf("deallocate prepare %s", stmtName)
		logutil.Info("query trace", logutil.ConnectionIdField(ses.GetConnectionID()), logutil.QueryField(sql))

		err := mce.doComQuery(requestCtx, sql)
		if err != nil {
			resp = NewGeneralErrorResponse(COM_STMT_CLOSE, err)
		}
		return resp, nil

	default:
		err := moerr.NewInternalError("unsupported command. 0x%x", req.GetCmd())
		resp = NewGeneralErrorResponse(uint8(req.GetCmd()), err)
	}
	return resp, nil
}

func (mce *MysqlCmdExecutor) parseStmtExecute(data []byte) (string, error) {
	// see https://dev.mysql.com/doc/internals/en/com-stmt-execute.html
	pos := 0
	if len(data) < 4 {
		return "", moerr.NewInvalidInput("sql command contains malformed packet")
	}
	stmtID := binary.LittleEndian.Uint32(data[0:4])
	pos += 4

	stmtName := fmt.Sprintf("%s_%d", prefixPrepareStmtName, stmtID)
	preStmt, err := mce.ses.GetPrepareStmt(stmtName)
	if err != nil {
		return "", err
	}
	names, vars, err := mce.ses.GetMysqlProtocol().ParseExecuteData(preStmt, data, pos)
	if err != nil {
		return "", err
	}
	sql := fmt.Sprintf("execute %s", stmtName)
	varStrings := make([]string, len(names))
	if len(names) > 0 {
		sql = sql + fmt.Sprintf(" using @%s", strings.Join(names, ",@"))
		for i := 0; i < len(names); i++ {
			varStrings[i] = fmt.Sprintf("%v", vars[i])
			err := mce.ses.SetUserDefinedVar(names[i], vars[i])
			if err != nil {
				return "", err
			}
		}
	}
	logutil.Info("query trace", logutil.ConnectionIdField(mce.ses.GetConnectionID()), logutil.QueryField(sql), logutil.VarsField(strings.Join(varStrings, " , ")))
	return sql, nil
}

func (mce *MysqlCmdExecutor) setCancelRequestFunc(cancelFunc context.CancelFunc) {
	mce.cancelRequestFunc = cancelFunc
}

func (mce *MysqlCmdExecutor) getCancelRequestFunc() context.CancelFunc {
	return mce.cancelRequestFunc
}

func (mce *MysqlCmdExecutor) Close() {
	cancelRequestFunc := mce.getCancelRequestFunc()
	if cancelRequestFunc != nil {
		cancelRequestFunc()
	}

	logutil.Info("----close mce")
	ses := mce.GetSession()
	if ses != nil {
		err := ses.TxnRollback()
		if err != nil {
			logutil.Errorf("rollback txn in mce.Close failed.error:%v", err)
		}
	}
}

/*
StatementCanBeExecutedInUncommittedTransaction checks the statement can be executed in an active transaction.
*/
func StatementCanBeExecutedInUncommittedTransaction(stmt tree.Statement) bool {
	switch st := stmt.(type) {
	//ddl statement
	case *tree.CreateTable, *tree.CreateDatabase, *tree.CreateIndex, *tree.CreateView:
		return true
		//dml statement
	case *tree.Insert, *tree.Update, *tree.Delete, *tree.Select, *tree.Load, *tree.TableFunction:
		return true
		//transaction
	case *tree.BeginTransaction, *tree.CommitTransaction, *tree.RollbackTransaction:
		return true
		//show
	case *tree.ShowTables, *tree.ShowCreateTable, *tree.ShowCreateDatabase, *tree.ShowDatabases,
		*tree.ShowVariables, *tree.ShowColumns, *tree.ShowErrors, *tree.ShowIndex, *tree.ShowProcessList,
		*tree.ShowStatus, *tree.ShowTarget, *tree.ShowWarnings:
		return true
		//others
	case *tree.ExplainStmt, *tree.ExplainAnalyze, *tree.ExplainFor, *InternalCmdFieldList:
		return true
	case *tree.PrepareStmt, *tree.PrepareString, *tree.Execute, *tree.Deallocate:
		return true
	case *tree.Use:
		/*
			These statements can not be executed in an uncommitted transaction:
				USE SECONDARY ROLE { ALL | NONE }
				USE ROLE role;
		*/
		return !st.IsUseRole()
	}

	return false
}

// IsDDL checks the statement is the DDL statement.
func IsDDL(stmt tree.Statement) bool {
	switch stmt.(type) {
	case *tree.CreateTable, *tree.DropTable,
		*tree.CreateView, *tree.DropView,
		*tree.CreateDatabase, *tree.DropDatabase,
		*tree.CreateIndex, *tree.DropIndex:
		return true
	}
	return false
}

// IsDropStatement checks the statement is the drop statement.
func IsDropStatement(stmt tree.Statement) bool {
	switch stmt.(type) {
	case *tree.DropDatabase, *tree.DropTable, *tree.DropView, *tree.DropIndex:
		return true
	}
	return false
}

// IsAdministrativeStatement checks the statement is the administrative statement.
func IsAdministrativeStatement(stmt tree.Statement) bool {
	switch st := stmt.(type) {
	case *tree.CreateAccount, *tree.DropAccount, *tree.AlterAccount,
		*tree.CreateUser, *tree.DropUser, *tree.AlterUser,
		*tree.CreateRole, *tree.DropRole,
		*tree.Revoke, *tree.Grant,
		*tree.SetDefaultRole, *tree.SetRole, *tree.SetPassword:
		return true
	case *tree.Use:
		return st.IsUseRole()
	}
	return false
}

// IsParameterModificationStatement checks the statement is the statement of parameter modification statement.
func IsParameterModificationStatement(stmt tree.Statement) bool {
	switch stmt.(type) {
	case *tree.SetVar:
		return true
	}
	return false
}

// IsPrepareStatement checks the statement is the prepare statement.
func IsPrepareStatement(stmt tree.Statement) bool {
	switch stmt.(type) {
	case *tree.PrepareStmt, *tree.PrepareString:
		return true
	}
	return false
}

/*
IsStatementToBeCommittedInActiveTransaction checks the statement that need to be committed
in an active transaction.

Currently, it includes the drop statement, the administration statement ,

	the parameter modification statement.
*/
func IsStatementToBeCommittedInActiveTransaction(stmt tree.Statement) bool {
	if stmt == nil {
		return false
	}
	return IsDropStatement(stmt) || IsAdministrativeStatement(stmt) || IsParameterModificationStatement(stmt)
}

func NewMysqlCmdExecutor() *MysqlCmdExecutor {
	return &MysqlCmdExecutor{}
}

/*
convert the type in computation engine to the type in mysql.
*/
func convertEngineTypeToMysqlType(engineType types.T, col *MysqlColumn) error {
	switch engineType {
	case types.T_any:
		col.SetColumnType(defines.MYSQL_TYPE_NULL)
	case types.T_json:
		col.SetColumnType(defines.MYSQL_TYPE_JSON)
	case types.T_bool:
		col.SetColumnType(defines.MYSQL_TYPE_BOOL)
	case types.T_int8:
		col.SetColumnType(defines.MYSQL_TYPE_TINY)
	case types.T_uint8:
		col.SetColumnType(defines.MYSQL_TYPE_TINY)
		col.SetSigned(false)
	case types.T_int16:
		col.SetColumnType(defines.MYSQL_TYPE_SHORT)
	case types.T_uint16:
		col.SetColumnType(defines.MYSQL_TYPE_SHORT)
		col.SetSigned(false)
	case types.T_int32:
		col.SetColumnType(defines.MYSQL_TYPE_LONG)
	case types.T_uint32:
		col.SetColumnType(defines.MYSQL_TYPE_LONG)
		col.SetSigned(false)
	case types.T_int64:
		col.SetColumnType(defines.MYSQL_TYPE_LONGLONG)
	case types.T_uint64:
		col.SetColumnType(defines.MYSQL_TYPE_LONGLONG)
		col.SetSigned(false)
	case types.T_float32:
		col.SetColumnType(defines.MYSQL_TYPE_FLOAT)
	case types.T_float64:
		col.SetColumnType(defines.MYSQL_TYPE_DOUBLE)
	case types.T_char:
		col.SetColumnType(defines.MYSQL_TYPE_STRING)
	case types.T_varchar:
		col.SetColumnType(defines.MYSQL_TYPE_VARCHAR)
	case types.T_date:
		col.SetColumnType(defines.MYSQL_TYPE_DATE)
	case types.T_datetime:
		col.SetColumnType(defines.MYSQL_TYPE_DATETIME)
	case types.T_timestamp:
		col.SetColumnType(defines.MYSQL_TYPE_TIMESTAMP)
	case types.T_decimal64:
		col.SetColumnType(defines.MYSQL_TYPE_DECIMAL)
	case types.T_decimal128:
		col.SetColumnType(defines.MYSQL_TYPE_DECIMAL)
	case types.T_blob:
		col.SetColumnType(defines.MYSQL_TYPE_BLOB)
	case types.T_uuid:
		col.SetColumnType(defines.MYSQL_TYPE_UUID)
	default:
		return moerr.NewInternalError("RunWhileSend : unsupported type %d", engineType)
	}
	return nil
}

// build plan json when marhal plan error
func buildErrorJsonPlan(uuid uuid.UUID, errcode uint16, msg string) []byte {
	explainData := explain.ExplainData{
		Code:    errcode,
		Message: msg,
		Success: false,
		Uuid:    uuid.String(),
	}
	buffer := &bytes.Buffer{}
	encoder := json.NewEncoder(buffer)
	encoder.SetEscapeHTML(false)
	encoder.Encode(explainData)
	return buffer.Bytes()
}

func serializePlanToJson(queryPlan *plan2.Plan, uuid uuid.UUID) (jsonBytes []byte, rows int64, size int64) {
	if queryPlan != nil && queryPlan.GetQuery() != nil {
		explainQuery := explain.NewExplainQueryImpl(queryPlan.GetQuery())
		options := &explain.ExplainOptions{
			Verbose: true,
			Analyze: true,
			Format:  explain.EXPLAIN_FORMAT_TEXT,
		}
		marshalPlan := explainQuery.BuildJsonPlan(uuid, options)
		rows, size = marshalPlan.StatisticsRead()
		// data transform to json datastruct
		buffer := &bytes.Buffer{}
		encoder := json.NewEncoder(buffer)
		encoder.SetEscapeHTML(false)
		err := encoder.Encode(marshalPlan)
		if err != nil {
			moError := moerr.NewInternalError("serialize plan to json error: %s", err.Error())
			jsonBytes = buildErrorJsonPlan(uuid, moError.ErrorCode(), moError.Error())
		} else {
			jsonBytes = buffer.Bytes()
		}
	} else {
		jsonBytes = buildErrorJsonPlan(uuid, moerr.ErrWarn, "sql query no record execution plan")
	}
	return jsonBytes, rows, size
}

// SerializeExecPlan Serialize the execution plan by json
var SerializeExecPlan = func(plan any, uuid uuid.UUID) ([]byte, int64, int64) {
	if plan == nil {
		return serializePlanToJson(nil, uuid)
	} else if queryPlan, ok := plan.(*plan2.Plan); !ok {
		moError := moerr.NewInternalError("execPlan not type of plan2.Plan: %s", reflect.ValueOf(plan).Type().Name())
		return buildErrorJsonPlan(uuid, moError.ErrorCode(), moError.Error()), 0, 0
	} else {
		// data transform to json dataStruct
		return serializePlanToJson(queryPlan, uuid)
	}
}

func init() {
	trace.SetDefaultSerializeExecPlan(SerializeExecPlan)
}<|MERGE_RESOLUTION|>--- conflicted
+++ resolved
@@ -1869,7 +1869,6 @@
 	}
 }
 
-<<<<<<< HEAD
 func (mce *MysqlCmdExecutor) beforeRun(stmt tree.Statement) {
 	// incStatementCounter(sess.GetTenantInfo().Tenant, stmt, sess.IsInternal)
 	incStatementCounter("0", stmt)
@@ -1947,8 +1946,6 @@
 	return nil
 }
 
-=======
->>>>>>> 7d23bf98
 // execute query
 func (mce *MysqlCmdExecutor) doComQuery(requestCtx context.Context, sql string) (retErr error) {
 	beginInstant := time.Now()
