--- conflicted
+++ resolved
@@ -739,35 +739,6 @@
 		return moerr.NewInternalError(ctx, "unsupported sink type: %s", sinkTyp)
 	}
 
-<<<<<<< HEAD
-	var sinker cdc2.Sinker
-	//TODO: remove console
-	if strings.HasPrefix(strings.ToLower(sinkUri), "console://") {
-		sinker = cdc2.NewConsoleSinker()
-	} else {
-		//extract the info from the sink uri
-		userName, pwd, ip, port, err := extractUriInfo(ctx, sinkUri)
-		if err != nil {
-			return err
-		}
-		mysqlSink, err := cdc2.NewMysqlSink(userName, pwd, ip, port)
-		if err != nil {
-			return err
-		}
-
-		sinker = cdc2.NewMysqlSinker(mysqlSink)
-	}
-	var ar *cdc2.ActiveRoutine
-	//init cdc decoder or sinker
-	ar = cdc2.NewCdcActiveRoutine()
-	cdc.activeRoutines = append(cdc.activeRoutines, ar)
-	go cdc2.RunDecoder(ctx, inQueue, outQueue, cdc2.NewDecoder(cdc.cdcEngMp, fs), ar)
-	ar = cdc2.NewCdcActiveRoutine()
-	cdc.activeRoutines = append(cdc.activeRoutines, ar)
-	go cdc2.RunSinker(ctx, outQueue, sinker, ar)
-
-=======
->>>>>>> e497bca7
 	err = disttae.InitLogTailPushModel(ctx, cdcEngine, cdc.cdcTsWaiter)
 	if err != nil {
 		return err
