--- conflicted
+++ resolved
@@ -72,7 +72,9 @@
 		`"%s",` + //state
 		`%d,` + //checkpoint
 		`"%d",` + //checkpoint_str
-		`"%d",` + //concurrency
+		`"%s",` + //full_config
+		`"%s",` + //incr_config
+		`"",` + //reserved0
 		`"",` + //reserved1
 		`"",` + //reserved2
 		`"",` + //reserved3
@@ -84,13 +86,8 @@
 		`sink_type, ` +
 		`sink_password, ` +
 		`tables, ` +
-<<<<<<< HEAD
 		`start_ts_str, ` +
-		`checkpoint_str, ` +
 		`concurrency ` +
-=======
-		`start_ts_str ` +
->>>>>>> 4f0a9cf5
 		`from ` +
 		`mo_catalog.mo_cdc_task ` +
 		`where ` +
@@ -654,18 +651,14 @@
 	// tableId -> *disttae.CdcRelation
 	cdcTables *sync.Map
 
-<<<<<<< HEAD
 	sinkUri          string
 	sinkConn         *sql.DB
 	maxAllowedPacket uint64
-	activeRoutine    *cdc2.ActiveRoutine
-	// inputChs are channels between partitioner and decoder; key is tableId
-=======
+
 	activeRoutine *cdc2.ActiveRoutine
 
 	partitioner cdc2.Partitioner
 	// inputChs are channels between partitioner and decoder; tableId -> channel
->>>>>>> 4f0a9cf5
 	inputChs map[uint64]chan tools.Pair[*disttae.TableCtx, *disttae.DecoderInput]
 	// tableId -> decoder
 	decoders map[uint64]cdc2.Decoder
@@ -722,6 +715,7 @@
 
 	//sink uri
 	sinkUri, err := res.GetString(ctx, 0, 0)
+	cdc.sinkUri = sinkUri
 	if err != nil {
 		return err
 	}
@@ -759,7 +753,7 @@
 		return err
 	}
 
-	concurrency, err := res.GetUint64(ctx, 0, 6)
+	concurrency, err := res.GetUint64(ctx, 0, 5)
 	if err != nil {
 		return err
 	}
@@ -891,7 +885,7 @@
 	cdc.inputChs = make(map[uint64]chan tools.Pair[*disttae.TableCtx, *disttae.DecoderInput], len(dbTableInfos))
 	cdc.decoders = make(map[uint64]cdc2.Decoder, len(dbTableInfos))
 	cdc.interChs = make(map[uint64]chan tools.Pair[*disttae.TableCtx, *cdc2.DecoderOutput], len(dbTableInfos))
-<<<<<<< HEAD
+	cdc.sinkers = make(map[uint64]cdc2.Sinker, len(dbTableInfos))
 
 	cdc.sinkConn, err = cdc2.OpenDbConn(ctx, cdc.sinkUri, concurrency)
 	if err != nil {
@@ -906,9 +900,7 @@
 	if err != nil {
 		return err
 	}
-=======
-	cdc.sinkers = make(map[uint64]cdc2.Sinker, len(dbTableInfos))
->>>>>>> 4f0a9cf5
+
 	for _, info := range dbTableInfos {
 		if err = cdc.addExePipelineForTable(info.tblId, sinkUri); err != nil {
 			return err
@@ -1138,11 +1130,7 @@
 	cdc.interChs[tableId] = make(chan tools.Pair[*disttae.TableCtx, *cdc2.DecoderOutput])
 
 	// make decoder for table
-<<<<<<< HEAD
-	decoder := cdc2.NewDecoder(cdc.cdcEngMp, cdc.cdcEngine.FS(), tableId, cdc.inputChs[tableId], cdc.interChs[tableId], wmarkUpdater, cdc.maxAllowedPacket)
-=======
-	decoder := cdc2.NewDecoder(cdc.cdcEngMp, cdc.cdcEngine.FS(), tableId, cdc.inputChs[tableId], cdc.interChs[tableId], cdc.sunkWatermarkUpdater)
->>>>>>> 4f0a9cf5
+	decoder := cdc2.NewDecoder(cdc.cdcEngMp, cdc.cdcEngine.FS(), tableId, cdc.inputChs[tableId], cdc.interChs[tableId], cdc.sunkWatermarkUpdater, cdc.maxAllowedPacket)
 	go decoder.Run(ctx, cdc.activeRoutine)
 	cdc.decoders[tableId] = decoder
 
@@ -1154,11 +1142,7 @@
 	cdc.sunkWatermarkUpdater.UpdateTableWatermark(tableId, watermark)
 
 	// make sinker for table
-<<<<<<< HEAD
-	sinker, err := cdc2.NewSinker(cdc.sinkConn, cdc.sinkUri, cdc.interChs[tableId], watermark, cdc.sunkWatermarkUpdater.UpdateTableWatermark)
-=======
-	sinker, err := cdc2.NewSinker(ctx, sinkUri, cdc.interChs[tableId], tableId, cdc.sunkWatermarkUpdater)
->>>>>>> 4f0a9cf5
+	sinker, err := cdc2.NewSinker(cdc.sinkConn, cdc.sinkUri, cdc.interChs[tableId], tableId, cdc.sunkWatermarkUpdater)
 	if err != nil {
 		return err
 	}
