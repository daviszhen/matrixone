// Copyright 2021 Matrix Origin
//
// Licensed under the Apache License, Version 2.0 (the "License");
// you may not use this file except in compliance with the License.
// You may obtain a copy of the License at
//
//      http://www.apache.org/licenses/LICENSE-2.0
//
// Unless required by applicable law or agreed to in writing, software
// distributed under the License is distributed on an "AS IS" BASIS,
// WITHOUT WARRANTIES OR CONDITIONS OF ANY KIND, either express or implied.
// See the License for the specific language governing permissions and
// limitations under the License.

package frontend

import (
	"context"
	"fmt"
	"os"
	"strconv"
	"strings"
	"sync"
	"time"

	"github.com/google/uuid"
	cdc2 "github.com/matrixorigin/matrixone/pkg/cdc"
	"github.com/matrixorigin/matrixone/pkg/common/moerr"
	"github.com/matrixorigin/matrixone/pkg/common/mpool"
	"github.com/matrixorigin/matrixone/pkg/defines"
	"github.com/matrixorigin/matrixone/pkg/fileservice"
	"github.com/matrixorigin/matrixone/pkg/pb/task"
	pb "github.com/matrixorigin/matrixone/pkg/pb/task"
	"github.com/matrixorigin/matrixone/pkg/pb/timestamp"
	"github.com/matrixorigin/matrixone/pkg/sql/parsers/tree"
	"github.com/matrixorigin/matrixone/pkg/sql/plan/tools"
	"github.com/matrixorigin/matrixone/pkg/taskservice"
	"github.com/matrixorigin/matrixone/pkg/txn/client"
	ie "github.com/matrixorigin/matrixone/pkg/util/internalExecutor"
	"github.com/matrixorigin/matrixone/pkg/vm/engine"
	"github.com/matrixorigin/matrixone/pkg/vm/engine/disttae"
	"go.uber.org/zap"
)

const (
	insertNewCdcTaskFormat = `insert into mo_catalog.mo_cdc_task values(` +
		`%d,` + //account id
		`"%s",` + //task id
		`"%s",` + //task name
		`"%s",` + //source_uri
		`"%s",` + //source_password
		`"%s",` + //sink_uri
		`"%s",` + //sink_type
		`"%s",` + //sink_password
		`"%s",` + //sink_ssl_ca_path
		`"%s",` + //sink_ssl_cert_path
		`"%s",` + //sink_ssl_key_path
		`"%s",` + //tables
		`"%s",` + //filters
		`"%s",` + //opfilters
		`"%s",` + //source_state
		`"%s",` + //sink_state
		`%d,` + //start_ts
		`"%d",` + //start_ts_str
		`%d,` + //end_ts
		`"%d",` + //end_ts_str
		`"%s",` + //config_file
		`"%s",` + //task_create_time
		`"%s",` + //state
		`%d,` + //checkpoint
		`"%d",` + //checkpoint_str
		`"%s",` + //full_config
		`"%s",` + //incr_config
		`"",` + //reserved0
		`"",` + //reserved1
		`"",` + //reserved2
		`"",` + //reserved3
		`""` + //reserved4
		`)`

	getCdcTaskFormat = `select ` +
		`sink_uri, ` +
		`sink_type, ` +
		`sink_password, ` +
		`tables, ` +
		`start_ts_str, ` +
		`checkpoint_str ` +
		`from ` +
		`mo_catalog.mo_cdc_task ` +
		`where ` +
		`account_id = %d and ` +
		`task_id = "%s"`

	getDbIdAndTableIdFormat = "select reldatabase_id,rel_id from mo_catalog.mo_tables where account_id = %d and reldatabase = '%s' and relname = '%s'"

	getTables = "select account_name, reldatabase, relname from mo_catalog.mo_tables join mo_catalog.mo_account on mo_catalog.mo_tables.account_id = mo_catalog.mo_account.account_id where REGEXP_LIKE(account_name, '%s') and REGEXP_LIKE(reldatabase, '%s') and REGEXP_LIKE(relname, '%s')"

	getCdcTaskId = "select task_id from mo_catalog.mo_cdc_task where account_id = %d"

	getCdcTaskIdWhere = "select task_id from mo_catalog.mo_cdc_task where account_id = %d and task_name = '%s'"

	dropCdcMeta = "delete from mo_catalog.mo_cdc_task where account_id = %d and task_id = '%s'"

	updateCdcMeta = "update mo_catalog.mo_cdc_task set state = '%s' where account_id = %d and task_id = '%s'"

	updatedWatermark = "update mo_catalog.mo_cdc_task set checkpoint_str = '%s' where account_id = %d and task_id = '%s'"

	watermarkUpdateInterval = time.Second
)

func getSqlForNewCdcTask(
	accId uint64,
	taskId uuid.UUID,
	taskName string,
	sourceUri string,
	sourcePwd string,
	sinkUri string,
	sinkTyp string,
	sinkPwd string,
	sinkCaPath string,
	sinkCertPath string,
	sinkKeyPath string,
	tables string,
	filters string,
	opfilters string,
	sourceState string,
	sinkState string,
	startTs uint64,
	endTs uint64,
	configFile string,
	taskCreateTime time.Time,
	state string,
	checkpoint uint64,
	fullConfig string,
	incrConfig string,
) string {
	return fmt.Sprintf(insertNewCdcTaskFormat,
		accId,
		taskId,
		taskName,
		sourceUri,
		sourcePwd,
		sinkUri,
		sinkTyp,
		sinkPwd,
		sinkCaPath,
		sinkCertPath,
		sinkKeyPath,
		tables,
		filters,
		opfilters,
		sourceState,
		sinkState,
		startTs,
		startTs,
		endTs,
		endTs,
		configFile,
		taskCreateTime.Format(time.DateTime),
		state,
		checkpoint,
		checkpoint,
		fullConfig,
		incrConfig,
	)
}

func getSqlForRetrievingCdcTask(
	accId uint64,
	taskId uuid.UUID,
) string {
	return fmt.Sprintf(getCdcTaskFormat, accId, taskId)
}

func getSqlForDbIdAndTableId(accId uint64, db, table string) string {
	return fmt.Sprintf(getDbIdAndTableIdFormat, accId, db, table)
}

func getSqlForTables(
	pt *PatternTuple,
) string {
	return fmt.Sprintf(getTables, pt.SourceAccount, pt.SourceDatabase, pt.SourceTable)
}

func getSqlForTaskIdAndName(ses *Session, all bool, taskName string) string {
	if all {
		return fmt.Sprintf(getCdcTaskId, ses.GetAccountId())
	} else {
		return fmt.Sprintf(getCdcTaskIdWhere, ses.GetAccountId(), taskName)
	}
}

func getSqlForDropCdcMeta(ses *Session, taskId string) string {
	return fmt.Sprintf(dropCdcMeta, ses.GetAccountId(), taskId)
}

func getSqlForUpdateCdcMeta(ses *Session, taskId string, status string) string {
	return fmt.Sprintf(updateCdcMeta, status, ses.GetAccountId(), taskId)
}

const (
	AccountLevel  = "account"
	ClusterLevel  = "cluster"
	MysqlSink     = "mysql"
	MatrixoneSink = "matrixone"

	SASCommon = "common"
	SASError  = "error"

	SyncLoading = "loading"
	SyncRunning = "running"
	SyncStopped = "stopped"
)

func handleCreateCdc(ses *Session, execCtx *ExecCtx, create *tree.CreateCDC) error {
	return doCreateCdc(execCtx.reqCtx, ses, create)
}

func doCreateCdc(ctx context.Context, ses *Session, create *tree.CreateCDC) (err error) {
	fmt.Fprintln(os.Stderr, "===>create cdc", create.Tables)
	ts := getGlobalPu().TaskService
	if ts == nil {
		return moerr.NewInternalError(ctx, "no task service is found")
	}

	err = createCdc(
		ctx,
		ses,
		ts,
		create,
	)
	return err
}

func createCdc(
	ctx context.Context,
	ses *Session,
	ts taskservice.TaskService,
	create *tree.CreateCDC,
) error {
	accInfo := ses.GetTenantInfo()
	tasks, err := ts.QueryDaemonTask(ctx,
		taskservice.WithTaskType(taskservice.EQ,
			pb.TaskType_CreateCdc.String()),
		taskservice.WithAccountID(taskservice.EQ,
			accInfo.GetTenantID()),
	)
	if err != nil {
		return err
	}
	for _, t := range tasks {
		_, ok := t.Details.Details.(*pb.Details_CreateCdc)
		if !ok {
			return moerr.NewInternalError(ctx, fmt.Sprintf("invalid task type %s",
				t.TaskType.String()))
		}
		//if dc.Connector.TableName == tableName && duplicate(t, options) {
		//	// do not return error if ifNotExists is true since the table is not actually created
		//	if ifNotExists {
		//		return nil
		//	}
		//	return moerr.NewErrDuplicateConnector(ctx, tableName)
		//}
	}
	cdcId, _ := uuid.NewV7()
	err = saveCdcTask(ctx, ses, cdcId, create)
	if err != nil {
		return err
	}

	details := &pb.Details{
		AccountID: accInfo.GetTenantID(),
		Account:   accInfo.GetTenant(),
		Username:  accInfo.GetUser(),
		Details: &pb.Details_CreateCdc{
			CreateCdc: &pb.CreateCdcDetails{
				TaskName:  create.TaskName,
				AccountId: uint64(accInfo.GetTenantID()),
				TaskId:    cdcId.String(),
			},
		},
	}
	if err = ts.CreateDaemonTask(ctx, cdcTaskMetadata(cdcId.String()), details); err != nil {
		return err
	}
	return nil
}

func cdcTaskMetadata(cdcId string) pb.TaskMetadata {
	return pb.TaskMetadata{
		ID:       cdcId,
		Executor: pb.TaskCode_InitCdc,
		Options: pb.TaskOptions{
			MaxRetryTimes: defaultConnectorTaskMaxRetryTimes,
			RetryInterval: defaultConnectorTaskRetryInterval,
			DelayDuration: 0,
			Concurrency:   0,
		},
	}
}

func string2uint64(str string) (res uint64, err error) {
	if str != "" {
		res, err = strconv.ParseUint(str, 10, 64)
		if err != nil {
			return 0, err
		}
	} else {
		res = uint64(0)
	}
	return res, nil
}

type PatternTuple struct {
	SourceAccount  string
	SourceDatabase string
	SourceTable    string
	SinkAccount    string
	SinkDatabase   string
	SinkTable      string
	OriginString   string
}

func splitPattern(pattern string) (*PatternTuple, error) {
	pt := &PatternTuple{OriginString: pattern}
	if strings.Contains(pattern, ":") {
		splitRes := strings.Split(pattern, ":")
		if len(splitRes) != 2 {
			return nil, fmt.Errorf("invalid pattern format")
		}

		source := strings.Split(splitRes[0], ".")
		if len(source) != 2 && len(source) != 3 {
			return nil, fmt.Errorf("invalid pattern format")
		}
		if len(source) == 2 {
			pt.SourceDatabase, pt.SourceTable = source[0], source[1]
		} else {
			pt.SourceAccount, pt.SourceDatabase, pt.SourceTable = source[0], source[1], source[2]
		}

		sink := strings.Split(splitRes[1], ".")
		if len(sink) != 2 && len(sink) != 3 {
			return nil, fmt.Errorf("invalid pattern format")
		}
		if len(sink) == 2 {
			pt.SinkDatabase, pt.SinkTable = sink[0], sink[1]
		} else {
			pt.SinkAccount, pt.SinkDatabase, pt.SinkTable = sink[0], sink[1], sink[2]
		}
		return pt, nil
	}

	source := make([]string, 0)
	current := strings.Builder{}
	inRegex := false
	isRegex := false
	for i := 0; i < len(pattern); i++ {
		char := pattern[i]
		if char == '/' {
			isRegex = true
			inRegex = !inRegex
		} else if char == '.' && !inRegex {
			res := current.String()
			if !isRegex {
				res = strings.ReplaceAll(res, "?", ".")
				res = strings.ReplaceAll(res, "*", ".*")
				res = "^" + res + "$"
			}
			isRegex = false
			source = append(source, res)
			current.Reset()
		} else {
			current.WriteByte(char)
		}
	}
	if current.Len() > 0 {
		res := current.String()
		if !isRegex {
			res = strings.ReplaceAll(res, "?", ".")
			res = strings.ReplaceAll(res, "*", ".*")
			res = "^" + res + "$"
		}
		isRegex = false
		source = append(source, res)
		current.Reset()
	}
	if (len(source) != 2 && len(source) != 3) || inRegex {
		return nil, fmt.Errorf("invalid pattern format")
	}
	if len(source) == 2 {
		pt.SourceDatabase, pt.SourceTable = source[0], source[1]
	} else {
		pt.SourceAccount, pt.SourceDatabase, pt.SourceTable = source[0], source[1], source[2]
	}
	return pt, nil
}

func string2patterns(pattern string) ([]*PatternTuple, error) {
	pts := make([]*PatternTuple, 0)
	current := strings.Builder{}
	inRegex := false
	for i := 0; i < len(pattern); i++ {
		char := pattern[i]
		if char == '/' {
			inRegex = !inRegex
		}
		if char == ',' && !inRegex {
			pt, err := splitPattern(current.String())
			if err != nil {
				return nil, err
			}
			pts = append(pts, pt)
			current.Reset()
		} else {
			current.WriteByte(char)
		}
	}

	if current.Len() != 0 {
		pt, err := splitPattern(current.String())
		if err != nil {
			return nil, err
		}
		pts = append(pts, pt)
	}
	return pts, nil
}

func patterns2tables(ctx context.Context, pts []*PatternTuple, bh BackgroundExec) (map[string]string, error) {
	resMap := make(map[string]string)
	for _, pt := range pts {
		sql := getSqlForTables(pt)
		bh.ClearExecResultSet()
		err := bh.Exec(ctx, sql)
		if err != nil {
			return nil, err
		}
		erArray, err := getResultSet(ctx, bh)
		if err != nil {
			return nil, err
		}
		if execResultArrayHasData(erArray) {
			res := erArray[0]
			for rowIdx := range erArray[0].GetRowCount() {
				sourceString := strings.Builder{}
				sinkString := strings.Builder{}
				acc, err := res.GetString(ctx, rowIdx, 0)
				if err != nil {
					return nil, err
				}
				db, err := res.GetString(ctx, rowIdx, 1)
				if err != nil {
					return nil, err
				}
				tbl, err := res.GetString(ctx, rowIdx, 2)
				if err != nil {
					return nil, err
				}
				sourceString.WriteString(acc)
				sourceString.WriteString(".")
				sourceString.WriteString(db)
				sourceString.WriteString(".")
				sourceString.WriteString(tbl)
				if pt.SinkTable != "" {
					if pt.SinkAccount != "" {
						sinkString.WriteString(pt.SinkAccount)
						sinkString.WriteString(".")
					}
					sinkString.WriteString(pt.SinkDatabase)
					sinkString.WriteString(".")
					sinkString.WriteString(pt.SinkTable)
				} else {
					sinkString.WriteString(sourceString.String())
				}
				resMap[sourceString.String()] = sinkString.String()
			}
		}
	}
	return resMap, nil
}

func saveCdcTask(
	ctx context.Context,
	ses *Session,
	cdcId uuid.UUID,
	create *tree.CreateCDC,
) error {
	var startTs, endTs uint64
	var err error
	accInfo := ses.GetTenantInfo()

	fmt.Fprintln(os.Stderr, "====>save cdc task",
		accInfo.GetTenantID(),
		cdcId,
		create.TaskName,
		create.SourceUri,
		create.SinkUri,
		create.SinkType,
	)
	cdcTaskOptionsMap := make(map[string]string)
	for i := 0; i < len(create.Option); i += 2 {
		cdcTaskOptionsMap[create.Option[i]] = create.Option[i+1]
	}

	pts, err := string2patterns(create.Tables)
	if err != nil {
		return err
	}

	if strings.EqualFold(cdcTaskOptionsMap["Level"], ClusterLevel) {
		if !ses.tenant.IsMoAdminRole() {
			return moerr.NewInternalError(ctx, "Only sys account administrator are allowed to create cluster level task")
		}
	} else if strings.EqualFold(cdcTaskOptionsMap["Level"], AccountLevel) {
		if !ses.tenant.IsAccountAdminRole() || ses.GetTenantName() != cdcTaskOptionsMap["Account"] {
			return moerr.NewInternalError(ctx, "No privilege to create task on %s", cdcTaskOptionsMap["Account"])
		}
		for _, pt := range pts {
			if pt.SourceAccount == "" {
				pt.SourceAccount = ses.GetTenantName()
			}
			if ses.GetTenantName() != pt.SourceAccount {
				return moerr.NewInternalError(ctx, "No privilege to create task on table %s", pt.OriginString)
			}
		}
	}

	startTs, err = string2uint64(cdcTaskOptionsMap["StartTS"])
	if err != nil {
		return err
	}
	endTs, err = string2uint64(cdcTaskOptionsMap["EndTS"])
	if err != nil {
		return err
	}

	bh := ses.GetBackgroundExec(ctx)
	defer bh.Close()
	err = bh.Exec(ctx, "begin;")
	defer func() {
		err = finishTxn(ctx, bh, err)
	}()
	tablesMap, err := patterns2tables(ctx, pts, bh)
	if err != nil {
		return err
	}
	fmt.Println("=============>", tablesMap)
	dat := time.Now().UTC()

	//TODO: make it better
	//Currently just for test
	sql := getSqlForNewCdcTask(
		uint64(accInfo.GetTenantID()),
		cdcId,
		create.TaskName,
		create.SourceUri,
		"FIXME",
		create.SinkUri,
		create.SinkType,
		"FIXME",
		"",
		"",
		"",
		create.Tables,
		"FIXME",
		"FIXME",
		SASCommon,
		SASCommon,
		startTs,
		endTs,
		cdcTaskOptionsMap["ConfigFile"],
		dat,
		SyncLoading,
		0, //FIXME
		"FIXME",
		"FIXME",
	)

	err = bh.Exec(ctx, sql)
	if err != nil {
		return err
	}

	return nil
}

func RegisterCdcExecutor(
	logger *zap.Logger,
	ts taskservice.TaskService,
	ieFactory func() ie.InternalExecutor,
	attachToTask func(context.Context, uint64, taskservice.ActiveRoutine) error,
	createTxnClient func(bool) (client.TxnClient, client.TimestampWaiter, error),
	cnUUID string,
	fileService fileservice.FileService,
	cnTxnClient client.TxnClient,
	cnEngine engine.Engine,
) func(ctx context.Context, task task.Task) error {
	return func(ctx context.Context, T task.Task) error {
		fmt.Fprintln(os.Stderr, "====>", "cdc task executor")
		ctx1, cancel := context.WithTimeout(context.Background(), time.Second*3)
		defer cancel()
		tasks, err := ts.QueryDaemonTask(ctx1,
			taskservice.WithTaskIDCond(taskservice.EQ, T.GetID()),
		)
		if err != nil {
			return err
		}
		if len(tasks) != 1 {
			return moerr.NewInternalError(ctx, "invalid tasks count %d", len(tasks))
		}
		details, ok := tasks[0].Details.Details.(*task.Details_CreateCdc)
		if !ok {
			return moerr.NewInternalError(ctx, "invalid details type")
		}

		fmt.Fprintln(os.Stderr, "====>", "cdc task info 1", tasks[0].String())
		accId := details.CreateCdc.GetAccountId()
		taskId := details.CreateCdc.GetTaskId()
		taskName := details.CreateCdc.GetTaskName()

		fmt.Fprintln(os.Stderr, "====>", "cdc task info 2", accId, taskId, taskName)

		cdc := NewCdcTask(
			logger,
			ieFactory(),
			details.CreateCdc,
			createTxnClient,
			cnUUID,
			fileService,
			cnTxnClient,
			cnEngine,
		)
		cdc.activeRoutine = cdc2.NewCdcActiveRoutine()
		if err := attachToTask(ctx, T.GetID(), cdc); err != nil {
			return err
		}
		err = cdc.Start(ctx, true)

		return err
	}
}

type CdcTask struct {
	logger *zap.Logger
	ie     ie.InternalExecutor

	cnUUID          string
	cnTxnClient     client.TxnClient
	cnEngine        engine.Engine
	fileService     fileservice.FileService
	createTxnClient func(bool) (client.TxnClient, client.TimestampWaiter, error)

	cdcTask      *task.CreateCdcDetails
	cdcTxnClient client.TxnClient
	cdcTsWaiter  client.TimestampWaiter
	cdcEngMp     *mpool.MPool
	cdcEngine    engine.Engine
	cdcTable     *disttae.CdcRelation

	activeRoutine *cdc2.ActiveRoutine
	// inputChs are channels between partitioner and decoder
	inputChs map[uint64]chan tools.Pair[*disttae.TableCtx, *disttae.DecoderInput]
	// interChs are channels between decoder and sinker
	interChs map[uint64]chan tools.Pair[*disttae.TableCtx, *cdc2.DecoderOutput]
	// watermarkMap saves the watermark of each table
	watermarkMap *sync.Map
}

func NewCdcTask(
	logger *zap.Logger,
	ie ie.InternalExecutor,
	cdcTask *task.CreateCdcDetails,
	createTxnClient func(bool) (client.TxnClient, client.TimestampWaiter, error),
	cnUUID string,
	fileService fileservice.FileService,
	cnTxnClient client.TxnClient,
	cnEngine engine.Engine,
) *CdcTask {
	return &CdcTask{
		logger:          logger,
		ie:              ie,
		cdcTask:         cdcTask,
		createTxnClient: createTxnClient,
		cnUUID:          cnUUID,
		fileService:     fileService,
		cnTxnClient:     cnTxnClient,
		cnEngine:        cnEngine,
	}
}

func (cdc *CdcTask) Start(rootCtx context.Context, firstTime bool) (err error) {
	fmt.Fprintln(os.Stderr, "====>cdc start")

	ctx := defines.AttachAccountId(rootCtx, uint32(cdc.cdcTask.AccountId))

	cdcTaskId, _ := uuid.Parse(cdc.cdcTask.TaskId)

	//step1 : get cdc task definition
	sql := getSqlForRetrievingCdcTask(cdc.cdcTask.AccountId, cdcTaskId)
	res := cdc.ie.Query(ctx, sql, ie.SessionOverrideOptions{})
	if res.Error() != nil {
		return res.Error()
	}

	if res.RowCount() < 1 {
		return moerr.NewInternalError(ctx, "none cdc task for %d %s", cdc.cdcTask.AccountId, cdc.cdcTask.TaskId)
	} else if res.RowCount() > 1 {
		return moerr.NewInternalError(ctx, "duplicate cdc task for %d %s", cdc.cdcTask.AccountId, cdc.cdcTask.TaskId)
	}

	//sink uri
	sinkUri, err := res.GetString(ctx, 0, 0)
	if err != nil {
		return err
	}

	//sink_type
	sinkTyp, err := res.GetString(ctx, 0, 1)
	if err != nil {
		return err
	}

	if sinkTyp != MysqlSink && sinkTyp != MatrixoneSink {
		return moerr.NewInternalError(ctx, "unsupported sink type: %s", sinkTyp)
	}

	//sink_password
	sinkPwd, err := res.GetString(ctx, 0, 2)
	if err != nil {
		return err
	}

	//tables
	tables, err := res.GetString(ctx, 0, 3)
	if err != nil {
		return err
	}

	// start_ts_str
	startTsStr, err := res.GetString(ctx, 0, 4)
	if err != nil {
		return err
	}

	// watermark
	watermarkStr, err := res.GetString(ctx, 0, 5)
	if err != nil {
		return err
	}
	if watermarkStr == "" {
		watermarkStr = startTsStr
	}

	watermark, err := cdc2.StrToTimestamp(watermarkStr)
	if err != nil {
		watermark = timestamp.Timestamp{}
	}

	fmt.Fprintln(os.Stderr, "====>", "cdc task row", sinkUri, sinkTyp, sinkPwd, tables)

	var dbId, tableId uint64
	dbTables := make([]tools.Pair[string, string], 0)
	dbTableIds := make([]tools.Pair[uint64, uint64], 0)
	tableList := strings.Split(tables, ",")
	for _, table := range tableList {
		//get dbid tableid for the table
		seps := strings.Split(table, ".")
		if len(seps) != 2 {
			return moerr.NewInternalError(ctx, "invalid tables format")
		}
		dbTablePair := tools.Pair[string, string]{
			Key:   seps[0],
			Value: seps[1],
		}
		dbTables = append(dbTables, dbTablePair)
		sql = getSqlForDbIdAndTableId(cdc.cdcTask.AccountId, dbTablePair.Key, dbTablePair.Value)
		res = cdc.ie.Query(ctx, sql, ie.SessionOverrideOptions{})
		if res.Error() != nil {
			return res.Error()
		}

		if res.RowCount() < 1 {
			return moerr.NewInternalError(ctx, "no table %s:%s", dbTablePair.Key, dbTablePair.Value)
		} else if res.RowCount() > 1 {
			return moerr.NewInternalError(ctx, "duplicate table %s:%s", dbTablePair.Key, dbTablePair.Value)
		}

		dbId, err = res.GetUint64(ctx, 0, 0)
		if err != nil {
			return err
		}

		tableId, err = res.GetUint64(ctx, 0, 1)
		if err != nil {
			return err
		}

		dbTableIds = append(dbTableIds, tools.Pair[uint64, uint64]{
			Key:   dbId,
			Value: tableId,
		})
	}
	//dbid 0, tableid 0 reserved for heartbeat
	//dbTableIds = append(dbTableIds, tools.Pair[uint64, uint64]{
	//	Key:   0,
	//	Value: 0,
	//})

	// only subscribe tables when first start
	if firstTime {
		//step2 : create cdc engine.
		fs, err := fileservice.Get[fileservice.FileService](cdc.fileService, defines.SharedFileServiceName)
		if err != nil {
			return err
		}

		etlFs, err := fileservice.Get[fileservice.FileService](cdc.fileService, defines.ETLFileServiceName)
		if err != nil {
			return err
		}

		cdc.cdcTxnClient, cdc.cdcTsWaiter, err = cdc.createTxnClient(false)
		if err != nil {
			return err
		}

		cdc.cdcEngMp, err = mpool.NewMPool("cdc", 0, mpool.NoFixed)
		if err != nil {
			return err
		}

		inQueue := cdc2.NewMemQ[tools.Pair[*disttae.TableCtx, *disttae.DecoderInput]]()
		cdcEngine := disttae.NewCdcEngine(
			ctx,
			cdc.cnUUID,
			cdc.cdcEngMp,
			fs,
			etlFs,
			cdc.cdcTxnClient,
			cdc.cdcTask.GetTaskId(),
			inQueue,
			cdc.cnEngine,
			cdc.cnTxnClient,
		)
		cdc.cdcEngine = cdcEngine

		err = disttae.InitLogTailPushModel(ctx, cdcEngine, cdc.cdcTsWaiter)
		if err != nil {
			return err
		}

		timeTick := time.Tick(30 * time.Millisecond)
		timeout := time.After(10 * time.Second)
		for retry := true; retry; {
			select {
			case <-timeTick:
				if cdcEngine.PushClient().IsSubscriberReady() {
					retry = false
				}
			case <-timeout:
				retry = false
			}
		}
		if !cdcEngine.PushClient().IsSubscriberReady() {
			return moerr.NewInternalError(ctx, "cdc pushClient is not ready")
		}

		//step3 : subscribe the table
		cdcTables := make([]*disttae.CdcRelation, 0)
		for i, pair := range dbTableIds {
			//skip heartbeat
			if pair.Key == 0 || pair.Value == 0 {
				continue
			}
			cdcTbl := disttae.NewCdcRelation(
				dbTables[i].Key,
				dbTables[i].Value,
				cdc.cdcTask.AccountId,
				pair.Key,
				pair.Value,
				cdcEngine)
			fmt.Fprintln(os.Stderr, "====>", "cdc SubscribeTable",
				dbId, tableId, "before")
			err = disttae.SubscribeCdcTable(ctx, cdcTbl, pair.Key, pair.Value)
			if err != nil {
				return err
			}

			cdcTables = append(cdcTables, cdcTbl)

			//step4 : process partition state
			fmt.Fprintf(os.Stderr, "====> cdc SubscribeTable %v:%v after\n",
				dbId, tableId,
			)
		}
	}

	cdc.watermarkMap = new(sync.Map)
	for _, dbTableId := range dbTableIds {
		tableId = dbTableId.Value
		cdc.watermarkMap.Store(tableId, watermark)
	}
	go cdc.watermarkUpdateLoop()

	if err = cdc.startDecoderAndSinker(ctx, dbTableIds, sinkUri, watermark); err != nil {
		return
	}

	// hold
	ch := make(chan int, 1)
	<-ch
	return
}

// Resume restart cdc task from last recorded watermark
func (cdc *CdcTask) Resume() error {
	// closed in Pause, need renew
	cdc.activeRoutine.Cancel = make(chan struct{})
	cdc.activeRoutine.Pause = make(chan struct{})

	return cdc.Start(context.Background(), false)
}

// Pause stops the components after inQueue (partitioner, decoder and sinker)
func (cdc *CdcTask) Pause() error {
	close(cdc.activeRoutine.Pause)
	for _, c := range cdc.inputChs {
		close(c)
	}
	for _, c := range cdc.interChs {
		close(c)
	}
	return nil
}

// Cancel stops partitioner, decoder and sinker, as well as the cdc replayer
func (cdc *CdcTask) Cancel() error {
	close(cdc.activeRoutine.Cancel)
	for _, c := range cdc.inputChs {
		close(c)
	}
	for _, c := range cdc.interChs {
		close(c)
	}
	// TODO stop replayer
	return nil
}

func handleDropCdc(ses *Session, execCtx *ExecCtx, st *tree.DropCDC) error {
	return updateCdc(execCtx.reqCtx, ses, st)
}

func handlePauseCdc(ses *Session, execCtx *ExecCtx, st *tree.PauseCDC) error {
	return updateCdc(execCtx.reqCtx, ses, st)
}

func handleResumeCdc(ses *Session, execCtx *ExecCtx, st *tree.ResumeCDC) error {
	return updateCdc(execCtx.reqCtx, ses, st)
}

func updateCdc(ctx context.Context, ses *Session, st tree.Statement) (err error) {
	var targetTaskStatus task.TaskStatus
	var n int
	ts := getGlobalPu().TaskService
	if ts == nil {
		return moerr.NewInternalError(ctx,
			"task service not ready yet, please try again later.")
	}
	switch stmt := st.(type) {
	case *tree.DropCDC:
		targetTaskStatus = task.TaskStatus_CancelRequested
		if stmt.Option.All {
			n, err = ts.UpdateCdcTask(ctx, targetTaskStatus,
				taskservice.WithAccountID(taskservice.EQ, ses.accountId),
			)
		} else {
			n, err = ts.UpdateCdcTask(ctx, targetTaskStatus,
				taskservice.WithAccountID(taskservice.EQ, ses.accountId),
				taskservice.WithTaskName(taskservice.EQ, stmt.Option.TaskName),
			)
		}
	case *tree.PauseCDC:
		targetTaskStatus = task.TaskStatus_PauseRequested
		if stmt.Option.All {
			n, err = ts.UpdateCdcTask(ctx, targetTaskStatus,
				taskservice.WithAccountID(taskservice.EQ, ses.accountId),
			)
		} else {
			n, err = ts.UpdateCdcTask(ctx, targetTaskStatus,
				taskservice.WithAccountID(taskservice.EQ, ses.accountId),
				taskservice.WithTaskName(taskservice.EQ, stmt.Option.TaskName),
			)
		}
	case *tree.ResumeCDC:
		targetTaskStatus = task.TaskStatus_ResumeRequested
		n, err = ts.UpdateCdcTask(ctx, targetTaskStatus,
			taskservice.WithAccountID(taskservice.EQ, ses.accountId),
			taskservice.WithTaskName(taskservice.EQ, stmt.TaskName),
		)
	}
	if n < 1 {
		return moerr.NewInternalError(ctx, "There is no any cdc task.")
	}
<<<<<<< HEAD
	return
=======

	daemonTasks, err := ts.QueryDaemonTask(ctx,
		taskservice.WithAccountID(taskservice.EQ, ses.accountId),
	)
	if err != nil {
		return err
	}

	for _, taskId := range taskIds {
		for idx := range daemonTasks {
			daemonTask := &daemonTasks[idx]
			if taskId == daemonTask.Details.Details.(*pb.Details_CreateCdc).CreateCdc.TaskId {
				if daemonTask.TaskStatus == targetTaskStatus || daemonTask.TaskStatus == targetTaskRequest {
					return nil
				} else if targetTaskStatus != task.TaskStatus_Canceled && daemonTask.TaskStatus != allowedTaskStatus {
					return moerr.NewInternalError(ctx,
						"task can be resumed only if it is in %s state, now it is %s",
						allowedTaskStatus,
						daemonTask.TaskStatus)
				}
				daemonTask.TaskStatus = targetTaskRequest
				if targetTaskStatus == task.TaskStatus_Canceled {
					sql = getSqlForDropCdcMeta(ses, taskId)
				} else {
					sql = getSqlForUpdateCdcMeta(ses, taskId, targetCdcStatus)
				}
				bh.ClearExecResultSet()
				err = bh.Exec(ctx, sql)
				if err != nil {
					return err
				}
			}
		}
	}
	c, err := ts.UpdateDaemonTask(ctx, daemonTasks)
	if err != nil {
		return err
	}
	if c < 1 {
		return moerr.NewInternalError(ctx, "update daemon task status failed.")
	}
	return nil
}

func (cdc *CdcTask) startDecoderAndSinker(
	ctx context.Context,
	dbTableIds []tools.Pair[uint64, uint64],
	sinkUri string,
	curWatermark timestamp.Timestamp,
) error {

	//                         + == inputCh == > decoder == interCh == > sinker -> remote db    // for table 1
	// 	                       |
	// inQueue -> partitioner -+ == inputCh == > decoder == interCh == > sinker -> remote db    // for table 2
	//	                       |                                                                   ...
	//	                       |                                                                   ...
	// 						   + == inputCh == > decoder == interCh == > sinker -> remote db	// for table n

	// make channels between partitioner and decoder
	cdc.inputChs = make(map[uint64]chan tools.Pair[*disttae.TableCtx, *disttae.DecoderInput], len(dbTableIds))
	for _, dbTableId := range dbTableIds {
		tableId := dbTableId.Value
		cdc.inputChs[tableId] = make(chan tools.Pair[*disttae.TableCtx, *disttae.DecoderInput])
	}

	// make channels between decoder and sinker
	cdc.interChs = make(map[uint64]chan tools.Pair[*disttae.TableCtx, *cdc2.DecoderOutput], len(dbTableIds))
	for _, dbTableId := range dbTableIds {
		tableId := dbTableId.Value
		cdc.interChs[tableId] = make(chan tools.Pair[*disttae.TableCtx, *cdc2.DecoderOutput])
	}

	cdcEngine := cdc.cdcEngine.(*disttae.CdcEngine)

	// make partitioner
	partitioner := cdc2.NewPartitioner(cdcEngine.InQueue(), cdc.inputChs)
	go partitioner.Run(ctx, cdc.activeRoutine)

	// make decoders
	decoders := make(map[uint64]cdc2.Decoder)
	for _, dbTableId := range dbTableIds {
		tableId := dbTableId.Value
		decoder := cdc2.NewDecoder(cdc.cdcEngMp, cdcEngine.FS(), tableId, cdc.inputChs[tableId], cdc.interChs[tableId])
		decoders[tableId] = decoder

		go decoder.Run(ctx, cdc.activeRoutine)
	}

	// make sinkers
	sinkers := make(map[uint64]cdc2.Sinker)
	for _, dbTableId := range dbTableIds {
		tableId := dbTableId.Value
		sinker, err := cdc2.NewSinker(ctx, sinkUri, cdc.interChs[tableId], curWatermark, cdc.updateTableWatermark)
		if err != nil {
			return err
		}
		sinkers[tableId] = sinker

		go sinker.Run(ctx, cdc.activeRoutine)
	}

	return nil
}

func (cdc *CdcTask) updateTableWatermark(tableId uint64, watermark timestamp.Timestamp) {
	//_, _ = fmt.Fprintf(os.Stderr, "^^^^^ [[updateTableWatermark]] tableId: %d, watermark: %s\n", tableId, watermark.DebugString())
	cdc.watermarkMap.Store(tableId, watermark)
}

func (cdc *CdcTask) updateWatermark() {
	// min ts of all table
	var watermark timestamp.Timestamp
	cdc.watermarkMap.Range(func(k, v any) bool {
		ts := v.(timestamp.Timestamp)
		if watermark.IsEmpty() || ts.Less(watermark) {
			watermark = ts
		}
		return true
	})

	accountId := uint32(cdc.cdcTask.AccountId)
	cdcTaskId, _ := uuid.Parse(cdc.cdcTask.TaskId)
	watermarkStr := cdc2.TimestampToStr(watermark)
	sql := fmt.Sprintf(updatedWatermark, watermarkStr, accountId, cdcTaskId)

	ctx := defines.AttachAccountId(context.Background(), uint32(cdc.cdcTask.AccountId))
	err := cdc.ie.Exec(ctx, sql, ie.SessionOverrideOptions{})
	_, _ = fmt.Fprintf(os.Stderr, "^^^^^ [[updateWatermark]] watermark: %s, err: %v\n", watermark.DebugString(), err)
}

func (cdc *CdcTask) watermarkUpdateLoop() {
	_, _ = fmt.Fprintf(os.Stderr, "^^^^^ watermarkUpdateLoop: start\n")
	defer func() {
		cdc.updateWatermark()
		_, _ = fmt.Fprintf(os.Stderr, "^^^^^ watermarkUpdateLoop: end\n")
	}()

	for {
		select {
		case <-cdc.activeRoutine.Pause:
			return

		case <-cdc.activeRoutine.Cancel:
			return

		case <-time.After(watermarkUpdateInterval):
			cdc.updateWatermark()
		}
	}
>>>>>>> 53fa2814
}<|MERGE_RESOLUTION|>--- conflicted
+++ resolved
@@ -1002,51 +1002,7 @@
 	if n < 1 {
 		return moerr.NewInternalError(ctx, "There is no any cdc task.")
 	}
-<<<<<<< HEAD
 	return
-=======
-
-	daemonTasks, err := ts.QueryDaemonTask(ctx,
-		taskservice.WithAccountID(taskservice.EQ, ses.accountId),
-	)
-	if err != nil {
-		return err
-	}
-
-	for _, taskId := range taskIds {
-		for idx := range daemonTasks {
-			daemonTask := &daemonTasks[idx]
-			if taskId == daemonTask.Details.Details.(*pb.Details_CreateCdc).CreateCdc.TaskId {
-				if daemonTask.TaskStatus == targetTaskStatus || daemonTask.TaskStatus == targetTaskRequest {
-					return nil
-				} else if targetTaskStatus != task.TaskStatus_Canceled && daemonTask.TaskStatus != allowedTaskStatus {
-					return moerr.NewInternalError(ctx,
-						"task can be resumed only if it is in %s state, now it is %s",
-						allowedTaskStatus,
-						daemonTask.TaskStatus)
-				}
-				daemonTask.TaskStatus = targetTaskRequest
-				if targetTaskStatus == task.TaskStatus_Canceled {
-					sql = getSqlForDropCdcMeta(ses, taskId)
-				} else {
-					sql = getSqlForUpdateCdcMeta(ses, taskId, targetCdcStatus)
-				}
-				bh.ClearExecResultSet()
-				err = bh.Exec(ctx, sql)
-				if err != nil {
-					return err
-				}
-			}
-		}
-	}
-	c, err := ts.UpdateDaemonTask(ctx, daemonTasks)
-	if err != nil {
-		return err
-	}
-	if c < 1 {
-		return moerr.NewInternalError(ctx, "update daemon task status failed.")
-	}
-	return nil
 }
 
 func (cdc *CdcTask) startDecoderAndSinker(
@@ -1154,5 +1110,4 @@
 			cdc.updateWatermark()
 		}
 	}
->>>>>>> 53fa2814
 }