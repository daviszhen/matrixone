// Copyright 2021 Matrix Origin
//
// Licensed under the Apache License, Version 2.0 (the "License");
// you may not use this file except in compliance with the License.
// You may obtain a copy of the License at
//
//      http://www.apache.org/licenses/LICENSE-2.0
//
// Unless required by applicable law or agreed to in writing, software
// distributed under the License is distributed on an "AS IS" BASIS,
// WITHOUT WARRANTIES OR CONDITIONS OF ANY KIND, either express or implied.
// See the License for the specific language governing permissions and
// limitations under the License.

package frontend

import (
	"context"
	"database/sql"
	"fmt"
	"os"
	"regexp"
	"strconv"
	"strings"
	"sync"
	"time"

	"github.com/google/uuid"
	cdc2 "github.com/matrixorigin/matrixone/pkg/cdc"
	"github.com/matrixorigin/matrixone/pkg/common/malloc"
	"github.com/matrixorigin/matrixone/pkg/common/moerr"
	"github.com/matrixorigin/matrixone/pkg/common/mpool"
	"github.com/matrixorigin/matrixone/pkg/defines"
	"github.com/matrixorigin/matrixone/pkg/fileservice"
	"github.com/matrixorigin/matrixone/pkg/logutil"
	"github.com/matrixorigin/matrixone/pkg/pb/task"
	pb "github.com/matrixorigin/matrixone/pkg/pb/task"
	"github.com/matrixorigin/matrixone/pkg/pb/timestamp"
	"github.com/matrixorigin/matrixone/pkg/sql/parsers/tree"
	"github.com/matrixorigin/matrixone/pkg/sql/plan/tools"
	"github.com/matrixorigin/matrixone/pkg/taskservice"
	"github.com/matrixorigin/matrixone/pkg/txn/client"
	ie "github.com/matrixorigin/matrixone/pkg/util/internalExecutor"
	"github.com/matrixorigin/matrixone/pkg/vm/engine"
	"github.com/matrixorigin/matrixone/pkg/vm/engine/disttae"
	"go.uber.org/zap"
)

const (
	insertNewCdcTaskFormat = `insert into mo_catalog.mo_cdc_task values(` +
		`%d,` + //account id
		`"%s",` + //task id
		`"%s",` + //task name
		`"%s",` + //source_uri
		`"%s",` + //source_password
		`"%s",` + //sink_uri
		`"%s",` + //sink_type
		`"%s",` + //sink_password
		`"%s",` + //sink_ssl_ca_path
		`"%s",` + //sink_ssl_cert_path
		`"%s",` + //sink_ssl_key_path
		`"%s",` + //tables
		`"%s",` + //filters
		`"%s",` + //opfilters
		`"%s",` + //source_state
		`"%s",` + //sink_state
		`%d,` + //start_ts
		`"%d-0",` + //start_ts_str
		`%d,` + //end_ts
		`"%d",` + //end_ts_str
		`"%s",` + //config_file
		`"%s",` + //task_create_time
		`"%s",` + //state
		`%d,` + //checkpoint
		`"%d",` + //checkpoint_str
		`"%d",` + //concurrency
		`"",` + //reserved1
		`"",` + //reserved2
		`"",` + //reserved3
		`""` + //reserved4
		`)`

	getCdcTaskFormat = `select ` +
		`sink_uri, ` +
		`sink_type, ` +
		`sink_password, ` +
		`tables, ` +
		`start_ts_str, ` +
		`concurrency ` +
		`from ` +
		`mo_catalog.mo_cdc_task ` +
		`where ` +
		`account_id = %d and ` +
		`task_id = "%s"`

	getDbIdAndTableIdFormat = "select reldatabase_id,rel_id from mo_catalog.mo_tables where account_id = %d and reldatabase = '%s' and relname = '%s'"

	getTables = "select account_name, reldatabase, relname from mo_catalog.mo_tables join mo_catalog.mo_account on mo_catalog.mo_tables.account_id = mo_catalog.mo_account.account_id where REGEXP_LIKE(account_name, '%s') and REGEXP_LIKE(reldatabase, '%s') and REGEXP_LIKE(relname, '%s')"

	getCdcTaskId = "select task_id from mo_catalog.mo_cdc_task where account_id = %d"

	getCdcTaskIdWhere = "select task_id from mo_catalog.mo_cdc_task where account_id = %d and task_name = '%s'"

	getCdcCreateTableSql = "show create table %s"

	dropCdcMeta = "delete from mo_catalog.mo_cdc_task where account_id = %d and task_id = '%s'"

	updateCdcMeta = "update mo_catalog.mo_cdc_task set state = '%s' where account_id = %d and task_id = '%s'"

	insertWatermark = "insert into mo_catalog.mo_cdc_watermark values (%d, '%s', %d, '%s')"

	getWatermark = "select watermark from mo_catalog.mo_cdc_watermark where account_id = %d and task_id = '%s' and table_id = %d"

	getWatermarkCount = "select count(1) from mo_catalog.mo_cdc_watermark where account_id = %d and task_id = '%s'"

	updateWatermark = "update mo_catalog.mo_cdc_watermark set watermark='%s' where account_id = %d and task_id = '%s' and table_id = %d"

	deleteWatermark = "delete from mo_catalog.mo_cdc_watermark where account_id = %d and task_id = '%s'"

	deleteWatermarkByTable = "delete from mo_catalog.mo_cdc_watermark where account_id = %d and task_id = '%s' and table_id = %d"

	// DefaultMaxAllowedPacket of mysql is 64 MB
	DefaultMaxAllowedPacket uint64 = 64 * 1024 * 1024
)

type dbTableInfo struct {
	dbName  string
	tblName string
	dbId    uint64
	tblId   uint64
}

func getSqlForNewCdcTask(
	accId uint64,
	taskId uuid.UUID,
	taskName string,
	sourceUri string,
	sourcePwd string,
	sinkUri string,
	sinkTyp string,
	sinkPwd string,
	sinkCaPath string,
	sinkCertPath string,
	sinkKeyPath string,
	tables string,
	filters string,
	opfilters string,
	sourceState string,
	sinkState string,
	startTs uint64,
	endTs uint64,
	configFile string,
	taskCreateTime time.Time,
	state string,
	checkpoint uint64,
	concurrency uint64,
) string {
	return fmt.Sprintf(insertNewCdcTaskFormat,
		accId,
		taskId,
		taskName,
		sourceUri,
		sourcePwd,
		sinkUri,
		sinkTyp,
		sinkPwd,
		sinkCaPath,
		sinkCertPath,
		sinkKeyPath,
		tables,
		filters,
		opfilters,
		sourceState,
		sinkState,
		startTs,
		startTs,
		endTs,
		endTs,
		configFile,
		taskCreateTime.Format(time.DateTime),
		state,
		checkpoint,
		checkpoint,
		concurrency,
	)
}

func getSqlForRetrievingCdcTask(
	accId uint64,
	taskId uuid.UUID,
) string {
	return fmt.Sprintf(getCdcTaskFormat, accId, taskId)
}

func getSqlForDbIdAndTableId(accId uint64, db, table string) string {
	return fmt.Sprintf(getDbIdAndTableIdFormat, accId, db, table)
}

func getSqlForTables(
	pt *PatternTuple,
) string {
	return fmt.Sprintf(getTables, pt.SourceAccount, pt.SourceDatabase, pt.SourceTable)
}

func getSqlForCreateTable(dbTableInfo *dbTableInfo) string {
	return fmt.Sprintf(getCdcCreateTableSql, dbTableInfo.dbName+"."+dbTableInfo.tblName)
}

func getSqlForTaskIdAndName(ses *Session, all bool, taskName string) string {
	if all {
		return fmt.Sprintf(getCdcTaskId, ses.GetAccountId())
	} else {
		return fmt.Sprintf(getCdcTaskIdWhere, ses.GetAccountId(), taskName)
	}
}

func getSqlForDropCdcMeta(ses *Session, taskId string) string {
	return fmt.Sprintf(dropCdcMeta, ses.GetAccountId(), taskId)
}

func getSqlForUpdateCdcMeta(ses *Session, taskId string, status string) string {
	return fmt.Sprintf(updateCdcMeta, status, ses.GetAccountId(), taskId)
}

const (
	AccountLevel  = "account"
	ClusterLevel  = "cluster"
	MysqlSink     = "mysql"
	MatrixoneSink = "matrixone"

	SASCommon = "common"
	SASError  = "error"

	SyncLoading = "loading"
	SyncRunning = "running"
	SyncStopped = "stopped"
)

func handleCreateCdc(ses *Session, execCtx *ExecCtx, create *tree.CreateCDC) error {
	return doCreateCdc(execCtx.reqCtx, ses, create)
}

func doCreateCdc(ctx context.Context, ses *Session, create *tree.CreateCDC) (err error) {
	fmt.Fprintln(os.Stderr, "===>create cdc", create.Tables)
	ts := getGlobalPu().TaskService
	if ts == nil {
		return moerr.NewInternalError(ctx, "no task service is found")
	}

	err = createCdc(
		ctx,
		ses,
		ts,
		create,
	)
	return err
}

func cdcTaskMetadata(cdcId string) pb.TaskMetadata {
	return pb.TaskMetadata{
		ID:       cdcId,
		Executor: pb.TaskCode_InitCdc,
		Options: pb.TaskOptions{
			MaxRetryTimes: defaultConnectorTaskMaxRetryTimes,
			RetryInterval: defaultConnectorTaskRetryInterval,
			DelayDuration: 0,
			Concurrency:   0,
		},
	}
}

func string2uint64(str string) (res uint64, err error) {
	if str != "" {
		res, err = strconv.ParseUint(str, 10, 64)
		if err != nil {
			return 0, err
		}
	} else {
		res = uint64(0)
	}
	return res, nil
}

type PatternTuple struct {
	SourceAccount  string
	SourceDatabase string
	SourceTable    string
	SinkAccount    string
	SinkDatabase   string
	SinkTable      string
	OriginString   string
}

func splitPattern(pattern string) (*PatternTuple, error) {
	pt := &PatternTuple{OriginString: pattern}
	if strings.Contains(pattern, ":") {
		splitRes := strings.Split(pattern, ":")
		if len(splitRes) != 2 {
			return nil, fmt.Errorf("invalid pattern format")
		}

		source := strings.Split(splitRes[0], ".")
		if len(source) != 2 && len(source) != 3 {
			return nil, fmt.Errorf("invalid pattern format")
		}
		if len(source) == 2 {
			pt.SourceDatabase, pt.SourceTable = source[0], source[1]
		} else {
			pt.SourceAccount, pt.SourceDatabase, pt.SourceTable = source[0], source[1], source[2]
		}

		sink := strings.Split(splitRes[1], ".")
		if len(sink) != 2 && len(sink) != 3 {
			return nil, fmt.Errorf("invalid pattern format")
		}
		if len(sink) == 2 {
			pt.SinkDatabase, pt.SinkTable = sink[0], sink[1]
		} else {
			pt.SinkAccount, pt.SinkDatabase, pt.SinkTable = sink[0], sink[1], sink[2]
		}
		return pt, nil
	}

	source := make([]string, 0)
	current := strings.Builder{}
	inRegex := false
	isRegex := false
	for i := 0; i < len(pattern); i++ {
		char := pattern[i]
		if char == '/' {
			isRegex = true
			inRegex = !inRegex
		} else if char == '.' && !inRegex {
			res := current.String()
			if !isRegex {
				res = strings.ReplaceAll(res, "?", ".")
				res = strings.ReplaceAll(res, "*", ".*")
				res = "^" + res + "$"
			}
			isRegex = false
			source = append(source, res)
			current.Reset()
		} else {
			current.WriteByte(char)
		}
	}
	if current.Len() > 0 {
		res := current.String()
		if !isRegex {
			res = strings.ReplaceAll(res, "?", ".")
			res = strings.ReplaceAll(res, "*", ".*")
			res = "^" + res + "$"
		}
		isRegex = false
		source = append(source, res)
		current.Reset()
	}
	if (len(source) != 2 && len(source) != 3) || inRegex {
		return nil, fmt.Errorf("invalid pattern format")
	}
	if len(source) == 2 {
		pt.SourceDatabase, pt.SourceTable = source[0], source[1]
	} else {
		pt.SourceAccount, pt.SourceDatabase, pt.SourceTable = source[0], source[1], source[2]
	}
	return pt, nil
}

func string2patterns(pattern string) ([]*PatternTuple, error) {
	pts := make([]*PatternTuple, 0)
	current := strings.Builder{}
	inRegex := false
	for i := 0; i < len(pattern); i++ {
		char := pattern[i]
		if char == '/' {
			inRegex = !inRegex
		}
		if char == ',' && !inRegex {
			pt, err := splitPattern(current.String())
			if err != nil {
				return nil, err
			}
			pts = append(pts, pt)
			current.Reset()
		} else {
			current.WriteByte(char)
		}
	}

	if current.Len() != 0 {
		pt, err := splitPattern(current.String())
		if err != nil {
			return nil, err
		}
		pts = append(pts, pt)
	}
	return pts, nil
}

func patterns2tables(ctx context.Context, pts []*PatternTuple, bh BackgroundExec) (map[string]string, error) {
	resMap := make(map[string]string)
	for _, pt := range pts {
		sql := getSqlForTables(pt)
		bh.ClearExecResultSet()
		err := bh.Exec(ctx, sql)
		if err != nil {
			return nil, err
		}
		erArray, err := getResultSet(ctx, bh)
		if err != nil {
			return nil, err
		}
		if execResultArrayHasData(erArray) {
			res := erArray[0]
			for rowIdx := range erArray[0].GetRowCount() {
				sourceString := strings.Builder{}
				sinkString := strings.Builder{}
				acc, err := res.GetString(ctx, rowIdx, 0)
				if err != nil {
					return nil, err
				}
				db, err := res.GetString(ctx, rowIdx, 1)
				if err != nil {
					return nil, err
				}
				tbl, err := res.GetString(ctx, rowIdx, 2)
				if err != nil {
					return nil, err
				}
				sourceString.WriteString(acc)
				sourceString.WriteString(".")
				sourceString.WriteString(db)
				sourceString.WriteString(".")
				sourceString.WriteString(tbl)
				if pt.SinkTable != "" {
					if pt.SinkAccount != "" {
						sinkString.WriteString(pt.SinkAccount)
						sinkString.WriteString(".")
					}
					sinkString.WriteString(pt.SinkDatabase)
					sinkString.WriteString(".")
					sinkString.WriteString(pt.SinkTable)
				} else {
					sinkString.WriteString(sourceString.String())
				}
				resMap[sourceString.String()] = sinkString.String()
			}
		}
	}
	return resMap, nil
}

func canCreateCdcTask(ctx context.Context, ses *Session, level string, account string, pts []*PatternTuple) error {

	if strings.EqualFold(level, ClusterLevel) {
		if !ses.tenant.IsMoAdminRole() {
			return moerr.NewInternalError(ctx, "Only sys account administrator are allowed to create cluster level task")
		}
		for _, pt := range pts {
			if pt.SourceAccount == "" {
				pt.SourceAccount = ses.GetTenantName()
			}
			if isBannedDatabase(pt.SourceDatabase) {
				return moerr.NewInternalError(ctx, "The system database cannot be subscribed to")
			}
		}
	} else if strings.EqualFold(level, AccountLevel) {
		if !ses.tenant.IsMoAdminRole() && ses.GetTenantName() != account {
			return moerr.NewInternalError(ctx, "No privilege to create task on %s", account)
		}
		for _, pt := range pts {
			if pt.SourceAccount == "" {
				pt.SourceAccount = account
			}
			if account != pt.SourceAccount {
				return moerr.NewInternalError(ctx, "No privilege to create task on table %s", pt.OriginString)
			}
			if isBannedDatabase(pt.SourceDatabase) {
				return moerr.NewInternalError(ctx, "The system database cannot be subscribed to")
			}
		}
	} else {
		return moerr.NewInternalError(ctx, "Incorrect level %s", level)
	}
	return nil
}

func createCdc(
	ctx context.Context,
	ses *Session,
	ts taskservice.TaskService,
	create *tree.CreateCDC,
) error {
	var startTs, endTs, concurrency uint64
	var err error

	cdcTaskOptionsMap := make(map[string]string)
	for i := 0; i < len(create.Option); i += 2 {
		cdcTaskOptionsMap[create.Option[i]] = create.Option[i+1]
	}

	pts, err := string2patterns(create.Tables)
	if err != nil {
		return err
	}

	if err = canCreateCdcTask(ctx, ses, cdcTaskOptionsMap["Level"], cdcTaskOptionsMap["Account"], pts); err != nil {
		return err
	}

	accInfo := ses.GetTenantInfo()
	cdcId, _ := uuid.NewV7()

	details := &pb.Details{
		AccountID: accInfo.GetTenantID(),
		Account:   accInfo.GetTenant(),
		Username:  accInfo.GetUser(),
		Details: &pb.Details_CreateCdc{
			CreateCdc: &pb.CreateCdcDetails{
				TaskName:  create.TaskName,
				AccountId: uint64(accInfo.GetTenantID()),
				TaskId:    cdcId.String(),
			},
		},
	}

	fmt.Fprintln(os.Stderr, "====>save cdc task",
		accInfo.GetTenantID(),
		cdcId,
		create.TaskName,
		create.SourceUri,
		create.SinkUri,
		create.SinkType,
	)

	startTs, err = string2uint64(cdcTaskOptionsMap["StartTS"])
	if err != nil {
		return err
	}
	endTs, err = string2uint64(cdcTaskOptionsMap["EndTS"])
	if err != nil {
		return err
	}
	concurrency, err = string2uint64(cdcTaskOptionsMap["FullConcurrency"])
	if err != nil {
		return err
	}

	dat := time.Now().UTC()

	safeUri, _, suc := splitPasswordFromURI(create.SourceUri)
	if !suc {
		logutil.Errorf("Failed to split password from URI: %s", create.SourceUri)
	}
	//TODO: make it better
	//Currently just for test
	insertSql := getSqlForNewCdcTask(
		uint64(accInfo.GetTenantID()),
		cdcId,
		create.TaskName,
		safeUri,
		"",
		create.SinkUri,
		create.SinkType,
		"FIXME",
		"",
		"",
		"",
		create.Tables,
		"FIXME",
		"FIXME",
		SASCommon,
		SASCommon,
		startTs,
		endTs,
		cdcTaskOptionsMap["ConfigFile"],
		dat,
		SyncLoading,
		0, //FIXME
		concurrency,
	)

	if _, err = ts.AddCdcTask(ctx, cdcTaskMetadata(cdcId.String()), details, insertSql); err != nil {
		return err
	}
	return nil
}

func RegisterCdcExecutor(
	logger *zap.Logger,
	ts taskservice.TaskService,
	ieFactory func() ie.InternalExecutor,
	attachToTask func(context.Context, uint64, taskservice.ActiveRoutine) error,
	createTxnClient func(bool) (client.TxnClient, client.TimestampWaiter, error),
	cnUUID string,
	fileService fileservice.FileService,
	cnTxnClient client.TxnClient,
	cnEngine engine.Engine,
) func(ctx context.Context, task task.Task) error {
	return func(ctx context.Context, T task.Task) error {
		fmt.Fprintln(os.Stderr, "====>", "cdc task executor")
		ctx1, cancel := context.WithTimeout(context.Background(), time.Second*3)
		defer cancel()
		tasks, err := ts.QueryDaemonTask(ctx1,
			taskservice.WithTaskIDCond(taskservice.EQ, T.GetID()),
		)
		if err != nil {
			return err
		}
		if len(tasks) != 1 {
			return moerr.NewInternalError(ctx, "invalid tasks count %d", len(tasks))
		}
		details, ok := tasks[0].Details.Details.(*task.Details_CreateCdc)
		if !ok {
			return moerr.NewInternalError(ctx, "invalid details type")
		}

		fmt.Fprintln(os.Stderr, "====>", "cdc task info 1", tasks[0].String())
		accId := details.CreateCdc.GetAccountId()
		taskId := details.CreateCdc.GetTaskId()
		taskName := details.CreateCdc.GetTaskName()

		fmt.Fprintln(os.Stderr, "====>", "cdc task info 2", accId, taskId, taskName)

		cdc := NewCdcTask(
			logger,
			ieFactory(),
			details.CreateCdc,
			createTxnClient,
			cnUUID,
			fileService,
			cnTxnClient,
			cnEngine,
		)
		cdc.activeRoutine = cdc2.NewCdcActiveRoutine()
		if err := attachToTask(ctx, T.GetID(), cdc); err != nil {
			return err
		}
		err = cdc.Start(ctx)

		return err
	}
}

type CdcTask struct {
	logger *zap.Logger
	ie     ie.InternalExecutor

	cnUUID          string
	cnTxnClient     client.TxnClient
	cnEngine        engine.Engine
	fileService     fileservice.FileService
	createTxnClient func(bool) (client.TxnClient, client.TimestampWaiter, error)

	cdcTask      *task.CreateCdcDetails
	cdcTxnClient client.TxnClient
	cdcTsWaiter  client.TimestampWaiter
	cdcEngMp     *mpool.MPool
	cdcEngine    *disttae.CdcEngine
	// tableId -> *disttae.CdcRelation
	cdcTables *sync.Map

	sinkUri          string
	sinkType         string
	sinkConn         *sql.DB
	maxAllowedPacket uint64

	activeRoutine *cdc2.ActiveRoutine

	partitioner cdc2.Partitioner
	// inputChs are channels between partitioner and decoder; tableId -> channel
	inputChs map[uint64]chan tools.Pair[*disttae.TableCtx, *disttae.DecoderInput]
	// tableId -> decoder
	decoders map[uint64]cdc2.Decoder
	// interChs are channels between decoder and sinker; tableId -> channel
	interChs map[uint64]chan tools.Pair[*disttae.TableCtx, *cdc2.DecoderOutput]
	// tableId -> sinker
	sinkers map[uint64]cdc2.Sinker
	// sunkWatermarkUpdater update the watermark of the items that has been sunk to downstream
	sunkWatermarkUpdater *cdc2.WatermarkUpdater
}

func NewCdcTask(
	logger *zap.Logger,
	ie ie.InternalExecutor,
	cdcTask *task.CreateCdcDetails,
	createTxnClient func(bool) (client.TxnClient, client.TimestampWaiter, error),
	cnUUID string,
	fileService fileservice.FileService,
	cnTxnClient client.TxnClient,
	cnEngine engine.Engine,
) *CdcTask {
	return &CdcTask{
		logger:           logger,
		ie:               ie,
		cdcTask:          cdcTask,
		createTxnClient:  createTxnClient,
		cnUUID:           cnUUID,
		fileService:      fileService,
		cnTxnClient:      cnTxnClient,
		cnEngine:         cnEngine,
		maxAllowedPacket: DefaultMaxAllowedPacket,
	}
}

func (cdc *CdcTask) Start(rootCtx context.Context) (err error) {
	fmt.Fprintln(os.Stderr, "====>cdc start")

	ctx := defines.AttachAccountId(rootCtx, uint32(cdc.cdcTask.AccountId))

	cdcTaskId, _ := uuid.Parse(cdc.cdcTask.TaskId)

	//step1 : get cdc task definition
	sql := getSqlForRetrievingCdcTask(cdc.cdcTask.AccountId, cdcTaskId)
	res := cdc.ie.Query(ctx, sql, ie.SessionOverrideOptions{})
	if res.Error() != nil {
		return res.Error()
	}

	if res.RowCount() < 1 {
		return moerr.NewInternalError(ctx, "none cdc task for %d %s", cdc.cdcTask.AccountId, cdc.cdcTask.TaskId)
	} else if res.RowCount() > 1 {
		return moerr.NewInternalError(ctx, "duplicate cdc task for %d %s", cdc.cdcTask.AccountId, cdc.cdcTask.TaskId)
	}

	//sink uri
	sinkUri, err := res.GetString(ctx, 0, 0)
	if err != nil {
		return err
	}
	cdc.sinkUri = sinkUri

	//sink_type
	sinkTyp, err := res.GetString(ctx, 0, 1)
	if err != nil {
		return err
	}
	cdc.sinkType = sinkTyp

	if sinkTyp != MysqlSink && sinkTyp != MatrixoneSink {
		return moerr.NewInternalError(ctx, "unsupported sink type: %s", sinkTyp)
	}

	//sink_password
	sinkPwd, err := res.GetString(ctx, 0, 2)
	if err != nil {
		return err
	}

	//tables
	tables, err := res.GetString(ctx, 0, 3)
	if err != nil {
		return err
	}

	// start_ts_str
	startTsStr, err := res.GetString(ctx, 0, 4)
	if err != nil {
		return err
	}

	startTs, err := cdc2.StrToTimestamp(startTsStr)
	if err != nil {
		return err
	}

	concurrency, err := res.GetUint64(ctx, 0, 5)
	if err != nil {
		return err
	}

	fmt.Fprintln(os.Stderr, "====>", "cdc task row",
		sinkUri,
		sinkTyp,
		sinkPwd,
		tables,
		"startTs", startTsStr)

	var dbId, tblId uint64
	tableList := strings.Split(tables, ",")
	dbTableInfos := make([]*dbTableInfo, 0, len(tableList))
	for _, table := range tableList {
		//get dbid tableid for the table
		seps := strings.Split(table, ".")
		if len(seps) != 2 {
			return moerr.NewInternalError(ctx, "invalid tables format")
		}

		dbName, tblName := seps[0], seps[1]
		sql = getSqlForDbIdAndTableId(cdc.cdcTask.AccountId, dbName, tblName)
		res = cdc.ie.Query(ctx, sql, ie.SessionOverrideOptions{})
		if res.Error() != nil {
			return res.Error()
		}

		if res.RowCount() < 1 {
			return moerr.NewInternalError(ctx, "no table %s:%s", dbName, tblName)
		} else if res.RowCount() > 1 {
			return moerr.NewInternalError(ctx, "duplicate table %s:%s", dbName, tblName)
		}

		if dbId, err = res.GetUint64(ctx, 0, 0); err != nil {
			return err
		}

		if tblId, err = res.GetUint64(ctx, 0, 1); err != nil {
			return err
		}

		dbTableInfos = append(dbTableInfos, &dbTableInfo{
			dbName:  dbName,
			tblName: tblName,
			dbId:    dbId,
			tblId:   tblId,
		})
	}
	// add visual heartbeat table
	dbTableInfos = append(dbTableInfos, &dbTableInfo{
		tblId: cdc2.HeartBeatTableId,
	})

	//step2 : create cdc engine when first start
	if cdc.cdcEngine == nil {
		fs, err := fileservice.Get[fileservice.FileService](cdc.fileService, defines.SharedFileServiceName)
		if err != nil {
			return err
		}

		etlFs, err := fileservice.Get[fileservice.FileService](cdc.fileService, defines.ETLFileServiceName)
		if err != nil {
			return err
		}

		if cdc.cdcTxnClient, cdc.cdcTsWaiter, err = cdc.createTxnClient(false); err != nil {
			return err
		}

		if cdc.cdcEngMp, err = mpool.NewMPool("cdc", 0, mpool.NoFixed); err != nil {
			return err
		}

		inQueue := cdc2.NewMemQ[tools.Pair[*disttae.TableCtx, *disttae.DecoderInput]]()
		cdcEngine := disttae.NewCdcEngine(
			ctx,
			cdc.cnUUID,
			cdc.cdcEngMp,
			fs,
			etlFs,
			cdc.cdcTxnClient,
			cdc.cdcTask.GetTaskId(),
			inQueue,
			cdc.cnEngine,
			cdc.cnTxnClient,
		)
		cdc.cdcEngine = cdcEngine

		if err = disttae.InitLogTailPushModel(ctx, cdcEngine, cdc.cdcTsWaiter); err != nil {
			return err
		}

		timeTick := time.Tick(30 * time.Millisecond)
		timeout := time.After(10 * time.Second)
		for retry := true; retry; {
			select {
			case <-timeTick:
				if cdcEngine.PushClient().IsSubscriberReady() {
					retry = false
				}
			case <-timeout:
				retry = false
			}
		}
		if !cdcEngine.PushClient().IsSubscriberReady() {
			return moerr.NewInternalError(ctx, "cdc pushClient is not ready")
		}
	}

	// init mo_cdc_watermark table
	count, err := cdc.getWatermarkCount()
	if err != nil {
		return err
	}
	if count == 0 {
		for _, info := range dbTableInfos {
			// use startTs as watermark
			if err = cdc.insertWatermark(info.tblId, startTs); err != nil {
				return err
			}
		}
	}

	// step3 : create cdc pipeline
	cdc.sunkWatermarkUpdater = cdc2.NewWatermarkUpdater(cdc.updateWatermark)

	// init channel map
	cdc.inputChs = make(map[uint64]chan tools.Pair[*disttae.TableCtx, *disttae.DecoderInput], len(dbTableInfos))
	cdc.decoders = make(map[uint64]cdc2.Decoder, len(dbTableInfos))
	cdc.interChs = make(map[uint64]chan tools.Pair[*disttae.TableCtx, *cdc2.DecoderOutput], len(dbTableInfos))
	cdc.sinkers = make(map[uint64]cdc2.Sinker, len(dbTableInfos))

	cdc.sinkConn, err = cdc2.OpenDbConn(ctx, cdc.sinkUri, concurrency)
	if err != nil {
		return err
	}
	err = cdc.sinkConn.QueryRow("SELECT @@max_allowed_packet").Scan(&cdc.maxAllowedPacket)
	if err != nil {
		return err
	}
	fmt.Printf("max_allowed_packet: %d bytes\n", cdc.maxAllowedPacket)

	allocator := malloc.GetDefault(nil)
	for _, info := range dbTableInfos {
<<<<<<< HEAD
		if info.tblId == cdc2.HeartBeatTableId {
			continue
		}
		err = cdc.createSinkTable(ctx, info)
		if err != nil {
			return err
		}
		if err = cdc.addExePipelineForTable(info.tblId, sinkUri); err != nil {
=======
		if err = cdc.addExePipelineForTable(info.tblId, allocator); err != nil {
>>>>>>> 82df2984
			return err
		}
	}

	// start watermark updater
	go cdc.sunkWatermarkUpdater.Run(cdc.activeRoutine)

	// make partitioner
	cdc.partitioner = cdc2.NewPartitioner(cdc.cdcEngine.InQueue(), cdc.inputChs)
	go cdc.partitioner.Run(ctx, cdc.activeRoutine)

	//step4 : subscribe the table
	if cdc.cdcTables == nil {
		cdc.cdcTables = new(sync.Map)
		for _, info := range dbTableInfos {
			// skip visual heart beat table
			if info.tblId == cdc2.HeartBeatTableId {
				continue
			}

			if err = cdc.subscribeTable(info.dbName, info.tblName, info.dbId, info.tblId); err != nil {
				return err
			}
		}

		// hold
		ch := make(chan int, 1)
		<-ch
	}
	return
}

// Resume cdc task from last recorded watermark
func (cdc *CdcTask) Resume() error {
	// closed in Pause, need renew
	cdc.activeRoutine.Pause = make(chan struct{})
	fmt.Println("=====> it's resume")
	return cdc.Start(context.Background())
}

// Restart cdc task from init watermark
func (cdc *CdcTask) Restart() error {
	// delete previous watermark, restart from init watermark
	cdc.deleteWatermark()

	// closed in Pause, need renew
	cdc.activeRoutine.Cancel = make(chan struct{})
	cdc.activeRoutine.Pause = make(chan struct{})
	fmt.Println("=====> it's restart")
	return cdc.Start(context.Background())
}

// Pause stops the components after inQueue (partitioner, decoder and sinker)
func (cdc *CdcTask) Pause() error {
	close(cdc.activeRoutine.Pause)
	for _, c := range cdc.inputChs {
		close(c)
	}
	for _, c := range cdc.interChs {
		close(c)
	}

	// TODO unsubscribe all tables if not persist data of queue
	//// unsubscribe all tables
	//cdc.cdcTables.Range(func(k, v any) bool {
	//	tbl := v.(*disttae.CdcRelation)
	//	// TODO handle error
	//	cdc.unsubscribeTable(tbl)
	//	return true
	//})
	//cdc.cdcTables = nil
	return nil
}

// Cancel stops partitioner, decoder and sinker, as well as the cdc replayer
func (cdc *CdcTask) Cancel() error {
	close(cdc.activeRoutine.Pause)
	close(cdc.activeRoutine.Cancel)
	for _, c := range cdc.inputChs {
		close(c)
	}
	for _, c := range cdc.interChs {
		close(c)
	}

	// unsubscribe all tables
	cdc.cdcTables.Range(func(k, v any) bool {
		tbl := v.(*disttae.CdcRelation)
		// TODO handle error
		cdc.unsubscribeTable(tbl)
		return true
	})
	cdc.cdcTables = nil

	// clean mo_cdc_watermark table
	return cdc.deleteWatermark()
}

func handleDropCdc(ses *Session, execCtx *ExecCtx, st *tree.DropCDC) error {
	return updateCdc(execCtx.reqCtx, ses, st)
}

func handlePauseCdc(ses *Session, execCtx *ExecCtx, st *tree.PauseCDC) error {
	return updateCdc(execCtx.reqCtx, ses, st)
}

func handleResumeCdc(ses *Session, execCtx *ExecCtx, st *tree.ResumeCDC) error {
	return updateCdc(execCtx.reqCtx, ses, st)
}

func handleRestartCdc(ses *Session, execCtx *ExecCtx, st *tree.RestartCDC) error {
	return updateCdc(execCtx.reqCtx, ses, st)
}

func updateCdc(ctx context.Context, ses *Session, st tree.Statement) (err error) {
	var targetTaskStatus task.TaskStatus
	var n int
	ts := getGlobalPu().TaskService
	if ts == nil {
		return moerr.NewInternalError(ctx,
			"task service not ready yet, please try again later.")
	}
	switch stmt := st.(type) {
	case *tree.DropCDC:
		targetTaskStatus = task.TaskStatus_CancelRequested
		if stmt.Option.All {
			n, err = ts.UpdateCdcTask(ctx, targetTaskStatus,
				taskservice.WithAccountID(taskservice.EQ, ses.accountId),
				taskservice.WithTaskType(taskservice.EQ, task.TaskType_CreateCdc.String()),
			)
		} else {
			n, err = ts.UpdateCdcTask(ctx, targetTaskStatus,
				taskservice.WithAccountID(taskservice.EQ, ses.accountId),
				taskservice.WithTaskName(taskservice.EQ, stmt.Option.TaskName),
				taskservice.WithTaskType(taskservice.EQ, task.TaskType_CreateCdc.String()),
			)
		}
	case *tree.PauseCDC:
		targetTaskStatus = task.TaskStatus_PauseRequested
		if stmt.Option.All {
			n, err = ts.UpdateCdcTask(ctx, targetTaskStatus,
				taskservice.WithAccountID(taskservice.EQ, ses.accountId),
				taskservice.WithTaskType(taskservice.EQ, task.TaskType_CreateCdc.String()),
			)
		} else {
			n, err = ts.UpdateCdcTask(ctx, targetTaskStatus,
				taskservice.WithAccountID(taskservice.EQ, ses.accountId),
				taskservice.WithTaskName(taskservice.EQ, stmt.Option.TaskName),
				taskservice.WithTaskType(taskservice.EQ, task.TaskType_CreateCdc.String()),
			)
		}
	case *tree.RestartCDC:
		targetTaskStatus = task.TaskStatus_RestartRequested
		n, err = ts.UpdateCdcTask(ctx, targetTaskStatus,
			taskservice.WithAccountID(taskservice.EQ, ses.accountId),
			taskservice.WithTaskName(taskservice.EQ, stmt.TaskName),
			taskservice.WithTaskType(taskservice.EQ, task.TaskType_CreateCdc.String()),
		)
	case *tree.ResumeCDC:
		targetTaskStatus = task.TaskStatus_ResumeRequested
		n, err = ts.UpdateCdcTask(ctx, targetTaskStatus,
			taskservice.WithAccountID(taskservice.EQ, ses.accountId),
			taskservice.WithTaskName(taskservice.EQ, stmt.TaskName),
			taskservice.WithTaskType(taskservice.EQ, task.TaskType_CreateCdc.String()),
		)
	}
	if err != nil {
		return err
	}
	if n < 1 {
		return moerr.NewInternalError(ctx, "There is no any cdc task.")
	}
	return
}

func (cdc *CdcTask) subscribeTable(dbName, tblName string, dbId, tblId uint64) (err error) {
	cdcTbl := disttae.NewCdcRelation(
		dbName,
		tblName,
		cdc.cdcTask.AccountId,
		dbId,
		tblId,
		cdc.cdcEngine,
	)

	ctx := defines.AttachAccountId(context.Background(), uint32(cdc.cdcTask.AccountId))
	fmt.Fprintf(os.Stderr, "====> cdc subscribeTable %s(%v).%s(%v) before\n", dbName, dbId, tblName, tblId)
	if err = disttae.SubscribeCdcTable(ctx, cdcTbl, dbId, tblId); err != nil {
		return
	}
	fmt.Fprintf(os.Stderr, "====> cdc subscribeTable %s(%v).%s(%v) after\n", dbName, dbId, tblName, tblId)

	cdc.cdcTables.Store(tblId, cdcTbl)
	return
}

func (cdc *CdcTask) unsubscribeTable(cdcTbl *disttae.CdcRelation) (err error) {
	ctx := defines.AttachAccountId(context.Background(), uint32(cdc.cdcTask.AccountId))
	dbId, tblId := cdcTbl.GetDBID(ctx), cdcTbl.GetTableID(ctx)

	fmt.Fprintf(os.Stderr, "====> cdc unsubscribeTable %s(%v).%s(%v) before\n", cdcTbl.GetDBName(), dbId, cdcTbl.GetTableName(), tblId)
	if err = cdc.cdcEngine.UnsubscribeTable(ctx, dbId, tblId); err != nil {
		return
	}
	fmt.Fprintf(os.Stderr, "====> cdc unsubscribeTable %s(%v).%s(%v) after\n", cdcTbl.GetDBName(), dbId, cdcTbl.GetTableName(), tblId)

	cdc.cdcTables.Delete(tblId)
	return
}

func (cdc *CdcTask) addExePipelineForTable(tableId uint64, allocator malloc.Allocator) (err error) {
	//                         + == inputCh == > decoder == interCh == > sinker -> remote db    // for table 1
	// 	                       |
	// inQueue -> partitioner -+ == inputCh == > decoder == interCh == > sinker -> remote db    // for table 2
	//	                       |                                                                   ...
	//	                       |                                                                   ...
	// 						   + == inputCh == > decoder == interCh == > sinker -> remote db	// for table n

	ctx := defines.AttachAccountId(context.Background(), uint32(cdc.cdcTask.AccountId))

	// make inputCh for table
	cdc.inputChs[tableId] = make(chan tools.Pair[*disttae.TableCtx, *disttae.DecoderInput])

	// make interCh for table
	cdc.interChs[tableId] = make(chan tools.Pair[*disttae.TableCtx, *cdc2.DecoderOutput])

	// make decoder for table
	decoder := cdc2.NewDecoder(
		cdc.cdcEngMp,
		cdc.cdcEngine.FS(),
		tableId,
		cdc.inputChs[tableId],
		cdc.interChs[tableId],
		cdc.sunkWatermarkUpdater,
		cdc.maxAllowedPacket,
		allocator,
	)
	go decoder.Run(ctx, cdc.activeRoutine)
	cdc.decoders[tableId] = decoder

	watermark, err := cdc.getWatermark(tableId)
	if err != nil {
		return err
	}
	_, _ = fmt.Fprintf(os.Stderr, "table %v current watermark: %s\n", tableId, watermark.DebugString())
	cdc.sunkWatermarkUpdater.UpdateTableWatermark(tableId, watermark)

	// make sinker for table
	sinker, err := cdc2.NewSinker(cdc.sinkConn, cdc.sinkUri, cdc.interChs[tableId], tableId, cdc.sunkWatermarkUpdater)
	if err != nil {
		return err
	}
	go sinker.Run(ctx, cdc.activeRoutine)
	cdc.sinkers[tableId] = sinker

	return
}

func (cdc *CdcTask) removeExePipelineForTable(tableId uint64) {
	// close and delete inputCh
	close(cdc.inputChs[tableId])
	delete(cdc.inputChs, tableId)

	// close and delete interChs
	close(cdc.interChs[tableId])
	delete(cdc.interChs, tableId)

	return
}

func (cdc *CdcTask) insertWatermark(tableId uint64, watermark timestamp.Timestamp) (err error) {
	accountId := uint32(cdc.cdcTask.AccountId)
	cdcTaskId, _ := uuid.Parse(cdc.cdcTask.TaskId)
	watermarkStr := cdc2.TimestampToStr(watermark)
	sql := fmt.Sprintf(insertWatermark, accountId, cdcTaskId, tableId, watermarkStr)

	ctx := defines.AttachAccountId(context.Background(), accountId)
	return cdc.ie.Exec(ctx, sql, ie.SessionOverrideOptions{})
}

func (cdc *CdcTask) getWatermark(tableId uint64) (watermark timestamp.Timestamp, err error) {
	accountId := uint32(cdc.cdcTask.AccountId)
	cdcTaskId, _ := uuid.Parse(cdc.cdcTask.TaskId)
	sql := fmt.Sprintf(getWatermark, accountId, cdcTaskId, tableId)

	ctx := defines.AttachAccountId(context.Background(), accountId)
	res := cdc.ie.Query(ctx, sql, ie.SessionOverrideOptions{})
	if res.Error() != nil {
		err = res.Error()
	} else if res.RowCount() < 1 {
		err = moerr.NewInternalError(ctx, "no watermark found for task: %s, tableId: %v\n", cdcTaskId, tableId)
	} else if res.RowCount() > 1 {
		err = moerr.NewInternalError(ctx, "duplicate watermark found for task: %s, tableId: %v\n", cdcTaskId, tableId)
	}
	if err != nil {
		return
	}

	watermarkStr, err := res.GetString(ctx, 0, 0)
	if err != nil {
		return timestamp.Timestamp{}, err
	}
	return cdc2.StrToTimestamp(watermarkStr)
}

func (cdc *CdcTask) getWatermarkCount() (uint64, error) {
	accountId := uint32(cdc.cdcTask.AccountId)
	cdcTaskId, _ := uuid.Parse(cdc.cdcTask.TaskId)
	sql := fmt.Sprintf(getWatermarkCount, accountId, cdcTaskId)

	ctx := defines.AttachAccountId(context.Background(), accountId)
	res := cdc.ie.Query(ctx, sql, ie.SessionOverrideOptions{})
	if res.Error() != nil {
		return 0, res.Error()
	}
	return res.GetUint64(ctx, 0, 0)
}

func (cdc *CdcTask) updateWatermark(tableId uint64, watermark timestamp.Timestamp) (err error) {
	accountId := uint32(cdc.cdcTask.AccountId)
	cdcTaskId, _ := uuid.Parse(cdc.cdcTask.TaskId)
	watermarkStr := cdc2.TimestampToStr(watermark)
	sql := fmt.Sprintf(updateWatermark, watermarkStr, accountId, cdcTaskId, tableId)

	ctx := defines.AttachAccountId(context.Background(), accountId)
	//fmt.Fprintf(os.Stderr, "====> updateWatermark tableId(%d), watermark(%s), start\n", tableId, watermarkStr)
	err = cdc.ie.Exec(ctx, sql, ie.SessionOverrideOptions{})
	//fmt.Fprintf(os.Stderr, "====> updateWatermark tableId(%d), watermark(%s), end\n", tableId, watermarkStr)
	return
}

func (cdc *CdcTask) deleteWatermark() (err error) {
	accountId := uint32(cdc.cdcTask.AccountId)
	cdcTaskId, _ := uuid.Parse(cdc.cdcTask.TaskId)
	sql := fmt.Sprintf(deleteWatermark, accountId, cdcTaskId)

	ctx := defines.AttachAccountId(context.Background(), accountId)
	return cdc.ie.Exec(ctx, sql, ie.SessionOverrideOptions{})
}

func (cdc *CdcTask) deleteWatermarkByTable(tableId uint64) (err error) {
	accountId := uint32(cdc.cdcTask.AccountId)
	cdcTaskId, _ := uuid.Parse(cdc.cdcTask.TaskId)
	sql := fmt.Sprintf(deleteWatermarkByTable, accountId, cdcTaskId, tableId)

	ctx := defines.AttachAccountId(context.Background(), accountId)
	return cdc.ie.Exec(ctx, sql, ie.SessionOverrideOptions{})
}

func convertToMysqlType(createTableSql string) string {
	lines := regexp.MustCompile(`\r?\n`).Split(createTableSql, -1)
	needReplace := false
	for i, line := range lines {
		// Find column type
		// UUID ==> VARCHAR(36)
		// VECF32, VECF64 ==> TEXT
		if strings.HasPrefix(line, "  `") {
			splitLine := strings.Fields(line)
			if len(splitLine) > 1 {
				addComma := splitLine[1][len(splitLine[1])-1] == ','
				if splitLine[1] == "UUID" {
					splitLine[1] = "VARCHAR(36)"
					if addComma {
						splitLine[1] += ","
					}
					lines[i] = "  " + strings.Join(splitLine, " ")
					needReplace = true
				}
				if strings.HasPrefix(splitLine[1], "VECF") {
					splitLine[1] = "TEXT"
					if addComma {
						splitLine[1] += ","
					}
					lines[i] = "  " + strings.Join(splitLine, " ")
					needReplace = true
				}
			}
		}
	}
	if needReplace {
		newSQL := strings.Join(lines, "\n")
		return newSQL
	}
	return createTableSql
}

func (cdc *CdcTask) createSinkTable(ctx context.Context, info *dbTableInfo) (err error) {
	res := cdc.ie.Query(ctx, getSqlForCreateTable(info), ie.SessionOverrideOptions{})
	if res.Error() != nil {
		err = res.Error()
	} else if res.RowCount() < 1 {
		err = moerr.NewInternalError(ctx, "no create table sql found for task: %s, tableName: %s\n", cdc.cdcTask.TaskId, info.tblName)
	} else if res.RowCount() > 1 {
		err = moerr.NewInternalError(ctx, "duplicate create table sql found for task: %s, tableId: %s\n", cdc.cdcTask.TaskId, info.tblName)
	}
	if err != nil {
		return
	}
	var createTableSql string
	createTableSql, err = res.GetString(ctx, 0, 1)
	if err != nil {
		return
	}
	index := strings.Index(strings.ToUpper(createTableSql), "CREATE TABLE")
	if index == -1 {
		err = moerr.NewInternalError(ctx, "CREATE TABLE not found in statement: %s\n", createTableSql)
		return
	}
	newSQL := createTableSql[:index+12] + " IF NOT EXISTS" + createTableSql[index+12:]
	if cdc.sinkType == MysqlSink {
		newSQL = convertToMysqlType(newSQL)
	}

	_, err = cdc.sinkConn.ExecContext(ctx, fmt.Sprintf("use %s", info.dbName))
	if err != nil {
		return
	}
	_, err = cdc.sinkConn.ExecContext(ctx, newSQL)
	if err != nil {
		return
	}
	return
}<|MERGE_RESOLUTION|>--- conflicted
+++ resolved
@@ -26,6 +26,7 @@
 	"time"
 
 	"github.com/google/uuid"
+
 	cdc2 "github.com/matrixorigin/matrixone/pkg/cdc"
 	"github.com/matrixorigin/matrixone/pkg/common/malloc"
 	"github.com/matrixorigin/matrixone/pkg/common/moerr"
@@ -910,7 +911,6 @@
 
 	allocator := malloc.GetDefault(nil)
 	for _, info := range dbTableInfos {
-<<<<<<< HEAD
 		if info.tblId == cdc2.HeartBeatTableId {
 			continue
 		}
@@ -918,10 +918,7 @@
 		if err != nil {
 			return err
 		}
-		if err = cdc.addExePipelineForTable(info.tblId, sinkUri); err != nil {
-=======
 		if err = cdc.addExePipelineForTable(info.tblId, allocator); err != nil {
->>>>>>> 82df2984
 			return err
 		}
 	}
