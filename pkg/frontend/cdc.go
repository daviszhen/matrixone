// Copyright 2021 Matrix Origin
//
// Licensed under the Apache License, Version 2.0 (the "License");
// you may not use this file except in compliance with the License.
// You may obtain a copy of the License at
//
//      http://www.apache.org/licenses/LICENSE-2.0
//
// Unless required by applicable law or agreed to in writing, software
// distributed under the License is distributed on an "AS IS" BASIS,
// WITHOUT WARRANTIES OR CONDITIONS OF ANY KIND, either express or implied.
// See the License for the specific language governing permissions and
// limitations under the License.

package frontend

import (
	"context"
	"database/sql"
	"fmt"
	"math"
	"os"
	"strings"
	"time"

	"github.com/google/uuid"

	"go.uber.org/zap"

	"github.com/matrixorigin/matrixone/pkg/catalog"
	cdc2 "github.com/matrixorigin/matrixone/pkg/cdc"
	"github.com/matrixorigin/matrixone/pkg/common/moerr"
	"github.com/matrixorigin/matrixone/pkg/common/mpool"
	"github.com/matrixorigin/matrixone/pkg/container/types"
	"github.com/matrixorigin/matrixone/pkg/defines"
	"github.com/matrixorigin/matrixone/pkg/fileservice"
	"github.com/matrixorigin/matrixone/pkg/logutil"
	"github.com/matrixorigin/matrixone/pkg/pb/task"
	"github.com/matrixorigin/matrixone/pkg/sql/parsers/tree"
	"github.com/matrixorigin/matrixone/pkg/taskservice"
	"github.com/matrixorigin/matrixone/pkg/txn/client"
	ie "github.com/matrixorigin/matrixone/pkg/util/internalExecutor"
	"github.com/matrixorigin/matrixone/pkg/vm/engine"
)

const (
	insertNewCdcTaskFormat = `insert into mo_catalog.mo_cdc_task values(` +
		`%d,` + //account id
		`"%s",` + //task id
		`"%s",` + //task name
		`"%s",` + //source_uri
		`"%s",` + //source_password
		`"%s",` + //sink_uri
		`"%s",` + //sink_type
		`"%s",` + //sink_password
		`"%s",` + //sink_ssl_ca_path
		`"%s",` + //sink_ssl_cert_path
		`"%s",` + //sink_ssl_key_path
		`"%s",` + //tables
		`"%s",` + //filters
		`"%s",` + //opfilters
		`"%s",` + //source_state
		`"%s",` + //sink_state
		`"%s",` + //start_ts
		`"%s",` + //end_ts
		`"%s",` + //config_file
		`"%s",` + //task_create_time
		`"%s",` + //state
		`%d,` + //checkpoint
		`"%d",` + //checkpoint_str
		`"%t",` + //no_full
		`"%s",` + //incr_config
		`"",` + //reserved0
		`"",` + //reserved1
		`"",` + //reserved2
		`"",` + //reserved3
		`""` + //reserved4
		`)`

	getCdcTaskFormat = `select ` +
		`sink_uri, ` +
		`sink_type, ` +
		`sink_password, ` +
		`tables, ` +
		`filters, ` +
		`no_full ` +
		`from ` +
		`mo_catalog.mo_cdc_task ` +
		`where ` +
		`account_id = %d and ` +
		`task_id = "%s"`

	getDbIdAndTableIdFormat = "select reldatabase_id,rel_id from mo_catalog.mo_tables where account_id = %d and reldatabase = '%s' and relname = '%s'"

	getTableFormat = "select rel_id from `mo_catalog`.`mo_tables` where account_id = %d and reldatabase ='%s' and relname = '%s'"

	getAccountIdFormat = "select account_id from `mo_catalog`.`mo_account` where account_name='%s'"

	getPkCountFormat = "select count(att_constraint_type) from `mo_catalog`.`mo_columns` where account_id = %d and att_database = '%s' and att_relname = '%s' and att_constraint_type = '%s'"

	getCdcTaskIdFormat = "select task_id from `mo_catalog`.`mo_cdc_task` where 1=1"

	deleteCdcMetaFormat = "delete from `mo_catalog`.`mo_cdc_task` where 1=1"

	updateCdcMetaFormat = "update `mo_catalog`.`mo_cdc_task` set state = ? where 1=1"

	deleteWatermarkFormat = "delete from `mo_catalog`.`mo_cdc_watermark` where account_id = %d and task_id = '%s'"
<<<<<<< HEAD
=======

	getWatermarkFormat = `
		select 
			t.reldatabase, t.relname, w.watermark
		from 
			mo_catalog.mo_cdc_watermark w 
		join 
			mo_catalog.mo_tables t 
		on w.table_id = t.rel_id 
		where w.account_id = %d and w.task_id = '%s'`
>>>>>>> 09e2311c
)

var showCdcOutputColumns = [7]Column{
	&MysqlColumn{
		ColumnImpl: ColumnImpl{
			name:       "task_id",
			columnType: defines.MYSQL_TYPE_VARCHAR,
		},
	},
	&MysqlColumn{
		ColumnImpl: ColumnImpl{
			name:       "task_name",
			columnType: defines.MYSQL_TYPE_VARCHAR,
		},
	},
	&MysqlColumn{
		ColumnImpl: ColumnImpl{
			name:       "source_uri",
			columnType: defines.MYSQL_TYPE_TEXT,
		},
	},
	&MysqlColumn{
		ColumnImpl: ColumnImpl{
			name:       "sink_uri",
			columnType: defines.MYSQL_TYPE_TEXT,
		},
	},
	&MysqlColumn{
		ColumnImpl: ColumnImpl{
			name:       "state",
			columnType: defines.MYSQL_TYPE_VARCHAR,
		},
	},
	&MysqlColumn{
		ColumnImpl: ColumnImpl{
			name:       "checkpoint",
			columnType: defines.MYSQL_TYPE_VARCHAR,
		},
	},
	&MysqlColumn{
		ColumnImpl: ColumnImpl{
			name:       "timestamp",
			columnType: defines.MYSQL_TYPE_VARCHAR,
		},
	},
}

func getSqlForNewCdcTask(
	accId uint64,
	taskId uuid.UUID,
	taskName string,
	sourceUri string,
	sourcePwd string,
	sinkUri string,
	sinkTyp string,
	sinkPwd string,
	sinkCaPath string,
	sinkCertPath string,
	sinkKeyPath string,
	tables string,
	filters string,
	opfilters string,
	sourceState string,
	sinkState string,
	startTs string,
	endTs string,
	configFile string,
	taskCreateTime time.Time,
	state string,
	checkpoint uint64,
	noFull bool,
	incrConfig string,
) string {
	return fmt.Sprintf(insertNewCdcTaskFormat,
		accId,
		taskId,
		taskName,
		sourceUri,
		sourcePwd,
		sinkUri,
		sinkTyp,
		sinkPwd,
		sinkCaPath,
		sinkCertPath,
		sinkKeyPath,
		tables,
		filters,
		opfilters,
		sourceState,
		sinkState,
		startTs,
		endTs,
		configFile,
		taskCreateTime.Format(time.DateTime),
		state,
		checkpoint,
		checkpoint,
		noFull,
		incrConfig,
	)
}

func getSqlForRetrievingCdcTask(
	accId uint64,
	taskId uuid.UUID,
) string {
	return fmt.Sprintf(getCdcTaskFormat, accId, taskId)
}

func getSqlForDbIdAndTableId(accId uint64, db, table string) string {
	return fmt.Sprintf(getDbIdAndTableIdFormat, accId, db, table)
}

func getSqlForGetTable(accountId uint64, db, table string) string {
	return fmt.Sprintf(getTableFormat, accountId, db, table)
}

func getSqlForCheckAccount(account string) string {
	return fmt.Sprintf(getAccountIdFormat, account)
}

func getSqlForGetPkCount(accountId uint64, db, table string) string {
	return fmt.Sprintf(getPkCountFormat, accountId, db, table, catalog.SystemColPKConstraint)
}

func getSqlForDeleteWatermark(accountId uint64, taskId string) string {
	return fmt.Sprintf(deleteWatermarkFormat, accountId, taskId)
}

const (
	AccountLevel      = "account"
	ClusterLevel      = "cluster"
	MysqlSink         = "mysql"
	MatrixoneSink     = "matrixone"
	ConsoleSink       = "console"
	SourceUriPrefix   = "mysql://"
	SinkUriPrefix     = "mysql://"
	ConsolePrefix     = "console://" //only used in testing stage
	EnableConsoleSink = true

	SASCommon = "common"
	SASError  = "error"

	CdcRunning = "running"
	CdcStopped = "stopped"
)

func handleCreateCdc(ses *Session, execCtx *ExecCtx, create *tree.CreateCDC) error {
	return doCreateCdc(execCtx.reqCtx, ses, create)
}

func doCreateCdc(ctx context.Context, ses *Session, create *tree.CreateCDC) (err error) {
	fmt.Fprintln(os.Stderr, "===>create cdc", create.Tables)
	ts := getGlobalPu().TaskService
	if ts == nil {
		return moerr.NewInternalError(ctx, "no task service is found")
	}

	cdcTaskOptionsMap := make(map[string]string)
	for i := 0; i < len(create.Option); i += 2 {
		cdcTaskOptionsMap[create.Option[i]] = create.Option[i+1]
	}

	cdcLevel := cdcTaskOptionsMap["Level"]
	cdcAccount := cdcTaskOptionsMap["Account"]

	if cdcLevel != AccountLevel {
		return moerr.NewInternalError(ctx, "invalid level. only support account level in 1.3")
<<<<<<< HEAD
	}

	if cdcAccount != ses.GetTenantInfo().GetTenant() {
		return moerr.NewInternalErrorf(ctx, "invalid account. account must be %s", ses.GetTenantInfo().GetTenant())
	}

=======
	}

	if cdcAccount != ses.GetTenantInfo().GetTenant() {
		return moerr.NewInternalErrorf(ctx, "invalid account. account must be %s", ses.GetTenantInfo().GetTenant())
	}

>>>>>>> 09e2311c
	////////////
	//!!!NOTE!!!
	//1.3
	//	level: account level
	//	account: must be designated.
	///////////

	//step 1 : handle tables
	jsonTables, tablePts, err := preprocessTables(
		ctx,
		ses,
		cdcLevel,
		cdcAccount,
		create.Tables,
	)
	if err != nil {
		return err
	}

	//step 2: handle filters
	//There must be no special characters (',' '.' ':' '`') in the single rule.
	var filters string
	filters = cdcTaskOptionsMap["Rules"]

	fmt.Fprintln(os.Stderr, "===>create cdc rules", filters)

	jsonFilters, filterPts, err := preprocessRules(ctx, filters)
	if err != nil {
		return err
	}

	err = attachAccountToFilters(ctx, ses, cdcLevel, cdcAccount, filterPts)
	if err != nil {
		return err
	}

	//TODO: refine it after 1.3
	//check table be filtered or not
	if filterTable(tablePts, filterPts) == 0 {
		return moerr.NewInternalError(ctx, "all tables has been excluded by filters. create cdc failed.")
	}

	dat := time.Now().UTC()

	creatorAccInfo := ses.GetTenantInfo()
	cdcId, _ := uuid.NewV7()

	//step 4: check uri format and strip password
	jsonSrcUri, _, err := extractUriInfo(ctx, create.SourceUri, cdc2.SourceUriPrefix)
	if err != nil {
		return err
	}

	sinkType := strings.ToLower(create.SinkType)
	useConsole := false
	if cdc2.EnableConsoleSink && sinkType == cdc2.ConsoleSink {
		useConsole = true
	}

	if !useConsole && sinkType != cdc2.MysqlSink && sinkType != cdc2.MatrixoneSink {
		return moerr.NewInternalErrorf(ctx, "unsupported sink type: %s", create.SinkType)
	}

	var jsonSinkUri string
	var encodedSinkPwd string
	var sinkUriInfo cdc2.UriInfo
	if !useConsole {
		jsonSinkUri, sinkUriInfo, err = extractUriInfo(ctx, create.SinkUri, cdc2.SinkUriPrefix)
		if err != nil {
			return err
		}

		encodedSinkPwd, err = sinkUriInfo.GetEncodedPassword()
		if err != nil {
			return err
		}
	}

	noFull := false
	if cdcTaskOptionsMap["NoFull"] == "true" {
		noFull = true
	}

	//step 5: create daemon task
	insertSql := getSqlForNewCdcTask(
		uint64(creatorAccInfo.GetTenantID()), //the account_id of cdc creator
		cdcId,
		create.TaskName.String(),
		jsonSrcUri, //json bytes
		"",
		jsonSinkUri, //json bytes
		sinkType,
		encodedSinkPwd, //encrypted password
		"",
		"",
		"",
		jsonTables,
		jsonFilters,
		"",
		cdc2.SASCommon,
		cdc2.SASCommon,
		"", //1.3 does not support startTs
		"", //1.3 does not support endTs
		cdcTaskOptionsMap["ConfigFile"],
		dat,
		CdcRunning,
		0,
		noFull,
		"",
	)

	details := &task.Details{
		//account info that create cdc
		AccountID: creatorAccInfo.GetTenantID(),
		Account:   creatorAccInfo.GetTenant(),
		Username:  creatorAccInfo.GetUser(),
		Details: &task.Details_CreateCdc{
			CreateCdc: &task.CreateCdcDetails{
				TaskName: create.TaskName.String(),
				TaskId:   cdcId.String(),
				Accounts: []*task.Account{
					{
						Id:   uint64(creatorAccInfo.GetTenantID()),
						Name: cdcAccount,
					},
				},
			},
		},
	}

	fmt.Fprintln(os.Stderr, "====>save cdc task",
		creatorAccInfo.GetTenantID(),
		cdcId,
		create.TaskName,
		create.SourceUri,
		create.SinkUri,
		create.SinkType,
	)

	addCdcTaskCallback := func(ctx context.Context, tx taskservice.SqlExecutor) (ret int, err error) {
		err = checkAccounts(ctx, tx, tablePts, filterPts)
		if err != nil {
			return 0, err
		}

		ret, err = checkTables(ctx, tx, tablePts, filterPts)
		if err != nil {
			return 0, err
		}

		//insert cdc record into the mo_cdc_task
		exec, err := tx.ExecContext(ctx, insertSql)
		if err != nil {
			return 0, err
		}

		cdcTaskRowsAffected, err := exec.RowsAffected()
		if err != nil {
			return 0, err
		}
		return int(cdcTaskRowsAffected), nil
	}

	if _, err = ts.AddCdcTask(ctx, cdcTaskMetadata(cdcId.String()), details, addCdcTaskCallback); err != nil {
		return err
	}
	return
}

func cdcTaskMetadata(cdcId string) task.TaskMetadata {
	return task.TaskMetadata{
		ID:       cdcId,
		Executor: task.TaskCode_InitCdc,
		Options: task.TaskOptions{
			MaxRetryTimes: defaultConnectorTaskMaxRetryTimes,
			RetryInterval: defaultConnectorTaskRetryInterval,
			DelayDuration: 0,
			Concurrency:   0,
		},
	}
}

// checkAccounts checks the accounts exists or not
func checkAccounts(ctx context.Context, tx taskservice.SqlExecutor, tablePts, filterPts *cdc2.PatternTuples) error {
	//step1 : collect accounts
	accounts := make(map[string]uint64)
	for _, pt := range tablePts.Pts {
		if pt == nil || pt.Source.Account == "" {
			continue
		}
		accounts[pt.Source.Account] = math.MaxUint64
	}

	for _, pt := range filterPts.Pts {
		if pt == nil || pt.Source.Account == "" {
			continue
		}
		accounts[pt.Source.Account] = math.MaxUint64
	}

	//step2 : collect account id
	//after this step, all account has accountid
	res := make(map[string]uint64)
	for acc := range accounts {
		exists, accId, err := checkAccountExists(ctx, tx, acc)
		if err != nil {
			return err
		}
		if !exists {
			return moerr.NewInternalError(ctx, fmt.Sprintf("account %s does not exist", acc))
		}
		res[acc] = accId
	}

	//step3: attach accountId
	for _, pt := range tablePts.Pts {
		if pt == nil || pt.Source.Account == "" {
			continue
		}
		pt.Source.AccountId = res[pt.Source.Account]
	}

	for _, pt := range filterPts.Pts {
		if pt == nil || pt.Source.Account == "" {
			continue
		}
		pt.Source.AccountId = res[pt.Source.Account]
	}

	return nil
}

// checkTables
// checks the table existed or not
// checks the table having the primary key
// filters the table
func checkTables(ctx context.Context, tx taskservice.SqlExecutor, tablePts, filterPts *cdc2.PatternTuples) (int, error) {
	var err error
	var found bool
	var hasPrimaryKey bool
	for _, pt := range tablePts.Pts {
		if pt == nil {
			continue
		}

		//skip tables that is filtered
		if needSkipThisTable(pt.Source.Account, pt.Source.Database, pt.Source.Table, filterPts) {
			continue
		}

		//check tables exists or not and filter the table
		found, err = checkTableExists(ctx, tx, pt.Source.AccountId, pt.Source.Database, pt.Source.Table)
		if err != nil {
			return 0, err
		}
		if !found {
			return 0, moerr.NewInternalErrorf(ctx, "no table %s:%s", pt.Source.Database, pt.Source.Table)
		}

		//check table has primary key
		hasPrimaryKey, err = checkPrimaryKey(ctx, tx, pt.Source.AccountId, pt.Source.Database, pt.Source.Table)
		if err != nil {
			return 0, err
		}
		if !hasPrimaryKey {
			return 0, moerr.NewInternalErrorf(ctx, "table %s:%s does not have primary key", pt.Source.Database, pt.Source.Table)
		}
	}
	return 0, err
}

// filterTable checks the table filtered or not
// returns the count of tables that not be filtered
func filterTable(tablePts, filterPts *cdc2.PatternTuples) int {
	//check table be filtered or not
	leftCount := 0
	for _, pt := range tablePts.Pts {
		if pt == nil {
			continue
		}

		//skip tables that is filtered
		if needSkipThisTable(pt.Source.Account, pt.Source.Database, pt.Source.Table, filterPts) {
			continue
		}
		leftCount++
	}
	return leftCount
}

func queryTable(
	ctx context.Context,
	tx taskservice.SqlExecutor,
	query string,
	callback func(ctx context.Context, rows *sql.Rows) (bool, error)) (bool, error) {
	var rows *sql.Rows
	var err error
	rows, err = tx.QueryContext(ctx, query)
	if err != nil {
		return false, err
	}
	defer func() {
		_ = rows.Close()
	}()

	var ret bool
	for rows.Next() {
		ret, err = callback(ctx, rows)
		if err != nil {
			return false, err
		}
		if ret {
			return true, nil
		}
	}
	return false, nil
}

func checkAccountExists(ctx context.Context, tx taskservice.SqlExecutor, account string) (bool, uint64, error) {
	checkSql := getSqlForCheckAccount(account)
<<<<<<< HEAD
	var err error
	var ret bool
	var accountId uint64
	ret, err = queryTable(ctx, tx, checkSql, func(ctx context.Context, rows *sql.Rows) (bool, error) {
		accountId = 0
		if err = rows.Scan(&accountId); err != nil {
			return false, err
		}
		return true, nil
	})

	return ret, accountId, err
}

func checkTableExists(ctx context.Context, tx taskservice.SqlExecutor, accountId uint64, db, table string) (bool, error) {
	//select from mo_tables
	checkSql := getSqlForGetTable(accountId, db, table)
	var err error
	var ret bool
	var tableId uint64
	ret, err = queryTable(ctx, tx, checkSql, func(ctx context.Context, rows *sql.Rows) (bool, error) {
		tableId = 0
		if err = rows.Scan(&tableId); err != nil {
			return false, err
		}
		return true, nil
=======
	var err error
	var ret bool
	var accountId uint64
	ret, err = queryTable(ctx, tx, checkSql, func(ctx context.Context, rows *sql.Rows) (bool, error) {
		accountId = 0
		if err = rows.Scan(&accountId); err != nil {
			return false, err
		}
		return true, nil
	})

	return ret, accountId, err
}

func checkTableExists(ctx context.Context, tx taskservice.SqlExecutor, accountId uint64, db, table string) (bool, error) {
	//select from mo_tables
	checkSql := getSqlForGetTable(accountId, db, table)
	var err error
	var ret bool
	var tableId uint64
	ret, err = queryTable(ctx, tx, checkSql, func(ctx context.Context, rows *sql.Rows) (bool, error) {
		tableId = 0
		if err = rows.Scan(&tableId); err != nil {
			return false, err
		}
		return true, nil
>>>>>>> 09e2311c
	})

	return ret, err
}

func checkPrimaryKey(ctx context.Context, tx taskservice.SqlExecutor, accountId uint64, db, table string) (bool, error) {
	checkSql := getSqlForGetPkCount(accountId, db, table)
	var ret bool
	var err error
	var pkCount uint64

	ret, err = queryTable(ctx, tx, checkSql, func(ctx context.Context, rows *sql.Rows) (bool, error) {
		pkCount = 0

		if err = rows.Scan(
			&pkCount,
		); err != nil {
			return false, err
		}
		if pkCount > 0 {
			return true, nil
		}
		return false, nil
	})

	return ret, err
}

// extractTablePair
// extract source:sink pair from the pattern
//
//	There must be no special characters (','  '.'  ':' '`') in account name & database name & table name.
func extractTablePair(ctx context.Context, pattern string, defaultAcc string) (*cdc2.PatternTuple, error) {
	var err error
	pattern = strings.TrimSpace(pattern)
	//step1 : split table pair by ':' => table0 table1
	//step2 : split table0/1 by '.' => account database table
	//step3 : check table accord with regular expression
	pt := &cdc2.PatternTuple{OriginString: pattern}
	if strings.Contains(pattern, ":") {
		//Format: account.db.table:db.table
		splitRes := strings.Split(pattern, ":")
		if len(splitRes) != 2 {
			return nil, moerr.NewInternalErrorf(ctx, "must be source : sink. invalid format")
		}

		//handle source part
		pt.Source.Account, pt.Source.Database, pt.Source.Table, pt.Source.TableIsRegexp, err = extractTableInfo(ctx, splitRes[0], false)
		if err != nil {
			return nil, err
		}
		if pt.Source.Account == "" {
			pt.Source.Account = defaultAcc
		}

		//handle sink part
		pt.Sink.Account, pt.Sink.Database, pt.Sink.Table, pt.Sink.TableIsRegexp, err = extractTableInfo(ctx, splitRes[1], false)
		if err != nil {
			return nil, err
		}
		if pt.Sink.Account == "" {
			pt.Sink.Account = defaultAcc
		}
		return pt, nil
	}

	//Format: account.db.table
	//handle source part only
	pt.Source.Account, pt.Source.Database, pt.Source.Table, pt.Source.TableIsRegexp, err = extractTableInfo(ctx, pattern, false)
	if err != nil {
		return nil, err
	}
	if pt.Source.Account == "" {
		pt.Source.Account = defaultAcc
	}

	pt.Sink.AccountId = pt.Source.AccountId
	pt.Sink.Account = pt.Source.Account
	pt.Sink.Database = pt.Source.Database
	pt.Sink.Table = pt.Source.Table
	pt.Sink.TableIsRegexp = pt.Source.TableIsRegexp
	return pt, nil
}

// extractTableInfo
// get account,database,table info from string
//
// account: may be empty
// database: must be concrete name instead of pattern.
// table: must be concrete name or pattern in the source part. must be concrete name in the destination part
// isRegexpTable: table name is regular expression
// !!!NOTE!!!
//
//	There must be no special characters (','  '.'  ':' '`') in account name & database name & table name.
func extractTableInfo(ctx context.Context, input string, mustBeConcreteTable bool) (account string, db string, table string, isRegexpTable bool, err error) {
	parts := strings.Split(strings.TrimSpace(input), ".")
	if len(parts) != 2 && len(parts) != 3 {
		err = moerr.NewInternalErrorf(ctx, "needs account.database.table or database.table. invalid format.")
		return
	}

	if len(parts) == 2 {
		db, table = strings.TrimSpace(parts[0]), strings.TrimSpace(parts[1])
	} else {
		account, db, table = strings.TrimSpace(parts[0]), strings.TrimSpace(parts[1]), strings.TrimSpace(parts[2])

		if !accountNameIsLegal(account) {
			err = moerr.NewInternalErrorf(ctx, "invalid account name")
			return
		}
	}

	if !dbNameIsLegal(db) {
		err = moerr.NewInternalErrorf(ctx, "invalid database name")
		return
	}

	if !tableNameIsLegal(table) {
		err = moerr.NewInternalErrorf(ctx, "invalid table name")
		return
	}

	return
}

// preprocessTables extract tables and serialize them
func preprocessTables(
	ctx context.Context,
	ses *Session,
	level string,
	account string,
	tables string,
) (string, *cdc2.PatternTuples, error) {
	tablesPts, err := extractTablePairs(ctx, tables, account)
	if err != nil {
		return "", nil, err
	}

	//step 2: check privilege
	if err = canCreateCdcTask(ctx, ses, level, account, tablesPts); err != nil {
		return "", nil, err
	}

	jsonTablePts, err := cdc2.JsonEncode(tablesPts)
	if err != nil {
		return "", nil, err
	}
	return jsonTablePts, tablesPts, nil
}

/*
extractTablePairs extracts all source:sink pairs from the pattern
There must be no special characters (','  '.'  ':' '`') in account name & database name & table name.
*/
func extractTablePairs(ctx context.Context, pattern string, defaultAcc string) (*cdc2.PatternTuples, error) {
	pattern = strings.TrimSpace(pattern)
	pts := &cdc2.PatternTuples{}

	tablePairs := strings.Split(pattern, ",")
	if len(tablePairs) == 0 {
		return nil, fmt.Errorf("invalid pattern format")
	}

	//step1 : split pattern by ',' => table pair
	for _, pair := range tablePairs {
		pt, err := extractTablePair(ctx, pair, defaultAcc)
		if err != nil {
			return nil, err
		}
		pts.Append(pt)
	}

	return pts, nil
}

func preprocessRules(ctx context.Context, rules string) (string, *cdc2.PatternTuples, error) {
	pts, err := extractRules(ctx, rules)
	if err != nil {
		return "", nil, err
	}

	jsonPts, err := cdc2.JsonEncode(pts)
	if err != nil {
		return "", nil, err
	}
	return jsonPts, pts, nil
}

/*
extractRules extracts filters
pattern maybe empty string. then, it returns empty PatternTuples
There must be no special characters (','  '.'  ':' '`') in account name & database name & table name.
*/
func extractRules(ctx context.Context, pattern string) (*cdc2.PatternTuples, error) {
	pattern = strings.TrimSpace(pattern)
	pts := &cdc2.PatternTuples{}
	if len(pattern) == 0 {
		return pts, nil
	}

	tablePairs := strings.Split(pattern, ",")
	if len(tablePairs) == 0 {
		return nil, fmt.Errorf("invalid pattern format")
	}
	var err error
	//step1 : split pattern by ',' => table pair
	for _, pair := range tablePairs {
		pt := &cdc2.PatternTuple{}
		pt.Source.Account, pt.Source.Database, pt.Source.Table, pt.Source.TableIsRegexp, err = extractTableInfo(ctx, pair, false)
		if err != nil {
			return nil, err
		}
		pts.Append(pt)
	}

	return pts, nil
}

func canCreateCdcTask(ctx context.Context, ses *Session, level string, account string, pts *cdc2.PatternTuples) error {
	if strings.EqualFold(level, cdc2.ClusterLevel) {
		if !ses.tenant.IsMoAdminRole() {
			return moerr.NewInternalError(ctx, "Only sys account administrator are allowed to create cluster level task")
		}
		for _, pt := range pts.Pts {
			if isBannedDatabase(pt.Source.Database) {
				return moerr.NewInternalError(ctx, "The system database cannot be subscribed to")
			}
		}
	} else if strings.EqualFold(level, cdc2.AccountLevel) {
		if !ses.tenant.IsMoAdminRole() && ses.GetTenantName() != account {
			return moerr.NewInternalErrorf(ctx, "No privilege to create task on %s", account)
		}
		for _, pt := range pts.Pts {
			if account != pt.Source.Account {
				return moerr.NewInternalErrorf(ctx, "No privilege to create task on table %s", pt.OriginString)
			}
			if isBannedDatabase(pt.Source.Database) {
				return moerr.NewInternalError(ctx, "The system database cannot be subscribed to")
			}
		}
	} else {
		return moerr.NewInternalErrorf(ctx, "Incorrect level %s", level)
	}
	return nil
}

func attachAccountToFilters(ctx context.Context, ses *Session, level string, account string, pts *cdc2.PatternTuples) error {
	if strings.EqualFold(level, ClusterLevel) {
		if !ses.tenant.IsMoAdminRole() {
			return moerr.NewInternalError(ctx, "Only sys account administrator are allowed to create cluster level task")
		}
		for _, pt := range pts.Pts {
			if pt.Source.Account == "" {
				pt.Source.Account = ses.GetTenantName()
			}
		}
	} else if strings.EqualFold(level, AccountLevel) {
		if !ses.tenant.IsMoAdminRole() && ses.GetTenantName() != account {
			return moerr.NewInternalErrorf(ctx, "No privilege to create task on %s", account)
		}
		for _, pt := range pts.Pts {
			if pt.Source.Account == "" {
				pt.Source.Account = account
			}
			if account != pt.Source.Account {
				return moerr.NewInternalErrorf(ctx, "No privilege to create task on table %s", pt.OriginString)
			}
		}
	} else {
		return moerr.NewInternalErrorf(ctx, "Incorrect level %s", level)
	}
	return nil
}

func RegisterCdcExecutor(
	logger *zap.Logger,
	ts taskservice.TaskService,
	ieFactory func() ie.InternalExecutor,
	attachToTask func(context.Context, uint64, taskservice.ActiveRoutine) error,
	cnUUID string,
	fileService fileservice.FileService,
	cnTxnClient client.TxnClient,
	cnEngine engine.Engine,
	cnEngMp *mpool.MPool,
) func(ctx context.Context, task task.Task) error {
	return func(ctx context.Context, T task.Task) error {
		fmt.Fprintln(os.Stderr, "====>", "cdc task executor")
		ctx1, cancel := context.WithTimeout(context.Background(), time.Second*3)
		defer cancel()
		tasks, err := ts.QueryDaemonTask(ctx1,
			taskservice.WithTaskIDCond(taskservice.EQ, T.GetID()),
		)
		if err != nil {
			return err
		}
		if len(tasks) != 1 {
			return moerr.NewInternalErrorf(ctx, "invalid tasks count %d", len(tasks))
		}
		details, ok := tasks[0].Details.Details.(*task.Details_CreateCdc)
		if !ok {
			return moerr.NewInternalError(ctx, "invalid details type")
		}

		fmt.Fprintln(os.Stderr, "====>", "cdc task info 1", tasks[0].String())
		taskId := details.CreateCdc.GetTaskId()
		taskName := details.CreateCdc.GetTaskName()

		fmt.Fprintln(os.Stderr, "====>", "cdc task info 2", taskId, taskName)

		cdc := NewCdcTask(
			logger,
			ieFactory(),
			details.CreateCdc,
			cnUUID,
			fileService,
			cnTxnClient,
			cnEngine,
			cnEngMp,
		)
		cdc.activeRoutine = cdc2.NewCdcActiveRoutine()
		if err = attachToTask(ctx, T.GetID(), cdc); err != nil {
			return err
		}
		return cdc.Start(ctx, true)
	}
}

type CdcTask struct {
	logger *zap.Logger
	ie     ie.InternalExecutor

	cnUUID      string
	cnTxnClient client.TxnClient
	cnEngine    engine.Engine
	fileService fileservice.FileService

	cdcTask *task.CreateCdcDetails

	mp         *mpool.MPool
	packerPool *fileservice.Pool[*types.Packer]

	sinkUri cdc2.UriInfo
	tables  cdc2.PatternTuples
	filters cdc2.PatternTuples
	startTs types.TS

	activeRoutine *cdc2.ActiveRoutine
	// sunkWatermarkUpdater update the watermark of the items that has been sunk to downstream
	sunkWatermarkUpdater *cdc2.WatermarkUpdater
}

func NewCdcTask(
	logger *zap.Logger,
	ie ie.InternalExecutor,
	cdcTask *task.CreateCdcDetails,
	cnUUID string,
	fileService fileservice.FileService,
	cnTxnClient client.TxnClient,
	cnEngine engine.Engine,
	cdcMp *mpool.MPool,
) *CdcTask {
	return &CdcTask{
		logger:      logger,
		ie:          ie,
		cdcTask:     cdcTask,
		cnUUID:      cnUUID,
		fileService: fileService,
		cnTxnClient: cnTxnClient,
		cnEngine:    cnEngine,
		mp:          cdcMp,
		packerPool: fileservice.NewPool(
			128,
			func() *types.Packer {
				return types.NewPacker()
			},
			func(packer *types.Packer) {
				packer.Reset()
			},
			func(packer *types.Packer) {
				packer.Close()
			},
		),
	}
}

func (cdc *CdcTask) Start(rootCtx context.Context, firstTime bool) (err error) {
	defer func() {
		if err != nil {
			// if Start failed, there will be some dangle goroutines(watermarkUpdater, reader, sinker...)
			// need to close them to avoid goroutine leak
			close(cdc.activeRoutine.Cancel)
		}
	}()

	fmt.Fprintln(os.Stderr, "====> cdc start")

	ctx := defines.AttachAccountId(rootCtx, uint32(cdc.cdcTask.Accounts[0].GetId()))

	txnOp, err := cdc2.GetTxnOp(ctx, cdc.cnEngine, cdc.cnTxnClient)
	if err != nil {
		return err
	}

	//step1 : get cdc task definition
	if err = cdc.retrieveCdcTask(ctx, txnOp); err != nil {
		return err
	}

	//check table be filtered or not
	if filterTable(&cdc.tables, &cdc.filters) == 0 {
		return moerr.NewInternalError(ctx, "all tables has been excluded by filters. start cdc failed.")
	}

	//step2 : get source tableid
	var info *cdc2.DbTableInfo
	dbTableInfos := make([]*cdc2.DbTableInfo, 0, len(cdc.tables.Pts))
	for _, tuple := range cdc.tables.Pts {
		accId, accName, dbName, tblName := tuple.Source.AccountId, tuple.Source.Account, tuple.Source.Database, tuple.Source.Table
		if needSkipThisTable(accName, dbName, tblName, &cdc.filters) {
			logutil.Infof("cdc skip table %s:%s by filter", dbName, tblName)
			continue
		}
		//get dbid tableid for the source table
		info, err = cdc.retrieveTable(ctx, accId, accName, dbName, tblName)
		if err != nil {
			return err
		}

		info.SinkAccountName = tuple.Sink.Account
		info.SinkDbName = tuple.Sink.Database
		info.SinkTblName = tuple.Sink.Table

		dbTableInfos = append(dbTableInfos, info)
	}

	// start watermark updater
	cdc.sunkWatermarkUpdater = cdc2.NewWatermarkUpdater(cdc.cdcTask.Accounts[0].GetId(), cdc.cdcTask.TaskId, cdc.ie)

	count, err := cdc.sunkWatermarkUpdater.GetCountFromDb()
	if err != nil {
		return err
	} else if count == 0 {
		for _, info = range dbTableInfos {
			// use startTs as watermark
			if err = cdc.sunkWatermarkUpdater.InsertIntoDb(info.SourceTblId, cdc.startTs); err != nil {
				return err
			}
		}
	}
	go cdc.sunkWatermarkUpdater.Run(cdc.activeRoutine)

	// create exec pipelines
	for _, info = range dbTableInfos {
		if err = cdc.addExecPipelineForTable(info, txnOp); err != nil {
			return
		}
	}

	if firstTime {
		// hold
		ch := make(chan int, 1)
		<-ch
	}
	return
}

func (cdc *CdcTask) retrieveCdcTask(ctx context.Context, txnOp client.TxnOperator) error {
	ctx = defines.AttachAccountId(ctx, catalog.System_Account)

	cdcTaskId, _ := uuid.Parse(cdc.cdcTask.TaskId)
	sql := getSqlForRetrievingCdcTask(cdc.cdcTask.Accounts[0].GetId(), cdcTaskId)
	res := cdc.ie.Query(ctx, sql, ie.SessionOverrideOptions{})
	if res.Error() != nil {
		return res.Error()
	}

	if res.RowCount() < 1 {
		return moerr.NewInternalErrorf(ctx, "none cdc task for %d %s", cdc.cdcTask.Accounts[0].GetId(), cdc.cdcTask.TaskId)
	} else if res.RowCount() > 1 {
		return moerr.NewInternalErrorf(ctx, "duplicate cdc task for %d %s", cdc.cdcTask.Accounts[0].GetId(), cdc.cdcTask.TaskId)
	}

	//sink_type
	sinkTyp, err := res.GetString(ctx, 0, 1)
	if err != nil {
		return err
	}

	var sinkPwd string
	if sinkTyp != cdc2.ConsoleSink {
		//sink uri
		jsonSinkUri, err := res.GetString(ctx, 0, 0)
		if err != nil {
			return err
		}

		err = cdc2.JsonDecode(jsonSinkUri, &cdc.sinkUri)
		if err != nil {
			return err
		}

		//sink_password
		sinkPwd, err = res.GetString(ctx, 0, 2)
		if err != nil {
			return err
		}

		cdc.sinkUri.Password, err = cdc2.AesCFBDecode(ctx, sinkPwd)
		if err != nil {
			return err
		}
	}

	//update sink type after deserialize
	cdc.sinkUri.SinkTyp = sinkTyp

	//tables
	jsonTables, err := res.GetString(ctx, 0, 3)
	if err != nil {
		return err
	}

	err = cdc2.JsonDecode(jsonTables, &cdc.tables)
	if err != nil {
		return err
	}

	//filters
	jsonFilters, err := res.GetString(ctx, 0, 4)
	if err != nil {
		return err
	}

	err = cdc2.JsonDecode(jsonFilters, &cdc.filters)
	if err != nil {
		return err
	}

	// noFull
	noFull, err := res.GetString(ctx, 0, 5)
	if err != nil {
		return err
	}

	cdc.startTs = types.TS{}
	if noFull == "true" {
		cdc.startTs = types.TimestampToTS(txnOp.SnapshotTS())
	}

	fmt.Fprintln(os.Stderr, "====>", "cdc task row",
		cdc.sinkUri,
		sinkTyp,
		sinkPwd,
		cdc.tables,
		cdc.filters,
	)
	return nil
}

func (cdc *CdcTask) retrieveTable(ctx context.Context, accId uint64, accName, dbName, tblName string) (*cdc2.DbTableInfo, error) {
	var dbId, tblId uint64
	var err error
	ctx = defines.AttachAccountId(ctx, catalog.System_Account)
	sql := getSqlForDbIdAndTableId(accId, dbName, tblName)
	res := cdc.ie.Query(ctx, sql, ie.SessionOverrideOptions{})
	if res.Error() != nil {
		return nil, res.Error()
	}

	/*
		missing table will be handled in the future.
	*/
	if res.RowCount() < 1 {
		return nil, moerr.NewInternalErrorf(ctx, "no table %s:%s", dbName, tblName)
	} else if res.RowCount() > 1 {
		return nil, moerr.NewInternalErrorf(ctx, "duplicate table %s:%s", dbName, tblName)
	}

	if dbId, err = res.GetUint64(ctx, 0, 0); err != nil {
		return nil, err
	}

	if tblId, err = res.GetUint64(ctx, 0, 1); err != nil {
		return nil, err
	}

	return &cdc2.DbTableInfo{
		SourceAccountName: accName,
		SourceDbName:      dbName,
		SourceTblName:     tblName,
		SourceAccountId:   accId,
		SourceDbId:        dbId,
		SourceTblId:       tblId,
	}, err
}

func needSkipThisTable(accountName, dbName, tblName string, filters *cdc2.PatternTuples) bool {
	if len(filters.Pts) == 0 {
		return false
	}
	for _, filter := range filters.Pts {
		if filter == nil {
			continue
		}
		if filter.Source.Account == accountName &&
			filter.Source.Database == dbName &&
			filter.Source.Table == tblName {
			return true
		}
	}
	return false
}

// Resume cdc task from last recorded watermark
func (cdc *CdcTask) Resume() (err error) {
	fmt.Println("=====> it's resume")
	for {
		// closed in Pause, need renew
		cdc.activeRoutine.Cancel = make(chan struct{})
		if err = cdc.Start(context.Background(), false); err == nil {
			return
		}
		_, _ = fmt.Fprintf(os.Stderr, "^^^^^ Resume task %s failed, err: %v\n", cdc.cdcTask.TaskName, err)
		time.Sleep(time.Second)
	}
}

// Restart cdc task from init watermark
func (cdc *CdcTask) Restart() (err error) {
	fmt.Println("=====> it's restart")
	for {
		// closed in Pause, need renew
		cdc.activeRoutine.Cancel = make(chan struct{})
		// delete previous records
		if err = cdc.sunkWatermarkUpdater.DeleteAllFromDb(); err == nil {
			if err = cdc.Start(context.Background(), false); err == nil {
				return
			}
		}
		_, _ = fmt.Fprintf(os.Stderr, "^^^^^ Restart task %s failed, err: %v\n", cdc.cdcTask.TaskName, err)
		time.Sleep(time.Second)
	}
}

// Pause cdc task
func (cdc *CdcTask) Pause() error {
	fmt.Println("=====> it's pause")
	close(cdc.activeRoutine.Cancel)
	cdc.activeRoutine.Cancel = nil
	return nil
}

// Cancel cdc task
func (cdc *CdcTask) Cancel() error {
	fmt.Println("=====> it's cancel")
	if cdc.activeRoutine.Cancel != nil {
		close(cdc.activeRoutine.Cancel)
	}
	return cdc.sunkWatermarkUpdater.DeleteAllFromDb()
}

func (cdc *CdcTask) addExecPipelineForTable(info *cdc2.DbTableInfo, txnOp client.TxnOperator) error {
	// reader --call--> sinker ----> remote db
	ctx := defines.AttachAccountId(context.Background(), uint32(cdc.cdcTask.Accounts[0].GetId()))

	// add watermark to updater
	watermark, err := cdc.sunkWatermarkUpdater.GetFromDb(info.SourceTblId)
	if err != nil {
		return err
	}
	_, _ = fmt.Fprintf(os.Stderr, "table %s(%d) init watermark: %s\n",
		info.SourceTblName, info.SourceTblId, watermark.ToString())
	cdc.sunkWatermarkUpdater.UpdateMem(info.SourceTblId, watermark)

	tableDef, err := cdc2.GetTableDef(ctx, txnOp, cdc.cnEngine, info.SourceTblId)
	if err != nil {
		return err
	}

	// make sinker for table
	sinker, err := cdc2.NewSinker(
		cdc.sinkUri,
		info,
		cdc.sunkWatermarkUpdater,
		tableDef,
		cdc2.DefaultRetryTimes,
		cdc2.DefaultRetryDuration,
	)
	if err != nil {
		return err
	}

	// make reader
	reader := cdc2.NewTableReader(
		cdc.cnTxnClient,
		cdc.cnEngine,
		cdc.mp,
		cdc.packerPool,
		info,
		sinker,
		cdc.sunkWatermarkUpdater,
		tableDef,
		cdc.ResetWatermarkForTable,
	)
	go reader.Run(ctx, cdc.activeRoutine)

	_, _ = fmt.Fprintf(os.Stderr, "ExecPipeline for table %s(%d) has been added\n", info.SourceTblName, info.SourceTblId)
	return nil
}

func (cdc *CdcTask) ResetWatermarkForTable(info *cdc2.DbTableInfo) (err error) {
	tblId := info.SourceTblId
	_, _ = fmt.Fprintf(os.Stderr, "ResetWatermarkForTable: %s(%d)\n", info.SourceTblName, tblId)

	// delete old watermark of table
	cdc.sunkWatermarkUpdater.DeleteFromMem(tblId)
	if err = cdc.sunkWatermarkUpdater.DeleteFromDb(tblId); err != nil {
		return
	}

	// use start_ts as init watermark
	if err = cdc.sunkWatermarkUpdater.InsertIntoDb(tblId, cdc.startTs); err != nil {
		return
	}
	cdc.sunkWatermarkUpdater.UpdateMem(tblId, cdc.startTs)
	return
}

func handleDropCdc(ses *Session, execCtx *ExecCtx, st *tree.DropCDC) error {
	return updateCdc(execCtx.reqCtx, ses, st)
}

func handlePauseCdc(ses *Session, execCtx *ExecCtx, st *tree.PauseCDC) error {
	return updateCdc(execCtx.reqCtx, ses, st)
}

func handleResumeCdc(ses *Session, execCtx *ExecCtx, st *tree.ResumeCDC) error {
	return updateCdc(execCtx.reqCtx, ses, st)
}

func handleRestartCdc(ses *Session, execCtx *ExecCtx, st *tree.RestartCDC) error {
	return updateCdc(execCtx.reqCtx, ses, st)
}

func updateCdc(ctx context.Context, ses *Session, st tree.Statement) (err error) {
	var targetTaskStatus task.TaskStatus
	var taskName string
<<<<<<< HEAD
	conds := make([]taskservice.Condition, 0)
	appendCond := func(cond ...taskservice.Condition) {
		conds = append(conds, cond...)
	}
	accountId := ses.GetTenantInfo().GetTenantID()
=======
	ts := getGlobalPu().TaskService
	if ts == nil {
		return moerr.NewInternalError(ctx,
			"task service not ready yet, please try again later.")
	}

	conds := make([]taskservice.Condition, 0)
	appendCond := func(cond ...taskservice.Condition) {
		conds = append(conds, cond...)
	}
>>>>>>> 09e2311c
	switch stmt := st.(type) {
	case *tree.DropCDC:
		targetTaskStatus = task.TaskStatus_CancelRequested
		if stmt.Option.All {
			appendCond(
<<<<<<< HEAD
				taskservice.WithAccountID(taskservice.EQ, accountId),
=======
				taskservice.WithAccountID(taskservice.EQ, ses.GetTenantInfo().GetTenantID()),
>>>>>>> 09e2311c
				taskservice.WithTaskType(taskservice.EQ, task.TaskType_CreateCdc.String()),
			)
		} else {
			taskName = stmt.Option.TaskName.String()
			appendCond(
<<<<<<< HEAD
				taskservice.WithAccountID(taskservice.EQ, accountId),
=======
				taskservice.WithAccountID(taskservice.EQ, ses.GetTenantInfo().GetTenantID()),
>>>>>>> 09e2311c
				taskservice.WithTaskName(taskservice.EQ, stmt.Option.TaskName.String()),
				taskservice.WithTaskType(taskservice.EQ, task.TaskType_CreateCdc.String()),
			)
		}
	case *tree.PauseCDC:
		targetTaskStatus = task.TaskStatus_PauseRequested
		if stmt.Option.All {
			appendCond(
<<<<<<< HEAD
				taskservice.WithAccountID(taskservice.EQ, accountId),
=======
				taskservice.WithAccountID(taskservice.EQ, ses.GetTenantInfo().GetTenantID()),
>>>>>>> 09e2311c
				taskservice.WithTaskType(taskservice.EQ, task.TaskType_CreateCdc.String()),
			)
		} else {
			taskName = stmt.Option.TaskName.String()
<<<<<<< HEAD
			appendCond(taskservice.WithAccountID(taskservice.EQ, accountId),
=======
			appendCond(taskservice.WithAccountID(taskservice.EQ, ses.GetTenantInfo().GetTenantID()),
>>>>>>> 09e2311c
				taskservice.WithTaskName(taskservice.EQ, stmt.Option.TaskName.String()),
				taskservice.WithTaskType(taskservice.EQ, task.TaskType_CreateCdc.String()),
			)
		}
	case *tree.RestartCDC:
		targetTaskStatus = task.TaskStatus_RestartRequested
		taskName = stmt.TaskName.String()
		appendCond(
<<<<<<< HEAD
			taskservice.WithAccountID(taskservice.EQ, accountId),
=======
			taskservice.WithAccountID(taskservice.EQ, ses.GetTenantInfo().GetTenantID()),
>>>>>>> 09e2311c
			taskservice.WithTaskName(taskservice.EQ, stmt.TaskName.String()),
			taskservice.WithTaskType(taskservice.EQ, task.TaskType_CreateCdc.String()),
		)
	case *tree.ResumeCDC:
		targetTaskStatus = task.TaskStatus_ResumeRequested
		taskName = stmt.TaskName.String()
		appendCond(
<<<<<<< HEAD
			taskservice.WithAccountID(taskservice.EQ, accountId),
=======
			taskservice.WithAccountID(taskservice.EQ, ses.GetTenantInfo().GetTenantID()),
>>>>>>> 09e2311c
			taskservice.WithTaskName(taskservice.EQ, stmt.TaskName.String()),
			taskservice.WithTaskType(taskservice.EQ, task.TaskType_CreateCdc.String()),
		)
	}

<<<<<<< HEAD
	return runUpdateCdcTask(ctx, targetTaskStatus, uint64(accountId), taskName, conds...)
}

func runUpdateCdcTask(
	ctx context.Context,
	targetTaskStatus task.TaskStatus,
	accountId uint64,
	taskName string,
	conds ...taskservice.Condition,
) (err error) {
	ts := getGlobalPu().TaskService
	if ts == nil {
		return moerr.NewInternalError(ctx,
			"task service not ready yet, please try again later.")
	}
=======
>>>>>>> 09e2311c
	updateCdcTaskFunc := func(
		ctx context.Context,
		targetStatus task.TaskStatus,
		taskKeyMap map[taskservice.CdcTaskKey]struct{},
<<<<<<< HEAD
		tx taskservice.SqlExecutor,
	) (int, error) {
=======
		tx taskservice.SqlExecutor) (int, error) {
>>>>>>> 09e2311c
		return updateCdcTask(
			ctx,
			targetStatus,
			taskKeyMap,
			tx,
<<<<<<< HEAD
			accountId,
=======
			uint64(ses.GetTenantInfo().GetTenantID()),
>>>>>>> 09e2311c
			taskName,
		)
	}
	_, err = ts.UpdateCdcTask(ctx,
		targetTaskStatus,
		updateCdcTaskFunc,
		conds...,
	)
	if err != nil {
		return err
	}
	return
}

func updateCdcTask(
	ctx context.Context,
	targetStatus task.TaskStatus,
	taskKeyMap map[taskservice.CdcTaskKey]struct{},
	tx taskservice.SqlExecutor,
	accountId uint64,
	taskName string,
) (int, error) {
	var taskId string
	var affectedCdcRow int
	var cnt int64

	//where : account_id = xxx and task_name = yyy
	whereClauses := buildCdcTaskWhereClause(accountId, taskName)
	//step1: query all account id & task id that we need from mo_cdc_task
	query := getCdcTaskIdFormat + whereClauses

	rows, err := tx.QueryContext(ctx, query)
	if err != nil {
		return 0, err
	}
	defer func() {
		_ = rows.Close()
	}()

	for rows.Next() {
		if err = rows.Scan(&taskId); err != nil {
			return 0, err
		}
		tInfo := taskservice.CdcTaskKey{AccountId: accountId, TaskId: taskId}
		fmt.Fprintln(os.Stderr, "==>", "account id", accountId, "task id", taskId)
		taskKeyMap[tInfo] = struct{}{}
	}

	var prepare *sql.Stmt
	//step2: update or cancel cdc task
	if targetStatus != task.TaskStatus_CancelRequested {
		//Update cdc task
		//updating mo_cdc_task table
		updateSql := updateCdcMetaFormat + whereClauses
		prepare, err = tx.PrepareContext(ctx, updateSql)
		if err != nil {
			return 0, err
		}
		defer func() {
			_ = prepare.Close()
		}()

		if prepare != nil {
			//execute update cdc status in mo_cdc_task
			var targetCdcStatus string
			if targetStatus == task.TaskStatus_PauseRequested {
				targetCdcStatus = CdcStopped
			} else {
				targetCdcStatus = CdcRunning
			}
			res, err := prepare.ExecContext(ctx, targetCdcStatus)
			if err != nil {
				return 0, err
			}
			affected, err := res.RowsAffected()
			if err != nil {
				return 0, err
			}
			affectedCdcRow += int(affected)
		}

		if targetStatus == task.TaskStatus_RestartRequested {
			//delete mo_cdc_watermark
			cnt, err = deleteWatermark(ctx, tx, taskKeyMap)
			if err != nil {
				return 0, err
			}
			affectedCdcRow += int(cnt)
		}
	} else {
		//Cancel cdc task
		//deleting mo_cdc_task
		deleteSql := deleteCdcMetaFormat + whereClauses
		cnt, err = executeSql(ctx, tx, deleteSql)
		if err != nil {
			return 0, err
		}
		affectedCdcRow += int(cnt)

		//delete mo_cdc_watermark
		cnt, err = deleteWatermark(ctx, tx, taskKeyMap)
		if err != nil {
			return 0, err
		}
		affectedCdcRow += int(cnt)
	}
	return affectedCdcRow, nil
}

func buildCdcTaskWhereClause(accountId uint64, taskName string) string {
	if len(taskName) == 0 {
		return fmt.Sprintf(" and account_id = %d", accountId)
	} else {
		return fmt.Sprintf(" and account_id = %d and task_name = '%s'", accountId, taskName)
	}
}

func deleteWatermark(ctx context.Context, tx taskservice.SqlExecutor, taskKeyMap map[taskservice.CdcTaskKey]struct{}) (int64, error) {
	tCount := int64(0)
	cnt := int64(0)
	var err error
	//deleting mo_cdc_watermark belongs to cancelled cdc task
	for tInfo, _ := range taskKeyMap {
		deleteSql2 := getSqlForDeleteWatermark(tInfo.AccountId, tInfo.TaskId)
		cnt, err = executeSql(ctx, tx, deleteSql2)
		if err != nil {
			return 0, err
		}
		tCount += cnt
	}
	return tCount, nil
}

func executeSql(ctx context.Context, tx taskservice.SqlExecutor, query string, args ...interface{}) (int64, error) {
	exec, err := tx.ExecContext(ctx, query, args...)
	if err != nil {
		return 0, err
	}
	rows, err := exec.RowsAffected()
	if err != nil {
		return 0, err
	}
	return rows, nil
}

func handleShowCdc(ses *Session, execCtx *ExecCtx, st *tree.ShowCDC) (err error) {
	var (
		taskId        string
		taskName      string
		sourceUri     string
		sinkUri       string
		state         string
		ckpStr        string
		sourceUriInfo cdc2.UriInfo
		sinkUriInfo   cdc2.UriInfo
	)

	ctx := defines.AttachAccountId(execCtx.reqCtx, catalog.System_Account)
	pu := getGlobalPu()
	bh := ses.GetBackgroundExec(ctx)
	defer bh.Close()

	rs := &MysqlResultSet{}
	ses.SetMysqlResultSet(rs)
	for _, column := range showCdcOutputColumns {
		rs.AddColumn(column)
	}

	// current timestamp
	txnOp, err := cdc2.GetTxnOp(ctx, pu.StorageEngine, pu.TxnClient)
	if err != nil {
		return err
	}
	timestamp := txnOp.SnapshotTS().ToStdTime().String()

	// get from task table
	sql := fmt.Sprintf("SELECT task_id, task_name, source_uri, sink_uri, state FROM %s.mo_cdc_task", catalog.MO_CATALOG)
	if !st.Option.All {
		sql += fmt.Sprintf(" where task_name = '%s'", st.Option.TaskName)
	}

	bh.ClearExecResultSet()
	if err = bh.Exec(ctx, sql); err != nil {
		return
	}

	erArray, err := getResultSet(ctx, bh)
	if err != nil {
		return
	}

	for _, result := range erArray {
		for i := uint64(0); i < result.GetRowCount(); i++ {
			if taskId, err = result.GetString(ctx, i, 0); err != nil {
				return
			}
			if taskName, err = result.GetString(ctx, i, 1); err != nil {
				return
			}
			if sourceUri, err = result.GetString(ctx, i, 2); err != nil {
				return
			}
			if sinkUri, err = result.GetString(ctx, i, 3); err != nil {
				return
			}
			if state, err = result.GetString(ctx, i, 4); err != nil {
				return
			}

			// decode uriInfo
			if err = cdc2.JsonDecode(sourceUri, &sourceUriInfo); err != nil {
				return
			}
			if err = cdc2.JsonDecode(sinkUri, &sinkUriInfo); err != nil {
<<<<<<< HEAD
=======
				return
			}

			// get watermarks
			if ckpStr, err = getTaskCkp(ctx, bh, ses.GetTenantInfo().TenantID, taskId); err != nil {
>>>>>>> 09e2311c
				return
			}

			rs.AddRow([]interface{}{
				taskId,
				taskName,
				sourceUriInfo.String(),
				sinkUriInfo.String(),
				state,
				ckpStr,
				timestamp,
			})
		}
	}
	return
<<<<<<< HEAD
=======
}

func getTaskCkp(ctx context.Context, bh BackgroundExec, accountId uint32, taskId string) (s string, err error) {
	var (
		dbName    string
		tblName   string
		watermark string
	)

	s = "{\n"

	sql := fmt.Sprintf(getWatermarkFormat, accountId, taskId)
	bh.ClearExecResultSet()
	if err = bh.Exec(ctx, sql); err != nil {
		return
	}

	erArray, err := getResultSet(ctx, bh)
	if err != nil {
		return
	}

	for _, result := range erArray {
		for i := uint64(0); i < result.GetRowCount(); i++ {
			if dbName, err = result.GetString(ctx, i, 0); err != nil {
				return
			}
			if tblName, err = result.GetString(ctx, i, 1); err != nil {
				return
			}
			if watermark, err = result.GetString(ctx, i, 2); err != nil {
				return
			}

			s += fmt.Sprintf("  \"%s.%s\": %s,\n", dbName, tblName, watermark)
		}
	}

	s += "}"
	return
>>>>>>> 09e2311c
}<|MERGE_RESOLUTION|>--- conflicted
+++ resolved
@@ -105,8 +105,6 @@
 	updateCdcMetaFormat = "update `mo_catalog`.`mo_cdc_task` set state = ? where 1=1"
 
 	deleteWatermarkFormat = "delete from `mo_catalog`.`mo_cdc_watermark` where account_id = %d and task_id = '%s'"
-<<<<<<< HEAD
-=======
 
 	getWatermarkFormat = `
 		select 
@@ -117,7 +115,6 @@
 			mo_catalog.mo_tables t 
 		on w.table_id = t.rel_id 
 		where w.account_id = %d and w.task_id = '%s'`
->>>>>>> 09e2311c
 )
 
 var showCdcOutputColumns = [7]Column{
@@ -286,21 +283,12 @@
 
 	if cdcLevel != AccountLevel {
 		return moerr.NewInternalError(ctx, "invalid level. only support account level in 1.3")
-<<<<<<< HEAD
 	}
 
 	if cdcAccount != ses.GetTenantInfo().GetTenant() {
 		return moerr.NewInternalErrorf(ctx, "invalid account. account must be %s", ses.GetTenantInfo().GetTenant())
 	}
 
-=======
-	}
-
-	if cdcAccount != ses.GetTenantInfo().GetTenant() {
-		return moerr.NewInternalErrorf(ctx, "invalid account. account must be %s", ses.GetTenantInfo().GetTenant())
-	}
-
->>>>>>> 09e2311c
 	////////////
 	//!!!NOTE!!!
 	//1.3
@@ -309,7 +297,7 @@
 	///////////
 
 	//step 1 : handle tables
-	jsonTables, tablePts, err := preprocessTables(
+	tablePts, err := preprocessTables(
 		ctx,
 		ses,
 		cdcLevel,
@@ -383,34 +371,6 @@
 	if cdcTaskOptionsMap["NoFull"] == "true" {
 		noFull = true
 	}
-
-	//step 5: create daemon task
-	insertSql := getSqlForNewCdcTask(
-		uint64(creatorAccInfo.GetTenantID()), //the account_id of cdc creator
-		cdcId,
-		create.TaskName.String(),
-		jsonSrcUri, //json bytes
-		"",
-		jsonSinkUri, //json bytes
-		sinkType,
-		encodedSinkPwd, //encrypted password
-		"",
-		"",
-		"",
-		jsonTables,
-		jsonFilters,
-		"",
-		cdc2.SASCommon,
-		cdc2.SASCommon,
-		"", //1.3 does not support startTs
-		"", //1.3 does not support endTs
-		cdcTaskOptionsMap["ConfigFile"],
-		dat,
-		CdcRunning,
-		0,
-		noFull,
-		"",
-	)
 
 	details := &task.Details{
 		//account info that create cdc
@@ -451,6 +411,39 @@
 			return 0, err
 		}
 
+		jsonTables, err := cdc2.JsonEncode(tablePts)
+		if err != nil {
+			return 0, err
+		}
+
+		//step 5: create daemon task
+		insertSql := getSqlForNewCdcTask(
+			uint64(creatorAccInfo.GetTenantID()), //the account_id of cdc creator
+			cdcId,
+			create.TaskName.String(),
+			jsonSrcUri, //json bytes
+			"",
+			jsonSinkUri, //json bytes
+			sinkType,
+			encodedSinkPwd, //encrypted password
+			"",
+			"",
+			"",
+			jsonTables,
+			jsonFilters,
+			"",
+			cdc2.SASCommon,
+			cdc2.SASCommon,
+			"", //1.3 does not support startTs
+			"", //1.3 does not support endTs
+			cdcTaskOptionsMap["ConfigFile"],
+			dat,
+			CdcRunning,
+			0,
+			noFull,
+			"",
+		)
+
 		//insert cdc record into the mo_cdc_task
 		exec, err := tx.ExecContext(ctx, insertSql)
 		if err != nil {
@@ -621,7 +614,6 @@
 
 func checkAccountExists(ctx context.Context, tx taskservice.SqlExecutor, account string) (bool, uint64, error) {
 	checkSql := getSqlForCheckAccount(account)
-<<<<<<< HEAD
 	var err error
 	var ret bool
 	var accountId uint64
@@ -648,34 +640,6 @@
 			return false, err
 		}
 		return true, nil
-=======
-	var err error
-	var ret bool
-	var accountId uint64
-	ret, err = queryTable(ctx, tx, checkSql, func(ctx context.Context, rows *sql.Rows) (bool, error) {
-		accountId = 0
-		if err = rows.Scan(&accountId); err != nil {
-			return false, err
-		}
-		return true, nil
-	})
-
-	return ret, accountId, err
-}
-
-func checkTableExists(ctx context.Context, tx taskservice.SqlExecutor, accountId uint64, db, table string) (bool, error) {
-	//select from mo_tables
-	checkSql := getSqlForGetTable(accountId, db, table)
-	var err error
-	var ret bool
-	var tableId uint64
-	ret, err = queryTable(ctx, tx, checkSql, func(ctx context.Context, rows *sql.Rows) (bool, error) {
-		tableId = 0
-		if err = rows.Scan(&tableId); err != nil {
-			return false, err
-		}
-		return true, nil
->>>>>>> 09e2311c
 	})
 
 	return ret, err
@@ -808,22 +772,18 @@
 	level string,
 	account string,
 	tables string,
-) (string, *cdc2.PatternTuples, error) {
+) (*cdc2.PatternTuples, error) {
 	tablesPts, err := extractTablePairs(ctx, tables, account)
 	if err != nil {
-		return "", nil, err
+		return nil, err
 	}
 
 	//step 2: check privilege
 	if err = canCreateCdcTask(ctx, ses, level, account, tablesPts); err != nil {
-		return "", nil, err
-	}
-
-	jsonTablePts, err := cdc2.JsonEncode(tablesPts)
-	if err != nil {
-		return "", nil, err
-	}
-	return jsonTablePts, tablesPts, nil
+		return nil, err
+	}
+
+	return tablesPts, nil
 }
 
 /*
@@ -1423,44 +1383,25 @@
 func updateCdc(ctx context.Context, ses *Session, st tree.Statement) (err error) {
 	var targetTaskStatus task.TaskStatus
 	var taskName string
-<<<<<<< HEAD
+
 	conds := make([]taskservice.Condition, 0)
 	appendCond := func(cond ...taskservice.Condition) {
 		conds = append(conds, cond...)
 	}
 	accountId := ses.GetTenantInfo().GetTenantID()
-=======
-	ts := getGlobalPu().TaskService
-	if ts == nil {
-		return moerr.NewInternalError(ctx,
-			"task service not ready yet, please try again later.")
-	}
-
-	conds := make([]taskservice.Condition, 0)
-	appendCond := func(cond ...taskservice.Condition) {
-		conds = append(conds, cond...)
-	}
->>>>>>> 09e2311c
+
 	switch stmt := st.(type) {
 	case *tree.DropCDC:
 		targetTaskStatus = task.TaskStatus_CancelRequested
 		if stmt.Option.All {
 			appendCond(
-<<<<<<< HEAD
 				taskservice.WithAccountID(taskservice.EQ, accountId),
-=======
-				taskservice.WithAccountID(taskservice.EQ, ses.GetTenantInfo().GetTenantID()),
->>>>>>> 09e2311c
 				taskservice.WithTaskType(taskservice.EQ, task.TaskType_CreateCdc.String()),
 			)
 		} else {
 			taskName = stmt.Option.TaskName.String()
 			appendCond(
-<<<<<<< HEAD
 				taskservice.WithAccountID(taskservice.EQ, accountId),
-=======
-				taskservice.WithAccountID(taskservice.EQ, ses.GetTenantInfo().GetTenantID()),
->>>>>>> 09e2311c
 				taskservice.WithTaskName(taskservice.EQ, stmt.Option.TaskName.String()),
 				taskservice.WithTaskType(taskservice.EQ, task.TaskType_CreateCdc.String()),
 			)
@@ -1469,20 +1410,12 @@
 		targetTaskStatus = task.TaskStatus_PauseRequested
 		if stmt.Option.All {
 			appendCond(
-<<<<<<< HEAD
 				taskservice.WithAccountID(taskservice.EQ, accountId),
-=======
-				taskservice.WithAccountID(taskservice.EQ, ses.GetTenantInfo().GetTenantID()),
->>>>>>> 09e2311c
 				taskservice.WithTaskType(taskservice.EQ, task.TaskType_CreateCdc.String()),
 			)
 		} else {
 			taskName = stmt.Option.TaskName.String()
-<<<<<<< HEAD
 			appendCond(taskservice.WithAccountID(taskservice.EQ, accountId),
-=======
-			appendCond(taskservice.WithAccountID(taskservice.EQ, ses.GetTenantInfo().GetTenantID()),
->>>>>>> 09e2311c
 				taskservice.WithTaskName(taskservice.EQ, stmt.Option.TaskName.String()),
 				taskservice.WithTaskType(taskservice.EQ, task.TaskType_CreateCdc.String()),
 			)
@@ -1491,11 +1424,7 @@
 		targetTaskStatus = task.TaskStatus_RestartRequested
 		taskName = stmt.TaskName.String()
 		appendCond(
-<<<<<<< HEAD
 			taskservice.WithAccountID(taskservice.EQ, accountId),
-=======
-			taskservice.WithAccountID(taskservice.EQ, ses.GetTenantInfo().GetTenantID()),
->>>>>>> 09e2311c
 			taskservice.WithTaskName(taskservice.EQ, stmt.TaskName.String()),
 			taskservice.WithTaskType(taskservice.EQ, task.TaskType_CreateCdc.String()),
 		)
@@ -1503,17 +1432,12 @@
 		targetTaskStatus = task.TaskStatus_ResumeRequested
 		taskName = stmt.TaskName.String()
 		appendCond(
-<<<<<<< HEAD
 			taskservice.WithAccountID(taskservice.EQ, accountId),
-=======
-			taskservice.WithAccountID(taskservice.EQ, ses.GetTenantInfo().GetTenantID()),
->>>>>>> 09e2311c
 			taskservice.WithTaskName(taskservice.EQ, stmt.TaskName.String()),
 			taskservice.WithTaskType(taskservice.EQ, task.TaskType_CreateCdc.String()),
 		)
 	}
 
-<<<<<<< HEAD
 	return runUpdateCdcTask(ctx, targetTaskStatus, uint64(accountId), taskName, conds...)
 }
 
@@ -1529,28 +1453,18 @@
 		return moerr.NewInternalError(ctx,
 			"task service not ready yet, please try again later.")
 	}
-=======
->>>>>>> 09e2311c
 	updateCdcTaskFunc := func(
 		ctx context.Context,
 		targetStatus task.TaskStatus,
 		taskKeyMap map[taskservice.CdcTaskKey]struct{},
-<<<<<<< HEAD
 		tx taskservice.SqlExecutor,
 	) (int, error) {
-=======
-		tx taskservice.SqlExecutor) (int, error) {
->>>>>>> 09e2311c
 		return updateCdcTask(
 			ctx,
 			targetStatus,
 			taskKeyMap,
 			tx,
-<<<<<<< HEAD
 			accountId,
-=======
-			uint64(ses.GetTenantInfo().GetTenantID()),
->>>>>>> 09e2311c
 			taskName,
 		)
 	}
@@ -1765,14 +1679,11 @@
 				return
 			}
 			if err = cdc2.JsonDecode(sinkUri, &sinkUriInfo); err != nil {
-<<<<<<< HEAD
-=======
 				return
 			}
 
 			// get watermarks
 			if ckpStr, err = getTaskCkp(ctx, bh, ses.GetTenantInfo().TenantID, taskId); err != nil {
->>>>>>> 09e2311c
 				return
 			}
 
@@ -1788,8 +1699,6 @@
 		}
 	}
 	return
-<<<<<<< HEAD
-=======
 }
 
 func getTaskCkp(ctx context.Context, bh BackgroundExec, accountId uint32, taskId string) (s string, err error) {
@@ -1830,5 +1739,4 @@
 
 	s += "}"
 	return
->>>>>>> 09e2311c
 }