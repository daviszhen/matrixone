// Copyright 2021 Matrix Origin
//
// Licensed under the Apache License, Version 2.0 (the "License");
// you may not use this file except in compliance with the License.
// You may obtain a copy of the License at
//
//      http://www.apache.org/licenses/LICENSE-2.0
//
// Unless required by applicable law or agreed to in writing, software
// distributed under the License is distributed on an "AS IS" BASIS,
// WITHOUT WARRANTIES OR CONDITIONS OF ANY KIND, either express or implied.
// See the License for the specific language governing permissions and
// limitations under the License.

package frontend

import (
	"context"
	"database/sql"
	"fmt"
	"os"
	"strings"
	"time"

	"github.com/google/uuid"
	"go.uber.org/zap"

	cdc2 "github.com/matrixorigin/matrixone/pkg/cdc"
	"github.com/matrixorigin/matrixone/pkg/common/moerr"
	"github.com/matrixorigin/matrixone/pkg/common/mpool"
	"github.com/matrixorigin/matrixone/pkg/container/types"
	"github.com/matrixorigin/matrixone/pkg/defines"
	"github.com/matrixorigin/matrixone/pkg/fileservice"
	"github.com/matrixorigin/matrixone/pkg/logutil"
	"github.com/matrixorigin/matrixone/pkg/pb/task"
	pb "github.com/matrixorigin/matrixone/pkg/pb/task"
	"github.com/matrixorigin/matrixone/pkg/sql/parsers/tree"
	"github.com/matrixorigin/matrixone/pkg/sql/plan/tools"
	"github.com/matrixorigin/matrixone/pkg/taskservice"
	"github.com/matrixorigin/matrixone/pkg/txn/client"
	ie "github.com/matrixorigin/matrixone/pkg/util/internalExecutor"
	"github.com/matrixorigin/matrixone/pkg/vm/engine"
)

const (
	insertNewCdcTaskFormat = `insert into mo_catalog.mo_cdc_task values(` +
		`%d,` + //account id
		`"%s",` + //task id
		`"%s",` + //task name
		`"%s",` + //source_uri
		`"%s",` + //source_password
		`"%s",` + //sink_uri
		`"%s",` + //sink_type
		`"%s",` + //sink_password
		`"%s",` + //sink_ssl_ca_path
		`"%s",` + //sink_ssl_cert_path
		`"%s",` + //sink_ssl_key_path
		`"%s",` + //tables
		`"%s",` + //filters
		`"%s",` + //opfilters
		`"%s",` + //source_state
		`"%s",` + //sink_state
		`"%s",` + //start_ts
		`"%s",` + //end_ts
		`"%s",` + //config_file
		`"%s",` + //task_create_time
		`"%s",` + //state
		`%d,` + //checkpoint
		`"%d",` + //checkpoint_str
		`"%s",` + //full_config
		`"%s",` + //incr_config
		`"",` + //reserved0
		`"",` + //reserved1
		`"",` + //reserved2
		`"",` + //reserved3
		`""` + //reserved4
		`)`

	getCdcTaskFormat = `select ` +
		`sink_uri, ` +
		`sink_type, ` +
		`sink_password, ` +
		`tables, ` +
		`filters, ` +
		`start_ts ` +
		`from ` +
		`mo_catalog.mo_cdc_task ` +
		`where ` +
		`account_id = %d and ` +
		`task_id = "%s"`

	getDbIdAndTableIdFormat = "select reldatabase_id,rel_id from mo_catalog.mo_tables where account_id = %d and reldatabase = '%s' and relname = '%s'"

	getTables = "select account_name, reldatabase, relname from mo_catalog.mo_tables join mo_catalog.mo_account on mo_catalog.mo_tables.account_id = mo_catalog.mo_account.account_id where REGEXP_LIKE(account_name, '%s') and REGEXP_LIKE(reldatabase, '%s') and REGEXP_LIKE(relname, '%s')"

	getCdcTaskId = "select task_id from mo_catalog.mo_cdc_task where account_id = %d"

	getCdcTaskIdWhere = "select task_id from mo_catalog.mo_cdc_task where account_id = %d and task_name = '%s'"

	dropCdcMeta = "delete from mo_catalog.mo_cdc_task where account_id = %d and task_id = '%s'"

	updateCdcMeta = "update mo_catalog.mo_cdc_task set state = '%s' where account_id = %d and task_id = '%s'"
<<<<<<< HEAD

	updatedWatermark = "update mo_catalog.mo_cdc_task set checkpoint_str = '%s' where account_id = %d and task_id = '%s'"

	insertWatermark = "insert into mo_catalog.mo_cdc_watermark values (%d, '%s', %d, '%s')"

	getWatermark = "select watermark from mo_catalog.mo_cdc_watermark where account_id = %d and task_id = '%s' and table_id = %d"

	getWatermarkCount = "select count(1) from mo_catalog.mo_cdc_watermark where account_id = %d and task_id = '%s'"

	updateWatermark = "update mo_catalog.mo_cdc_watermark set watermark='%s' where account_id = %d and task_id = '%s' and table_id = %d"

	deleteWatermark = "delete from mo_catalog.mo_cdc_watermark where account_id = %d and task_id = '%s'"

	deleteWatermarkByTable = "delete from mo_catalog.mo_cdc_watermark where account_id = %d and task_id = '%s' and table_id = %d"

	showTables = "show tables from `%s`"

	showIndex = "show index from `%s`.`%s`"
=======
>>>>>>> 5ca43748
)

func getSqlForNewCdcTask(
	accId uint64,
	taskId uuid.UUID,
	taskName string,
	sourceUri string,
	sourcePwd string,
	sinkUri string,
	sinkTyp string,
	sinkPwd string,
	sinkCaPath string,
	sinkCertPath string,
	sinkKeyPath string,
	tables string,
	filters string,
	opfilters string,
	sourceState string,
	sinkState string,
	startTs string,
	endTs string,
	configFile string,
	taskCreateTime time.Time,
	state string,
	checkpoint uint64,
	fullConfig string,
	incrConfig string,
) string {
	return fmt.Sprintf(insertNewCdcTaskFormat,
		accId,
		taskId,
		taskName,
		sourceUri,
		sourcePwd,
		sinkUri,
		sinkTyp,
		sinkPwd,
		sinkCaPath,
		sinkCertPath,
		sinkKeyPath,
		tables,
		filters,
		opfilters,
		sourceState,
		sinkState,
		startTs,
		endTs,
		configFile,
		taskCreateTime.Format(time.DateTime),
		state,
		checkpoint,
		checkpoint,
		fullConfig,
		incrConfig,
	)
}

func getSqlForRetrievingCdcTask(
	accId uint64,
	taskId uuid.UUID,
) string {
	return fmt.Sprintf(getCdcTaskFormat, accId, taskId)
}

func getSqlForDbIdAndTableId(accId uint64, db, table string) string {
	return fmt.Sprintf(getDbIdAndTableIdFormat, accId, db, table)
}

<<<<<<< HEAD
func getSqlForTables(
	pt *cdc2.PatternTuple,
) string {
	return fmt.Sprintf(getTables, pt.Source.Account, pt.Source.Database, pt.Source.Table)
=======
func getSqlForTables(pt *cdc2.DbTableInfo) string {
	return fmt.Sprintf(getTables, pt.SourceAccountName, pt.SourceDbName, pt.SourceTblName)
>>>>>>> 5ca43748
}

func getSqlForTaskIdAndName(ses *Session, all bool, taskName string) string {
	if all {
		return fmt.Sprintf(getCdcTaskId, ses.GetAccountId())
	} else {
		return fmt.Sprintf(getCdcTaskIdWhere, ses.GetAccountId(), taskName)
	}
}

func getSqlForDropCdcMeta(ses *Session, taskId string) string {
	return fmt.Sprintf(dropCdcMeta, ses.GetAccountId(), taskId)
}

func getSqlForUpdateCdcMeta(ses *Session, taskId string, status string) string {
	return fmt.Sprintf(updateCdcMeta, status, ses.GetAccountId(), taskId)
}

func getSqlForShowTables(s string) string {
	return fmt.Sprintf(showTables, s)
}

func getSqlForShowIndex(db, table string) string {
	return fmt.Sprintf(showIndex, db, table)
}

const (
	AccountLevel      = "account"
	ClusterLevel      = "cluster"
	MysqlSink         = "mysql"
	MatrixoneSink     = "matrixone"
	ConsoleSink       = "console"
	SourceUriPrefix   = "mysql://"
	SinkUriPrefix     = "mysql://"
	ConsolePrefix     = "console://" //only used in testing stage
	EnableConsoleSink = true

	SASCommon = "common"
	SASError  = "error"

	SyncLoading = "loading"
	SyncRunning = "running"
	SyncStopped = "stopped"
)

func handleCreateCdc(ses *Session, execCtx *ExecCtx, create *tree.CreateCDC) error {
	return doCreateCdc(execCtx.reqCtx, ses, create)
}

func doCreateCdc(ctx context.Context, ses *Session, create *tree.CreateCDC) (err error) {
	fmt.Fprintln(os.Stderr, "===>create cdc", create.Tables)
	ts := getGlobalPu().TaskService
	if ts == nil {
		return moerr.NewInternalError(ctx, "no task service is found")
	}

	cdcTaskOptionsMap := make(map[string]string)
	for i := 0; i < len(create.Option); i += 2 {
		cdcTaskOptionsMap[create.Option[i]] = create.Option[i+1]
	}

	//step 1 : handle tables
	jsonTables, tablePts, err := preprocessTables(ctx, ses, cdcTaskOptionsMap["Level"], cdcTaskOptionsMap["Account"], create.Tables)
	if err != nil {
		return err
	}

	//step 2: handle filters
	//There must be no special characters (',' '.' ':' '`') in the single rule.
	var filters string
	filters = cdcTaskOptionsMap["Rules"]

	fmt.Fprintln(os.Stderr, "===>create cdc rules", filters)

	jsonFilters, filterPts, err := preprocessRules(ctx, filters)
	if err != nil {
		return err
	}

	//TODO: refine it after 1.3
	//check table be filtered or not
	if filterTable(tablePts, filterPts) == 0 {
		return moerr.NewInternalError(ctx, "all tables has been excluded by filters. create cdc failed.")
	}

	dat := time.Now().UTC()

	accInfo := ses.GetTenantInfo()
	cdcId, _ := uuid.NewV7()

	//step 4: check uri format and strip password
	jsonSrcUri, _, err := extractUriInfo(ctx, create.SourceUri, SourceUriPrefix)
	if err != nil {
		return err
	}

	sinkType := strings.ToLower(create.SinkType)
	useConsole := false
	if EnableConsoleSink && sinkType == ConsoleSink {
		useConsole = true
	}

	if !useConsole && sinkType != MysqlSink && sinkType != MatrixoneSink {
		return moerr.NewInternalErrorf(ctx, "unsupported sink type: %s", create.SinkType)
	}

	var jsonSinkUri string
	var encodedSinkPwd string
	var sinkUriInfo cdc2.UriInfo
	if !useConsole {
		jsonSinkUri, sinkUriInfo, err = extractUriInfo(ctx, create.SinkUri, SinkUriPrefix)
		if err != nil {
			return err
		}

		encodedSinkPwd, err = sinkUriInfo.GetEncodedPassword()
		if err != nil {
			return err
		}
	}

	//step 5: create daemon task
	insertSql := getSqlForNewCdcTask(
		uint64(accInfo.GetTenantID()),
		cdcId,
		create.TaskName.String(),
		jsonSrcUri, //json bytes
		"",
		jsonSinkUri, //json bytes
		sinkType,
		encodedSinkPwd, //encrypted password
		"",
		"",
		"",
		jsonTables,
		jsonFilters,
		"",
		SASCommon,
		SASCommon,
		"", //1.3 does not support startTs
		"", //1.3 does not support endTs
		cdcTaskOptionsMap["ConfigFile"],
		dat,
		SyncStopped,
		0,
		"",
		"",
	)

	details := &pb.Details{
		AccountID: accInfo.GetTenantID(),
		Account:   accInfo.GetTenant(),
		Username:  accInfo.GetUser(),
		Details: &pb.Details_CreateCdc{
			CreateCdc: &pb.CreateCdcDetails{
				TaskName:  create.TaskName.String(),
				AccountId: uint64(accInfo.GetTenantID()),
				TaskId:    cdcId.String(),
			},
		},
	}

	fmt.Fprintln(os.Stderr, "====>save cdc task",
		accInfo.GetTenantID(),
		cdcId,
		create.TaskName,
		create.SourceUri,
		create.SinkUri,
		create.SinkType,
	)

	addCdcTaskCallback := func(ctx context.Context, tx taskservice.DBExecutor) (ret int, err error) {

		ret, err = checkTableState(ctx, tx, tablePts, filterPts)
		if err != nil {
			return 0, err
		}

		//insert cdc record into the mo_cdc_task
		exec, err := tx.ExecContext(ctx, insertSql)
		if err != nil {
			return 0, err
		}

		cdcTaskRowsAffected, err := exec.RowsAffected()
		if err != nil {
			return 0, err
		}

		if cdcTaskRowsAffected == 0 {
			return 0, nil
		}

		return int(cdcTaskRowsAffected), nil
	}

	if _, err = ts.AddCdcTask(ctx, cdcTaskMetadata(cdcId.String()), details, addCdcTaskCallback); err != nil {
		return err
	}
	return
}

// checkTableState
// checks the table existed or not
// checks the table having the primary key
// filters the table
func checkTableState(ctx context.Context, tx taskservice.DBExecutor, tablePts, filterPts *cdc2.PatternTuples) (int, error) {
	var err error
	var found bool
	var hasPrimaryKey bool
	for _, pt := range tablePts.Pts {
		if pt == nil {
			continue
		}

		//skip tables that is filtered
		if needSkipThisTable(pt.Source.Database, pt.Source.Table, filterPts) {
			continue
		}

		//check tables exists or not and filter the table
		found, err = checkTableExists(ctx, tx, pt.Source.Database, pt.Source.Table)
		if err != nil {
			return 0, err
		}
		if !found {
			return 0, moerr.NewInternalErrorf(ctx, "no table %s:%s", pt.Source.Database, pt.Source.Table)
		}

		//check table has primary key
		hasPrimaryKey, err = checkPrimarykey(ctx, tx, pt.Source.Database, pt.Source.Table)
		if err != nil {
			return 0, err
		}
		if !hasPrimaryKey {
			return 0, moerr.NewInternalErrorf(ctx, "table %s:%s does not have primary key", pt.Source.Database, pt.Source.Table)
		}
	}
	return 0, err
}

// filterTable checks the table filtered or not
// returns the count of tables that not be filtered
func filterTable(tablePts, filterPts *cdc2.PatternTuples) int {
	//check table be filtered or not
	leftCount := 0
	for _, pt := range tablePts.Pts {
		if pt == nil {
			continue
		}

		//skip tables that is filtered
		if needSkipThisTable(pt.Source.Database, pt.Source.Table, filterPts) {
			continue
		}
		leftCount++
	}
	return leftCount
}

func queryTable(
	ctx context.Context,
	tx taskservice.DBExecutor,
	query string,
	callback func(ctx context.Context, rows *sql.Rows) (bool, error)) (bool, error) {
	var rows *sql.Rows
	var err error
	rows, err = tx.QueryContext(ctx, query)
	if err != nil {
		return false, err
	}
	defer func() {
		_ = rows.Close()
	}()

	var ret bool
	for rows.Next() {
		ret, err = callback(ctx, rows)
		if err != nil {
			return false, err
		}
		if ret {
			return true, nil
		}
	}
	return false, nil
}

func checkTableExists(ctx context.Context, tx taskservice.DBExecutor, db, table string) (bool, error) {
	//TODO: use show tables from ... like ... but stuck in escape character
	checkSql := getSqlForShowTables(db)
	var err error
	var ret bool
	var tableName string
	ret, err = queryTable(ctx, tx, checkSql, func(ctx context.Context, rows *sql.Rows) (bool, error) {
		tableName = ""
		if err = rows.Scan(&tableName); err != nil {
			return false, err
		}
		if tableName == table {
			return true, nil
		}
		return false, nil
	})

	return ret, err
}

func checkPrimarykey(ctx context.Context, tx taskservice.DBExecutor, db, table string) (bool, error) {
	checkSql := getSqlForShowIndex(db, table)
	var ret bool
	var err error
	var tableName string
	var nonUnique int
	var keyName string
	var seqInIndex int
	var columnName string
	var collation string
	var card int
	var subpart string
	var packed string
	var yes string
	var indexType string
	var comment string
	var indexComment string
	var indexParams string
	var visible string
	var expr string

	ret, err = queryTable(ctx, tx, checkSql, func(ctx context.Context, rows *sql.Rows) (bool, error) {
		tableName = ""
		nonUnique = 0
		keyName = ""
		seqInIndex = 0
		columnName = ""
		card = 0
		subpart = ""
		packed = ""
		yes = ""
		indexType = ""
		comment = ""
		indexComment = ""
		indexParams = ""
		visible = ""
		expr = ""
		/*
			CREATE TABLE show_01(sname varchar(30),id int);
			mysql> show INDEX FROM show_01;
			+---------+------------+------------+--------------+-------------+-----------+-------------+----------+--------+------+------------+------------------+---------+------------+
			| Table   | Non_unique | Key_name   | Seq_in_index | Column_name | Collation | Cardinality | Sub_part | Packed | Null | Index_type | Comment          | Visible | Expression |
			+---------+------------+------------+--------------+-------------+-----------+-------------+----------+--------+------+------------+------------------+---------+------------+
			| show_01 |          0 | id         |            1 | id          | A         |           0 | NULL     | NULL   | YES  |            |                  | YES     | NULL       |
			| show_01 |          0 | sname      |            1 | sname       | A         |           0 | NULL     | NULL   | YES  |            |                  | YES     | NULL       |
			| show_01 |          0 | __mo_rowid |            1 | __mo_rowid  | A         |           0 | NULL     | NULL   | NO   |            | Physical address | NO      | NULL       |
			+---------+------------+------------+--------------+-------------+-----------+-------------+----------+--------+------+------------+------------------+---------+------------+
			3 rows in set (0.02 sec)
		*/
		if err = rows.Scan(
			&tableName,
			&nonUnique,
			&keyName,
			&seqInIndex,
			&columnName,
			&collation,
			&card,
			&subpart,
			&packed,
			&yes,
			&indexType,
			&comment,
			&indexComment,
			&indexParams,
			&visible,
			&expr,
		); err != nil {
			return false, err
		}
		if strings.ToLower(keyName) == "primary" {
			return true, nil
		}
		return false, nil
	})

	return ret, err
}

func cdcTaskMetadata(cdcId string) pb.TaskMetadata {
	return pb.TaskMetadata{
		ID:       cdcId,
		Executor: pb.TaskCode_InitCdc,
		Options: pb.TaskOptions{
			MaxRetryTimes: defaultConnectorTaskMaxRetryTimes,
			RetryInterval: defaultConnectorTaskRetryInterval,
			DelayDuration: 0,
			Concurrency:   0,
		},
	}
}

<<<<<<< HEAD
// extractTablePair
// extract source:sink pair from the pattern
//
//	There must be no special characters (','  '.'  ':' '`') in account name & database name & table name.
func extractTablePair(ctx context.Context, pattern string) (*cdc2.PatternTuple, error) {
	var err error
	pattern = strings.TrimSpace(pattern)
	//step1 : split table pair by ':' => table0 table1
	//step2 : split table0/1 by '.' => account database table
	//step3 : check table accord with regular expression
	pt := &cdc2.PatternTuple{OriginString: pattern}
=======
func string2uint64(str string) (res uint64, err error) {
	if str != "" {
		res, err = strconv.ParseUint(str, 10, 64)
		if err != nil {
			return 0, err
		}
	} else {
		res = uint64(0)
	}
	return res, nil
}

func splitPattern(pattern string) (*cdc2.DbTableInfo, error) {
	info := &cdc2.DbTableInfo{OriginString: pattern}
>>>>>>> 5ca43748
	if strings.Contains(pattern, ":") {
		//Format: account.db.table:db:table
		splitRes := strings.Split(pattern, ":")
		if len(splitRes) != 2 {
			return nil, moerr.NewInternalErrorf(ctx, "must be source : sink. invalid format")
		}

<<<<<<< HEAD
		//handle source part
		pt.Source.Account, pt.Source.Database, pt.Source.Table, pt.Source.TableIsRegexp, err = extractTableInfo(ctx, splitRes[0], false)
		if err != nil {
			return nil, err
		}

		//handle sink part
		pt.Sink.Account, pt.Sink.Database, pt.Sink.Table, pt.Sink.TableIsRegexp, err = extractTableInfo(ctx, splitRes[1], false)
		if err != nil {
			return nil, err
=======
		source := strings.Split(splitRes[0], ".")
		if len(source) == 2 {
			info.SourceDbName, info.SourceTblName = source[0], source[1]
		} else if len(source) == 3 {
			info.SourceAccountName, info.SourceDbName, info.SourceTblName = source[0], source[1], source[2]
		} else {
			return nil, fmt.Errorf("invalid pattern format")
		}

		sink := strings.Split(splitRes[1], ".")
		if len(sink) == 2 {
			info.SinkDbName, info.SinkTblName = sink[0], sink[1]
		} else if len(sink) == 3 {
			info.SinkAccountName, info.SinkDbName, info.SinkTblName = sink[0], sink[1], sink[2]
		} else {
			return nil, fmt.Errorf("invalid pattern format")
>>>>>>> 5ca43748
		}
		return info, nil
	}

<<<<<<< HEAD
	//Format: account.db.table
	//handle source part only
	pt.Source.Account, pt.Source.Database, pt.Source.Table, pt.Source.TableIsRegexp, err = extractTableInfo(ctx, pattern, false)
	if err != nil {
		return nil, err
	}
	return pt, nil
}

// extractTableInfo
// get account,database,table info from string
//
// account: may be empty
// database: must be concrete name instead of pattern.
// table: must be concrete name or pattern in the source part. must be concrete name in the destination part
// isRegexpTable: table name is regular expression
// !!!NOTE!!!
//
//	There must be no special characters (','  '.'  ':' '`') in account name & database name & table name.
func extractTableInfo(ctx context.Context, input string, mustBeConcreteTable bool) (account string, db string, table string, isRegexpTable bool, err error) {
	parts := strings.Split(strings.TrimSpace(input), ".")
	if len(parts) != 2 && len(parts) != 3 {
		return "", "", "", false, moerr.NewInternalErrorf(ctx, "needs account.database.table or database.table. invalid format.")
	}

	if len(parts) == 2 {
		db, table = strings.TrimSpace(parts[0]), strings.TrimSpace(parts[1])
	} else {
		account, db, table = strings.TrimSpace(parts[0]), strings.TrimSpace(parts[1]), strings.TrimSpace(parts[2])

		if !accountNameIsLegal(account) {
			return "", "", "", false, moerr.NewInternalErrorf(ctx, "invalid account name")
		}
	}

	if !dbNameIsLegal(db) {
		return "", "", "", false, moerr.NewInternalErrorf(ctx, "invalid database name")
	}

	if !tableNameIsLegal(table) {
		return "", "", "", false, moerr.NewInternalErrorf(ctx, "invalid table name")
	}

	return
}

// preprocessTables extract tables and serialize them
func preprocessTables(
	ctx context.Context,
	ses *Session,
	level string,
	account string,
	tables string) (string, *cdc2.PatternTuples, error) {
	tablesPts, err := extractTablePairs(ctx, tables)
	if err != nil {
		return "", nil, err
	}

	//step 2: check privilege
	if err = canCreateCdcTask(ctx, ses, level, account, tablesPts); err != nil {
		return "", nil, err
	}

	jsonTablePts, err := cdc2.EncodePatternTuples(tablesPts)
	if err != nil {
		return "", nil, err
	}
	return jsonTablePts, tablesPts, nil
}

/*
extractTablePairs extracts all source:sink pairs from the pattern
There must be no special characters (','  '.'  ':' '`') in account name & database name & table name.
*/
func extractTablePairs(ctx context.Context, pattern string) (*cdc2.PatternTuples, error) {
	pattern = strings.TrimSpace(pattern)
	pts := &cdc2.PatternTuples{}

	tablePairs := strings.Split(pattern, ",")
	if len(tablePairs) == 0 {
		return nil, fmt.Errorf("invalid pattern format")
=======
	source := make([]string, 0)
	current := strings.Builder{}
	inRegex := false
	isRegex := false

	addToSource := func() {
		res := current.String()
		if !isRegex {
			// TODO handle non-regex pattern
			//res = strings.ReplaceAll(res, "?", ".")
			//res = strings.ReplaceAll(res, "*", ".*")
			//res = "^" + res + "$"
		}
		isRegex = false
		source = append(source, res)
		current.Reset()
	}

	for i := 0; i < len(pattern); i++ {
		char := pattern[i]
		if char == '/' {
			isRegex = true
			inRegex = !inRegex
		} else if char == '.' && !inRegex {
			addToSource()
		} else {
			current.WriteByte(char)
		}
	}
	if current.Len() > 0 {
		addToSource()
	}

	if (len(source) != 2 && len(source) != 3) || inRegex {
		return nil, fmt.Errorf("invalid pattern format")
	}
	if len(source) == 2 {
		info.SourceDbName, info.SourceTblName = source[0], source[1]
		info.SinkDbName, info.SinkTblName = source[0], source[1]
	} else {
		info.SourceAccountName, info.SourceDbName, info.SourceTblName = source[0], source[1], source[2]
		info.SinkAccountName, info.SinkDbName, info.SinkTblName = source[0], source[1], source[2]
	}
	return info, nil
}

func string2DbTblInfos(pattern string) ([]*cdc2.DbTableInfo, error) {
	pts := make([]*cdc2.DbTableInfo, 0)
	current := strings.Builder{}
	inRegex := false
	for i := 0; i < len(pattern); i++ {
		char := pattern[i]
		if char == '/' {
			inRegex = !inRegex
		}
		if char == ',' && !inRegex {
			pt, err := splitPattern(current.String())
			if err != nil {
				return nil, err
			}
			pts = append(pts, pt)
			current.Reset()
		} else {
			current.WriteByte(char)
		}
>>>>>>> 5ca43748
	}

	//step1 : split pattern by ',' => table pair
	for _, pair := range tablePairs {
		pt, err := extractTablePair(ctx, pair)
		if err != nil {
			return nil, err
		}
		pts.Append(pt)
	}

	return pts, nil
}

<<<<<<< HEAD
func preprocessRules(ctx context.Context, rules string) (string, *cdc2.PatternTuples, error) {
	pts, err := extractRules(ctx, rules)
	if err != nil {
		return "", nil, err
	}

	jsonPts, err := cdc2.EncodePatternTuples(pts)
	if err != nil {
		return "", nil, err
	}
	return jsonPts, pts, nil
}

/*
extractRules extracts filters
pattern maybe empty string. then, it returns empty PatternTuples
There must be no special characters (','  '.'  ':' '`') in account name & database name & table name.
*/
func extractRules(ctx context.Context, pattern string) (*cdc2.PatternTuples, error) {
	pattern = strings.TrimSpace(pattern)
	pts := &cdc2.PatternTuples{}
	if len(pattern) == 0 {
		return pts, nil
	}

	tablePairs := strings.Split(pattern, ",")
	if len(tablePairs) == 0 {
		return nil, fmt.Errorf("invalid pattern format")
	}
	var err error
	//step1 : split pattern by ',' => table pair
	for _, pair := range tablePairs {
		pt := &cdc2.PatternTuple{}
		pt.Source.Account, pt.Source.Database, pt.Source.Table, pt.Source.TableIsRegexp, err = extractTableInfo(ctx, pair, false)
		if err != nil {
			return nil, err
		}
		pts.Append(pt)
=======
func patterns2tables(ctx context.Context, pts []*cdc2.DbTableInfo, bh BackgroundExec) (map[string]string, error) {
	resMap := make(map[string]string)
	for _, pt := range pts {
		sql := getSqlForTables(pt)
		bh.ClearExecResultSet()
		err := bh.Exec(ctx, sql)
		if err != nil {
			return nil, err
		}
		erArray, err := getResultSet(ctx, bh)
		if err != nil {
			return nil, err
		}
		if execResultArrayHasData(erArray) {
			res := erArray[0]
			for rowIdx := range erArray[0].GetRowCount() {
				sourceString := strings.Builder{}
				sinkString := strings.Builder{}
				acc, err := res.GetString(ctx, rowIdx, 0)
				if err != nil {
					return nil, err
				}
				db, err := res.GetString(ctx, rowIdx, 1)
				if err != nil {
					return nil, err
				}
				tbl, err := res.GetString(ctx, rowIdx, 2)
				if err != nil {
					return nil, err
				}
				sourceString.WriteString(acc)
				sourceString.WriteString(".")
				sourceString.WriteString(db)
				sourceString.WriteString(".")
				sourceString.WriteString(tbl)
				if pt.SinkTblName != "" {
					if pt.SinkAccountName != "" {
						sinkString.WriteString(pt.SinkAccountName)
						sinkString.WriteString(".")
					}
					sinkString.WriteString(pt.SinkDbName)
					sinkString.WriteString(".")
					sinkString.WriteString(pt.SinkTblName)
				} else {
					sinkString.WriteString(sourceString.String())
				}
				resMap[sourceString.String()] = sinkString.String()
			}
		}
>>>>>>> 5ca43748
	}

	return pts, nil
}

<<<<<<< HEAD
func canCreateCdcTask(ctx context.Context, ses *Session, level string, account string, pts *cdc2.PatternTuples) error {
=======
func canCreateCdcTask(ctx context.Context, ses *Session, level string, account string, pts []*cdc2.DbTableInfo) error {
>>>>>>> 5ca43748
	if strings.EqualFold(level, ClusterLevel) {
		if !ses.tenant.IsMoAdminRole() {
			return moerr.NewInternalError(ctx, "Only sys account administrator are allowed to create cluster level task")
		}
<<<<<<< HEAD
		for _, pt := range pts.Pts {
			if pt.Source.Account == "" {
				pt.Source.Account = ses.GetTenantName()
			}
			if isBannedDatabase(pt.Source.Database) {
=======
		for _, pt := range pts {
			if pt.SourceAccountName == "" {
				pt.SourceAccountName = ses.GetTenantName()
			}
			if isBannedDatabase(pt.SourceDbName) {
>>>>>>> 5ca43748
				return moerr.NewInternalError(ctx, "The system database cannot be subscribed to")
			}
		}
	} else if strings.EqualFold(level, AccountLevel) {
		if !ses.tenant.IsMoAdminRole() && ses.GetTenantName() != account {
			return moerr.NewInternalErrorf(ctx, "No privilege to create task on %s", account)
		}
<<<<<<< HEAD
		for _, pt := range pts.Pts {
			if pt.Source.Account == "" {
				pt.Source.Account = account
			}
			if account != pt.Source.Account {
				return moerr.NewInternalErrorf(ctx, "No privilege to create task on table %s", pt.OriginString)
			}
			if isBannedDatabase(pt.Source.Database) {
=======
		for _, pt := range pts {
			if pt.SourceAccountName == "" {
				pt.SourceAccountName = account
			}
			if account != pt.SourceAccountName {
				return moerr.NewInternalErrorf(ctx, "No privilege to create task on table %s", pt.OriginString)
			}
			if isBannedDatabase(pt.SourceDbName) {
>>>>>>> 5ca43748
				return moerr.NewInternalError(ctx, "The system database cannot be subscribed to")
			}
		}
	} else {
		return moerr.NewInternalErrorf(ctx, "Incorrect level %s", level)
	}
	return nil
}

<<<<<<< HEAD
=======
func createCdc(
	ctx context.Context,
	ses *Session,
	ts taskservice.TaskService,
	create *tree.CreateCDC,
) error {
	var startTs, endTs uint64
	var err error

	cdcTaskOptionsMap := make(map[string]string)
	for i := 0; i < len(create.Option); i += 2 {
		cdcTaskOptionsMap[create.Option[i]] = create.Option[i+1]
	}

	pts, err := string2DbTblInfos(create.Tables)
	if err != nil {
		return err
	}

	if err = canCreateCdcTask(ctx, ses, cdcTaskOptionsMap["Level"], cdcTaskOptionsMap["Account"], pts); err != nil {
		return err
	}

	accInfo := ses.GetTenantInfo()
	cdcId, _ := uuid.NewV7()

	details := &pb.Details{
		AccountID: accInfo.GetTenantID(),
		Account:   accInfo.GetTenant(),
		Username:  accInfo.GetUser(),
		Details: &pb.Details_CreateCdc{
			CreateCdc: &pb.CreateCdcDetails{
				TaskName:  create.TaskName,
				AccountId: uint64(accInfo.GetTenantID()),
				TaskId:    cdcId.String(),
			},
		},
	}

	fmt.Fprintln(os.Stderr, "====>save cdc task",
		accInfo.GetTenantID(),
		cdcId,
		create.TaskName,
		create.SourceUri,
		create.SinkUri,
		create.SinkType,
	)

	startTs, err = string2uint64(cdcTaskOptionsMap["StartTS"])
	if err != nil {
		return err
	}
	endTs, err = string2uint64(cdcTaskOptionsMap["EndTS"])
	if err != nil {
		return err
	}

	dat := time.Now().UTC()

	//TODO: make it better
	//Currently just for test
	insertSql := getSqlForNewCdcTask(
		uint64(accInfo.GetTenantID()),
		cdcId,
		create.TaskName,
		create.SourceUri,
		"FIXME",
		create.SinkUri,
		create.SinkType,
		"FIXME",
		"",
		"",
		"",
		create.Tables,
		"FIXME",
		"FIXME",
		SASCommon,
		SASCommon,
		startTs,
		endTs,
		cdcTaskOptionsMap["ConfigFile"],
		dat,
		SyncLoading,
		0, //FIXME
		"FIXME",
		"FIXME",
	)

	if _, err = ts.AddCdcTask(ctx, cdcTaskMetadata(cdcId.String()), details, insertSql); err != nil {
		return err
	}
	return nil
}

>>>>>>> 5ca43748
func RegisterCdcExecutor(
	logger *zap.Logger,
	ts taskservice.TaskService,
	ieFactory func() ie.InternalExecutor,
	attachToTask func(context.Context, uint64, taskservice.ActiveRoutine) error,
	cnUUID string,
	fileService fileservice.FileService,
	cnTxnClient client.TxnClient,
	cnEngine engine.Engine,
	cnEngMp *mpool.MPool,
) func(ctx context.Context, task task.Task) error {
	return func(ctx context.Context, T task.Task) error {
		fmt.Fprintln(os.Stderr, "====>", "cdc task executor")
		ctx1, cancel := context.WithTimeout(context.Background(), time.Second*3)
		defer cancel()
		tasks, err := ts.QueryDaemonTask(ctx1,
			taskservice.WithTaskIDCond(taskservice.EQ, T.GetID()),
		)
		if err != nil {
			return err
		}
		if len(tasks) != 1 {
			return moerr.NewInternalErrorf(ctx, "invalid tasks count %d", len(tasks))
		}
		details, ok := tasks[0].Details.Details.(*task.Details_CreateCdc)
		if !ok {
			return moerr.NewInternalError(ctx, "invalid details type")
		}

		fmt.Fprintln(os.Stderr, "====>", "cdc task info 1", tasks[0].String())
		accId := details.CreateCdc.GetAccountId()
		taskId := details.CreateCdc.GetTaskId()
		taskName := details.CreateCdc.GetTaskName()

		fmt.Fprintln(os.Stderr, "====>", "cdc task info 2", accId, taskId, taskName)

		cdc := NewCdcTask(
			logger,
			ieFactory(),
			details.CreateCdc,
			cnUUID,
			fileService,
			cnTxnClient,
			cnEngine,
			cnEngMp,
		)
		cdc.activeRoutine = cdc2.NewCdcActiveRoutine()
		if err = attachToTask(ctx, T.GetID(), cdc); err != nil {
			return err
		}
		return cdc.Start(ctx, true)
	}
}

type CdcTask struct {
	logger *zap.Logger
	ie     ie.InternalExecutor

	cnUUID      string
	cnTxnClient client.TxnClient
	cnEngine    engine.Engine
	fileService fileservice.FileService

	cdcTask *task.CreateCdcDetails

	mp         *mpool.MPool
	packerPool *fileservice.Pool[*types.Packer]

	sinkUri cdc2.UriInfo

	tables  cdc2.PatternTuples
	filters cdc2.PatternTuples

	activeRoutine *cdc2.ActiveRoutine
	// interChs are channels between decoder and sinker; key is tableId
	interChs map[uint64]chan tools.Pair[*cdc2.TableCtx, *cdc2.DecoderOutput]
	// sunkWatermarkUpdater update the watermark of the items that has been sunk to downstream
	sunkWatermarkUpdater *cdc2.WatermarkUpdater
}

func NewCdcTask(
	logger *zap.Logger,
	ie ie.InternalExecutor,
	cdcTask *task.CreateCdcDetails,
	cnUUID string,
	fileService fileservice.FileService,
	cnTxnClient client.TxnClient,
	cnEngine engine.Engine,
	cdcMp *mpool.MPool,
) *CdcTask {
	return &CdcTask{
		logger:      logger,
		ie:          ie,
		cdcTask:     cdcTask,
		cnUUID:      cnUUID,
		fileService: fileService,
		cnTxnClient: cnTxnClient,
		cnEngine:    cnEngine,
		mp:          cdcMp,
		packerPool: fileservice.NewPool(
			128,
			func() *types.Packer {
				return types.NewPacker()
			},
			func(packer *types.Packer) {
				packer.Reset()
			},
			func(packer *types.Packer) {
				packer.Close()
			},
		),
	}
}

func (cdc *CdcTask) Start(rootCtx context.Context, firstTime bool) (err error) {
	fmt.Fprintln(os.Stderr, "====>cdc start")

	ctx := defines.AttachAccountId(rootCtx, uint32(cdc.cdcTask.AccountId))

	//step1 : get cdc task definition
<<<<<<< HEAD
	err = cdc.retrieveCdcTask(ctx)
=======
	sql := getSqlForRetrievingCdcTask(cdc.cdcTask.AccountId, cdcTaskId)
	res := cdc.ie.Query(ctx, sql, ie.SessionOverrideOptions{})
	if res.Error() != nil {
		return res.Error()
	}

	if res.RowCount() < 1 {
		return moerr.NewInternalErrorf(ctx, "none cdc task for %d %s", cdc.cdcTask.AccountId, cdc.cdcTask.TaskId)
	} else if res.RowCount() > 1 {
		return moerr.NewInternalErrorf(ctx, "duplicate cdc task for %d %s", cdc.cdcTask.AccountId, cdc.cdcTask.TaskId)
	}

	//sink uri
	cdc.sinkUri, err = res.GetString(ctx, 0, 0)
	if err != nil {
		return err
	}

	//sink_type
	sinkTyp, err := res.GetString(ctx, 0, 1)
	if err != nil {
		return err
	}

	if sinkTyp != MysqlSink && sinkTyp != MatrixoneSink {
		return moerr.NewInternalErrorf(ctx, "unsupported sink type: %s", sinkTyp)
	}

	//sink_password
	sinkPwd, err := res.GetString(ctx, 0, 2)
	if err != nil {
		return err
	}

	//tablesStr
	tablesStr, err := res.GetString(ctx, 0, 3)
>>>>>>> 5ca43748
	if err != nil {
		return err
	}

<<<<<<< HEAD
	//check table be filtered or not
	if filterTable(&cdc.tables, &cdc.filters) == 0 {
		return moerr.NewInternalError(ctx, "all tables has been excluded by filters. start cdc failed.")
	}

	//step2 : get source tableid
	var info *cdc2.DbTableInfo
	dbTableInfos := make([]*cdc2.DbTableInfo, 0, len(cdc.tables.Pts))
	for _, tuple := range cdc.tables.Pts {
		if needSkipThisTable(tuple.Source.Database, tuple.Source.Table, &cdc.filters) {
			logutil.Infof("cdc skip table %s:%s by filter", tuple.Source.Database, tuple.Source.Table)
			continue
		}
		//get dbid tableid for the source table
		info, err = cdc.retrieveTable(ctx, tuple.Source.Database, tuple.Source.Table)
		if err != nil {
			return err
		}

		dbTableInfos = append(dbTableInfos, info)
=======
	// start_ts_str
	startTsStr, err := res.GetString(ctx, 0, 4)
	if err != nil {
		return err
	}
	startTs := types.StringToTS(startTsStr)

	fmt.Fprintln(os.Stderr, "====>", "cdc task row",
		cdc.sinkUri,
		sinkTyp,
		sinkPwd,
		tablesStr,
		"startTs", startTsStr,
	)

	dbTableInfos, err := string2DbTblInfos(tablesStr)
	if err != nil {
		return err
	}
	for _, info := range dbTableInfos {
		sql = getSqlForDbIdAndTableId(cdc.cdcTask.AccountId, info.SourceDbName, info.SourceTblName)
		res = cdc.ie.Query(ctx, sql, ie.SessionOverrideOptions{})
		if res.Error() != nil {
			return res.Error()
		}

		if res.RowCount() < 1 {
			return moerr.NewInternalErrorf(ctx, "no table %s:%s", info.SourceDbName, info.SourceTblName)
		} else if res.RowCount() > 1 {
			return moerr.NewInternalErrorf(ctx, "duplicate table %s:%s", info.SourceDbName, info.SourceTblName)
		}

		if info.SourceDbId, err = res.GetUint64(ctx, 0, 0); err != nil {
			return err
		}

		if info.SourceTblId, err = res.GetUint64(ctx, 0, 1); err != nil {
			return err
		}
>>>>>>> 5ca43748
	}

	cdc.sunkWatermarkUpdater = cdc2.NewWatermarkUpdater(cdc.cdcTask.AccountId, cdc.cdcTask.TaskId, cdc.ie)

	count, err := cdc.sunkWatermarkUpdater.GetWatermarkCount()
	if err != nil {
		return err
	} else if count == 0 {
		for _, info := range dbTableInfos {
			// use startTs as watermark
<<<<<<< HEAD
			startTs := timestamp.Timestamp{}
			if err = cdc.insertWatermark(info.TblId, startTs); err != nil {
=======
			if err = cdc.sunkWatermarkUpdater.InsertWatermark(info.SourceTblId, startTs); err != nil {
>>>>>>> 5ca43748
				return err
			}
		}
	}

	// step3 : create cdc pipeline
	cdc.interChs = make(map[uint64]chan tools.Pair[*cdc2.TableCtx, *cdc2.DecoderOutput], len(dbTableInfos))

	for _, info := range dbTableInfos {
		if err = cdc.addExePipelineForTable(ctx, info); err != nil {
			return
		}

		watermark, err := cdc.sunkWatermarkUpdater.GetWatermark(info.SourceTblId)
		if err != nil {
			return err
		}
		_, _ = fmt.Fprintf(os.Stderr, "table %s(%d) current watermark: %s\n",
			info.SourceTblName, info.SourceTblId, watermark.ToString())
		cdc.sunkWatermarkUpdater.UpdateTableWatermark(info.SourceTblId, watermark)
	}

	// start watermark updater
	go cdc.sunkWatermarkUpdater.Run(cdc.activeRoutine)

	if firstTime {
		// hold
		ch := make(chan int, 1)
		<-ch
	}
	return
}

func (cdc *CdcTask) retrieveCdcTask(ctx context.Context) error {
	cdcTaskId, _ := uuid.Parse(cdc.cdcTask.TaskId)
	sql := getSqlForRetrievingCdcTask(cdc.cdcTask.AccountId, cdcTaskId)
	res := cdc.ie.Query(ctx, sql, ie.SessionOverrideOptions{})
	if res.Error() != nil {
		return res.Error()
	}

	if res.RowCount() < 1 {
		return moerr.NewInternalErrorf(ctx, "none cdc task for %d %s", cdc.cdcTask.AccountId, cdc.cdcTask.TaskId)
	} else if res.RowCount() > 1 {
		return moerr.NewInternalErrorf(ctx, "duplicate cdc task for %d %s", cdc.cdcTask.AccountId, cdc.cdcTask.TaskId)
	}

	//sink_type
	sinkTyp, err := res.GetString(ctx, 0, 1)
	if err != nil {
		return err
	}
	cdc.sinkUri.SinkTyp = sinkTyp

	var sinkPwd string
	if sinkTyp != ConsoleSink {
		//sink uri
		jsonSinkUri, err := res.GetString(ctx, 0, 0)
		if err != nil {
			return err
		}

		err = cdc2.DecodeUriInfo(jsonSinkUri, &cdc.sinkUri)
		if err != nil {
			return err
		}

		//sink_password
		sinkPwd, err = res.GetString(ctx, 0, 2)
		if err != nil {
			return err
		}

		cdc.sinkUri.Password, err = cdc2.AesCFBDecode(ctx, sinkPwd)
		if err != nil {
			return err
		}
	}

	//tables
	jsonTables, err := res.GetString(ctx, 0, 3)
	if err != nil {
		return err
	}

	err = cdc2.DecodePatternTuples(jsonTables, &cdc.tables)
	if err != nil {
		return err
	}

	//filters
	jsonFilters, err := res.GetString(ctx, 0, 4)
	if err != nil {
		return err
	}

	err = cdc2.DecodePatternTuples(jsonFilters, &cdc.filters)
	if err != nil {
		return err
	}

	fmt.Fprintln(os.Stderr, "====>", "cdc task row",
		cdc.sinkUri,
		sinkTyp,
		sinkPwd,
		cdc.tables,
		cdc.filters,
	)
	return nil
}

func (cdc *CdcTask) retrieveTable(ctx context.Context, dbName, tblName string) (*cdc2.DbTableInfo, error) {
	var dbId, tblId uint64
	var err error
	sql := getSqlForDbIdAndTableId(cdc.cdcTask.AccountId, dbName, tblName)
	res := cdc.ie.Query(ctx, sql, ie.SessionOverrideOptions{})
	if res.Error() != nil {
		return nil, res.Error()
	}

	/*
		missing table will be handled in the future.
	*/
	if res.RowCount() < 1 {

		return nil, moerr.NewInternalErrorf(ctx, "no table %s:%s", dbName, tblName)
	} else if res.RowCount() > 1 {
		return nil, moerr.NewInternalErrorf(ctx, "duplicate table %s:%s", dbName, tblName)
	}

	if dbId, err = res.GetUint64(ctx, 0, 0); err != nil {
		return nil, err
	}

	if tblId, err = res.GetUint64(ctx, 0, 1); err != nil {
		return nil, err
	}

	return &cdc2.DbTableInfo{
		DbName:  dbName,
		TblName: tblName,
		DbId:    dbId,
		TblId:   tblId,
	}, err
}

func needSkipThisTable(dbName, tblName string, filters *cdc2.PatternTuples) bool {
	if len(filters.Pts) == 0 {
		return false
	}
	for _, filter := range filters.Pts {
		if filter == nil {
			continue
		}
		if filter.Source.Database == dbName && filter.Source.Table == tblName {
			return true
		}
	}
	return false
}

// Resume cdc task from last recorded watermark
func (cdc *CdcTask) Resume() error {
	fmt.Println("=====> it's resume")
	// closed in Pause, need renew
	cdc.activeRoutine.Cancel = make(chan struct{})
	return cdc.Start(context.Background(), false)
}

// Restart cdc task from init watermark
func (cdc *CdcTask) Restart() error {
	fmt.Println("=====> it's restart")
	// delete previous records
	if err := cdc.sunkWatermarkUpdater.DeleteWatermarks(); err != nil {
		return err
	}

	// closed in Pause, need renew
	cdc.activeRoutine.Cancel = make(chan struct{})
	return cdc.Start(context.Background(), false)
}

// Pause cdc task
func (cdc *CdcTask) Pause() error {
	fmt.Println("=====> it's pause")
	close(cdc.activeRoutine.Cancel)
	cdc.activeRoutine.Cancel = nil
	for _, c := range cdc.interChs {
		close(c)
	}
	cdc.interChs = nil
	return nil
}

// Cancel cdc task
func (cdc *CdcTask) Cancel() error {
	fmt.Println("=====> it's cancel")
	if cdc.activeRoutine.Cancel != nil {
		close(cdc.activeRoutine.Cancel)
	}

	for _, c := range cdc.interChs {
		close(c)
	}
	return cdc.sunkWatermarkUpdater.DeleteWatermarks()
}

func handleDropCdc(ses *Session, execCtx *ExecCtx, st *tree.DropCDC) error {
	return updateCdc(execCtx.reqCtx, ses, st)
}

func handlePauseCdc(ses *Session, execCtx *ExecCtx, st *tree.PauseCDC) error {
	return updateCdc(execCtx.reqCtx, ses, st)
}

func handleResumeCdc(ses *Session, execCtx *ExecCtx, st *tree.ResumeCDC) error {
	return updateCdc(execCtx.reqCtx, ses, st)
}

func handleRestartCdc(ses *Session, execCtx *ExecCtx, st *tree.RestartCDC) error {
	return updateCdc(execCtx.reqCtx, ses, st)
}

func updateCdc(ctx context.Context, ses *Session, st tree.Statement) (err error) {
	var targetTaskStatus task.TaskStatus
	var n int
	ts := getGlobalPu().TaskService
	if ts == nil {
		return moerr.NewInternalError(ctx,
			"task service not ready yet, please try again later.")
	}
	switch stmt := st.(type) {
	case *tree.DropCDC:
		targetTaskStatus = task.TaskStatus_CancelRequested
		if stmt.Option.All {
			n, err = ts.UpdateCdcTask(ctx, targetTaskStatus,
				taskservice.WithAccountID(taskservice.EQ, ses.accountId),
				taskservice.WithTaskType(taskservice.EQ, task.TaskType_CreateCdc.String()),
			)
		} else {
			n, err = ts.UpdateCdcTask(ctx, targetTaskStatus,
				taskservice.WithAccountID(taskservice.EQ, ses.accountId),
				taskservice.WithTaskName(taskservice.EQ, stmt.Option.TaskName.String()),
				taskservice.WithTaskType(taskservice.EQ, task.TaskType_CreateCdc.String()),
			)
		}
	case *tree.PauseCDC:
		targetTaskStatus = task.TaskStatus_PauseRequested
		if stmt.Option.All {
			n, err = ts.UpdateCdcTask(ctx, targetTaskStatus,
				taskservice.WithAccountID(taskservice.EQ, ses.accountId),
				taskservice.WithTaskType(taskservice.EQ, task.TaskType_CreateCdc.String()),
			)
		} else {
			n, err = ts.UpdateCdcTask(ctx, targetTaskStatus,
				taskservice.WithAccountID(taskservice.EQ, ses.accountId),
				taskservice.WithTaskName(taskservice.EQ, stmt.Option.TaskName.String()),
				taskservice.WithTaskType(taskservice.EQ, task.TaskType_CreateCdc.String()),
			)
		}
	case *tree.RestartCDC:
		targetTaskStatus = task.TaskStatus_RestartRequested
		n, err = ts.UpdateCdcTask(ctx, targetTaskStatus,
			taskservice.WithAccountID(taskservice.EQ, ses.accountId),
			taskservice.WithTaskName(taskservice.EQ, stmt.TaskName.String()),
			taskservice.WithTaskType(taskservice.EQ, task.TaskType_CreateCdc.String()),
		)
	case *tree.ResumeCDC:
		targetTaskStatus = task.TaskStatus_ResumeRequested
		n, err = ts.UpdateCdcTask(ctx, targetTaskStatus,
			taskservice.WithAccountID(taskservice.EQ, ses.accountId),
			taskservice.WithTaskName(taskservice.EQ, stmt.TaskName.String()),
			taskservice.WithTaskType(taskservice.EQ, task.TaskType_CreateCdc.String()),
		)
	}
	if err != nil {
		return err
	}
	if n < 1 {
		return moerr.NewInternalError(ctx, "There is no any cdc task.")
	}
	return
}

func (cdc *CdcTask) addExePipelineForTable(ctx context.Context, info *cdc2.DbTableInfo) error {
	// reader ======interCh===== sinker ----> remote db

	// make interCh for table
	cdc.interChs[info.SourceTblId] = make(chan tools.Pair[*cdc2.TableCtx, *cdc2.DecoderOutput])

	tableDef, err := cdc2.GetTableDef(ctx, cdc.cnEngine, cdc.cnTxnClient, info.SourceTblId)
	if err != nil {
		return err
	}

	// make reader
	reader := cdc2.NewTableReader(
		cdc.cnTxnClient,
		cdc.cnEngine,
		cdc.mp,
		cdc.packerPool,
		info,
		cdc.interChs[info.SourceTblId],
		cdc.sunkWatermarkUpdater,
		tableDef,
	)
	go reader.Run(ctx, cdc.activeRoutine)

	// make sinker for table
	sinker, err := cdc2.NewSinker(ctx, cdc.sinkUri, cdc.interChs[info.SourceTblId], info, cdc.sunkWatermarkUpdater, tableDef)
	if err != nil {
		return err
	}
	go sinker.Run(ctx, cdc.activeRoutine)

	return nil
}

func (cdc *CdcTask) removeExePipelineForTable(tableId uint64) (err error) {
	// close and delete interChs
	close(cdc.interChs[tableId])
	delete(cdc.interChs, tableId)

	// remove from watermark updater
	cdc.sunkWatermarkUpdater.RemoveTable(tableId)

	return
}<|MERGE_RESOLUTION|>--- conflicted
+++ resolved
@@ -100,7 +100,6 @@
 	dropCdcMeta = "delete from mo_catalog.mo_cdc_task where account_id = %d and task_id = '%s'"
 
 	updateCdcMeta = "update mo_catalog.mo_cdc_task set state = '%s' where account_id = %d and task_id = '%s'"
-<<<<<<< HEAD
 
 	updatedWatermark = "update mo_catalog.mo_cdc_task set checkpoint_str = '%s' where account_id = %d and task_id = '%s'"
 
@@ -119,8 +118,6 @@
 	showTables = "show tables from `%s`"
 
 	showIndex = "show index from `%s`.`%s`"
-=======
->>>>>>> 5ca43748
 )
 
 func getSqlForNewCdcTask(
@@ -189,15 +186,10 @@
 	return fmt.Sprintf(getDbIdAndTableIdFormat, accId, db, table)
 }
 
-<<<<<<< HEAD
 func getSqlForTables(
 	pt *cdc2.PatternTuple,
 ) string {
 	return fmt.Sprintf(getTables, pt.Source.Account, pt.Source.Database, pt.Source.Table)
-=======
-func getSqlForTables(pt *cdc2.DbTableInfo) string {
-	return fmt.Sprintf(getTables, pt.SourceAccountName, pt.SourceDbName, pt.SourceTblName)
->>>>>>> 5ca43748
 }
 
 func getSqlForTaskIdAndName(ses *Session, all bool, taskName string) string {
@@ -597,7 +589,6 @@
 	}
 }
 
-<<<<<<< HEAD
 // extractTablePair
 // extract source:sink pair from the pattern
 //
@@ -609,22 +600,6 @@
 	//step2 : split table0/1 by '.' => account database table
 	//step3 : check table accord with regular expression
 	pt := &cdc2.PatternTuple{OriginString: pattern}
-=======
-func string2uint64(str string) (res uint64, err error) {
-	if str != "" {
-		res, err = strconv.ParseUint(str, 10, 64)
-		if err != nil {
-			return 0, err
-		}
-	} else {
-		res = uint64(0)
-	}
-	return res, nil
-}
-
-func splitPattern(pattern string) (*cdc2.DbTableInfo, error) {
-	info := &cdc2.DbTableInfo{OriginString: pattern}
->>>>>>> 5ca43748
 	if strings.Contains(pattern, ":") {
 		//Format: account.db.table:db:table
 		splitRes := strings.Split(pattern, ":")
@@ -632,7 +607,6 @@
 			return nil, moerr.NewInternalErrorf(ctx, "must be source : sink. invalid format")
 		}
 
-<<<<<<< HEAD
 		//handle source part
 		pt.Source.Account, pt.Source.Database, pt.Source.Table, pt.Source.TableIsRegexp, err = extractTableInfo(ctx, splitRes[0], false)
 		if err != nil {
@@ -643,35 +617,20 @@
 		pt.Sink.Account, pt.Sink.Database, pt.Sink.Table, pt.Sink.TableIsRegexp, err = extractTableInfo(ctx, splitRes[1], false)
 		if err != nil {
 			return nil, err
-=======
-		source := strings.Split(splitRes[0], ".")
-		if len(source) == 2 {
-			info.SourceDbName, info.SourceTblName = source[0], source[1]
-		} else if len(source) == 3 {
-			info.SourceAccountName, info.SourceDbName, info.SourceTblName = source[0], source[1], source[2]
-		} else {
-			return nil, fmt.Errorf("invalid pattern format")
-		}
-
-		sink := strings.Split(splitRes[1], ".")
-		if len(sink) == 2 {
-			info.SinkDbName, info.SinkTblName = sink[0], sink[1]
-		} else if len(sink) == 3 {
-			info.SinkAccountName, info.SinkDbName, info.SinkTblName = sink[0], sink[1], sink[2]
-		} else {
-			return nil, fmt.Errorf("invalid pattern format")
->>>>>>> 5ca43748
-		}
-		return info, nil
-	}
-
-<<<<<<< HEAD
+		}
+		return pt, nil
+	}
+
 	//Format: account.db.table
 	//handle source part only
 	pt.Source.Account, pt.Source.Database, pt.Source.Table, pt.Source.TableIsRegexp, err = extractTableInfo(ctx, pattern, false)
 	if err != nil {
 		return nil, err
 	}
+	pt.Sink.Account = pt.Source.Account
+	pt.Sink.Database = pt.Source.Database
+	pt.Sink.Table = pt.Source.Table
+	pt.Sink.TableIsRegexp = pt.Source.TableIsRegexp
 	return pt, nil
 }
 
@@ -747,73 +706,6 @@
 	tablePairs := strings.Split(pattern, ",")
 	if len(tablePairs) == 0 {
 		return nil, fmt.Errorf("invalid pattern format")
-=======
-	source := make([]string, 0)
-	current := strings.Builder{}
-	inRegex := false
-	isRegex := false
-
-	addToSource := func() {
-		res := current.String()
-		if !isRegex {
-			// TODO handle non-regex pattern
-			//res = strings.ReplaceAll(res, "?", ".")
-			//res = strings.ReplaceAll(res, "*", ".*")
-			//res = "^" + res + "$"
-		}
-		isRegex = false
-		source = append(source, res)
-		current.Reset()
-	}
-
-	for i := 0; i < len(pattern); i++ {
-		char := pattern[i]
-		if char == '/' {
-			isRegex = true
-			inRegex = !inRegex
-		} else if char == '.' && !inRegex {
-			addToSource()
-		} else {
-			current.WriteByte(char)
-		}
-	}
-	if current.Len() > 0 {
-		addToSource()
-	}
-
-	if (len(source) != 2 && len(source) != 3) || inRegex {
-		return nil, fmt.Errorf("invalid pattern format")
-	}
-	if len(source) == 2 {
-		info.SourceDbName, info.SourceTblName = source[0], source[1]
-		info.SinkDbName, info.SinkTblName = source[0], source[1]
-	} else {
-		info.SourceAccountName, info.SourceDbName, info.SourceTblName = source[0], source[1], source[2]
-		info.SinkAccountName, info.SinkDbName, info.SinkTblName = source[0], source[1], source[2]
-	}
-	return info, nil
-}
-
-func string2DbTblInfos(pattern string) ([]*cdc2.DbTableInfo, error) {
-	pts := make([]*cdc2.DbTableInfo, 0)
-	current := strings.Builder{}
-	inRegex := false
-	for i := 0; i < len(pattern); i++ {
-		char := pattern[i]
-		if char == '/' {
-			inRegex = !inRegex
-		}
-		if char == ',' && !inRegex {
-			pt, err := splitPattern(current.String())
-			if err != nil {
-				return nil, err
-			}
-			pts = append(pts, pt)
-			current.Reset()
-		} else {
-			current.WriteByte(char)
-		}
->>>>>>> 5ca43748
 	}
 
 	//step1 : split pattern by ',' => table pair
@@ -828,7 +720,6 @@
 	return pts, nil
 }
 
-<<<<<<< HEAD
 func preprocessRules(ctx context.Context, rules string) (string, *cdc2.PatternTuples, error) {
 	pts, err := extractRules(ctx, rules)
 	if err != nil {
@@ -867,84 +758,21 @@
 			return nil, err
 		}
 		pts.Append(pt)
-=======
-func patterns2tables(ctx context.Context, pts []*cdc2.DbTableInfo, bh BackgroundExec) (map[string]string, error) {
-	resMap := make(map[string]string)
-	for _, pt := range pts {
-		sql := getSqlForTables(pt)
-		bh.ClearExecResultSet()
-		err := bh.Exec(ctx, sql)
-		if err != nil {
-			return nil, err
-		}
-		erArray, err := getResultSet(ctx, bh)
-		if err != nil {
-			return nil, err
-		}
-		if execResultArrayHasData(erArray) {
-			res := erArray[0]
-			for rowIdx := range erArray[0].GetRowCount() {
-				sourceString := strings.Builder{}
-				sinkString := strings.Builder{}
-				acc, err := res.GetString(ctx, rowIdx, 0)
-				if err != nil {
-					return nil, err
-				}
-				db, err := res.GetString(ctx, rowIdx, 1)
-				if err != nil {
-					return nil, err
-				}
-				tbl, err := res.GetString(ctx, rowIdx, 2)
-				if err != nil {
-					return nil, err
-				}
-				sourceString.WriteString(acc)
-				sourceString.WriteString(".")
-				sourceString.WriteString(db)
-				sourceString.WriteString(".")
-				sourceString.WriteString(tbl)
-				if pt.SinkTblName != "" {
-					if pt.SinkAccountName != "" {
-						sinkString.WriteString(pt.SinkAccountName)
-						sinkString.WriteString(".")
-					}
-					sinkString.WriteString(pt.SinkDbName)
-					sinkString.WriteString(".")
-					sinkString.WriteString(pt.SinkTblName)
-				} else {
-					sinkString.WriteString(sourceString.String())
-				}
-				resMap[sourceString.String()] = sinkString.String()
-			}
-		}
->>>>>>> 5ca43748
 	}
 
 	return pts, nil
 }
 
-<<<<<<< HEAD
 func canCreateCdcTask(ctx context.Context, ses *Session, level string, account string, pts *cdc2.PatternTuples) error {
-=======
-func canCreateCdcTask(ctx context.Context, ses *Session, level string, account string, pts []*cdc2.DbTableInfo) error {
->>>>>>> 5ca43748
 	if strings.EqualFold(level, ClusterLevel) {
 		if !ses.tenant.IsMoAdminRole() {
 			return moerr.NewInternalError(ctx, "Only sys account administrator are allowed to create cluster level task")
 		}
-<<<<<<< HEAD
 		for _, pt := range pts.Pts {
 			if pt.Source.Account == "" {
 				pt.Source.Account = ses.GetTenantName()
 			}
 			if isBannedDatabase(pt.Source.Database) {
-=======
-		for _, pt := range pts {
-			if pt.SourceAccountName == "" {
-				pt.SourceAccountName = ses.GetTenantName()
-			}
-			if isBannedDatabase(pt.SourceDbName) {
->>>>>>> 5ca43748
 				return moerr.NewInternalError(ctx, "The system database cannot be subscribed to")
 			}
 		}
@@ -952,7 +780,6 @@
 		if !ses.tenant.IsMoAdminRole() && ses.GetTenantName() != account {
 			return moerr.NewInternalErrorf(ctx, "No privilege to create task on %s", account)
 		}
-<<<<<<< HEAD
 		for _, pt := range pts.Pts {
 			if pt.Source.Account == "" {
 				pt.Source.Account = account
@@ -961,16 +788,6 @@
 				return moerr.NewInternalErrorf(ctx, "No privilege to create task on table %s", pt.OriginString)
 			}
 			if isBannedDatabase(pt.Source.Database) {
-=======
-		for _, pt := range pts {
-			if pt.SourceAccountName == "" {
-				pt.SourceAccountName = account
-			}
-			if account != pt.SourceAccountName {
-				return moerr.NewInternalErrorf(ctx, "No privilege to create task on table %s", pt.OriginString)
-			}
-			if isBannedDatabase(pt.SourceDbName) {
->>>>>>> 5ca43748
 				return moerr.NewInternalError(ctx, "The system database cannot be subscribed to")
 			}
 		}
@@ -980,103 +797,6 @@
 	return nil
 }
 
-<<<<<<< HEAD
-=======
-func createCdc(
-	ctx context.Context,
-	ses *Session,
-	ts taskservice.TaskService,
-	create *tree.CreateCDC,
-) error {
-	var startTs, endTs uint64
-	var err error
-
-	cdcTaskOptionsMap := make(map[string]string)
-	for i := 0; i < len(create.Option); i += 2 {
-		cdcTaskOptionsMap[create.Option[i]] = create.Option[i+1]
-	}
-
-	pts, err := string2DbTblInfos(create.Tables)
-	if err != nil {
-		return err
-	}
-
-	if err = canCreateCdcTask(ctx, ses, cdcTaskOptionsMap["Level"], cdcTaskOptionsMap["Account"], pts); err != nil {
-		return err
-	}
-
-	accInfo := ses.GetTenantInfo()
-	cdcId, _ := uuid.NewV7()
-
-	details := &pb.Details{
-		AccountID: accInfo.GetTenantID(),
-		Account:   accInfo.GetTenant(),
-		Username:  accInfo.GetUser(),
-		Details: &pb.Details_CreateCdc{
-			CreateCdc: &pb.CreateCdcDetails{
-				TaskName:  create.TaskName,
-				AccountId: uint64(accInfo.GetTenantID()),
-				TaskId:    cdcId.String(),
-			},
-		},
-	}
-
-	fmt.Fprintln(os.Stderr, "====>save cdc task",
-		accInfo.GetTenantID(),
-		cdcId,
-		create.TaskName,
-		create.SourceUri,
-		create.SinkUri,
-		create.SinkType,
-	)
-
-	startTs, err = string2uint64(cdcTaskOptionsMap["StartTS"])
-	if err != nil {
-		return err
-	}
-	endTs, err = string2uint64(cdcTaskOptionsMap["EndTS"])
-	if err != nil {
-		return err
-	}
-
-	dat := time.Now().UTC()
-
-	//TODO: make it better
-	//Currently just for test
-	insertSql := getSqlForNewCdcTask(
-		uint64(accInfo.GetTenantID()),
-		cdcId,
-		create.TaskName,
-		create.SourceUri,
-		"FIXME",
-		create.SinkUri,
-		create.SinkType,
-		"FIXME",
-		"",
-		"",
-		"",
-		create.Tables,
-		"FIXME",
-		"FIXME",
-		SASCommon,
-		SASCommon,
-		startTs,
-		endTs,
-		cdcTaskOptionsMap["ConfigFile"],
-		dat,
-		SyncLoading,
-		0, //FIXME
-		"FIXME",
-		"FIXME",
-	)
-
-	if _, err = ts.AddCdcTask(ctx, cdcTaskMetadata(cdcId.String()), details, insertSql); err != nil {
-		return err
-	}
-	return nil
-}
-
->>>>>>> 5ca43748
 func RegisterCdcExecutor(
 	logger *zap.Logger,
 	ts taskservice.TaskService,
@@ -1197,51 +917,11 @@
 	ctx := defines.AttachAccountId(rootCtx, uint32(cdc.cdcTask.AccountId))
 
 	//step1 : get cdc task definition
-<<<<<<< HEAD
 	err = cdc.retrieveCdcTask(ctx)
-=======
-	sql := getSqlForRetrievingCdcTask(cdc.cdcTask.AccountId, cdcTaskId)
-	res := cdc.ie.Query(ctx, sql, ie.SessionOverrideOptions{})
-	if res.Error() != nil {
-		return res.Error()
-	}
-
-	if res.RowCount() < 1 {
-		return moerr.NewInternalErrorf(ctx, "none cdc task for %d %s", cdc.cdcTask.AccountId, cdc.cdcTask.TaskId)
-	} else if res.RowCount() > 1 {
-		return moerr.NewInternalErrorf(ctx, "duplicate cdc task for %d %s", cdc.cdcTask.AccountId, cdc.cdcTask.TaskId)
-	}
-
-	//sink uri
-	cdc.sinkUri, err = res.GetString(ctx, 0, 0)
-	if err != nil {
-		return err
-	}
-
-	//sink_type
-	sinkTyp, err := res.GetString(ctx, 0, 1)
-	if err != nil {
-		return err
-	}
-
-	if sinkTyp != MysqlSink && sinkTyp != MatrixoneSink {
-		return moerr.NewInternalErrorf(ctx, "unsupported sink type: %s", sinkTyp)
-	}
-
-	//sink_password
-	sinkPwd, err := res.GetString(ctx, 0, 2)
-	if err != nil {
-		return err
-	}
-
-	//tablesStr
-	tablesStr, err := res.GetString(ctx, 0, 3)
->>>>>>> 5ca43748
-	if err != nil {
-		return err
-	}
-
-<<<<<<< HEAD
+	if err != nil {
+		return err
+	}
+
 	//check table be filtered or not
 	if filterTable(&cdc.tables, &cdc.filters) == 0 {
 		return moerr.NewInternalError(ctx, "all tables has been excluded by filters. start cdc failed.")
@@ -1261,48 +941,11 @@
 			return err
 		}
 
+		info.SinkAccountName = tuple.Sink.Account
+		info.SinkDbName = tuple.Sink.Database
+		info.SinkTblName = tuple.Sink.Table
+
 		dbTableInfos = append(dbTableInfos, info)
-=======
-	// start_ts_str
-	startTsStr, err := res.GetString(ctx, 0, 4)
-	if err != nil {
-		return err
-	}
-	startTs := types.StringToTS(startTsStr)
-
-	fmt.Fprintln(os.Stderr, "====>", "cdc task row",
-		cdc.sinkUri,
-		sinkTyp,
-		sinkPwd,
-		tablesStr,
-		"startTs", startTsStr,
-	)
-
-	dbTableInfos, err := string2DbTblInfos(tablesStr)
-	if err != nil {
-		return err
-	}
-	for _, info := range dbTableInfos {
-		sql = getSqlForDbIdAndTableId(cdc.cdcTask.AccountId, info.SourceDbName, info.SourceTblName)
-		res = cdc.ie.Query(ctx, sql, ie.SessionOverrideOptions{})
-		if res.Error() != nil {
-			return res.Error()
-		}
-
-		if res.RowCount() < 1 {
-			return moerr.NewInternalErrorf(ctx, "no table %s:%s", info.SourceDbName, info.SourceTblName)
-		} else if res.RowCount() > 1 {
-			return moerr.NewInternalErrorf(ctx, "duplicate table %s:%s", info.SourceDbName, info.SourceTblName)
-		}
-
-		if info.SourceDbId, err = res.GetUint64(ctx, 0, 0); err != nil {
-			return err
-		}
-
-		if info.SourceTblId, err = res.GetUint64(ctx, 0, 1); err != nil {
-			return err
-		}
->>>>>>> 5ca43748
 	}
 
 	cdc.sunkWatermarkUpdater = cdc2.NewWatermarkUpdater(cdc.cdcTask.AccountId, cdc.cdcTask.TaskId, cdc.ie)
@@ -1313,12 +956,8 @@
 	} else if count == 0 {
 		for _, info := range dbTableInfos {
 			// use startTs as watermark
-<<<<<<< HEAD
-			startTs := timestamp.Timestamp{}
-			if err = cdc.insertWatermark(info.TblId, startTs); err != nil {
-=======
+			startTs := types.TS{}
 			if err = cdc.sunkWatermarkUpdater.InsertWatermark(info.SourceTblId, startTs); err != nil {
->>>>>>> 5ca43748
 				return err
 			}
 		}
@@ -1371,7 +1010,6 @@
 	if err != nil {
 		return err
 	}
-	cdc.sinkUri.SinkTyp = sinkTyp
 
 	var sinkPwd string
 	if sinkTyp != ConsoleSink {
@@ -1397,6 +1035,9 @@
 			return err
 		}
 	}
+
+	//update sink type after deserialize
+	cdc.sinkUri.SinkTyp = sinkTyp
 
 	//tables
 	jsonTables, err := res.GetString(ctx, 0, 3)
@@ -1458,10 +1099,10 @@
 	}
 
 	return &cdc2.DbTableInfo{
-		DbName:  dbName,
-		TblName: tblName,
-		DbId:    dbId,
-		TblId:   tblId,
+		SourceDbName:  dbName,
+		SourceTblName: tblName,
+		SourceDbId:    dbId,
+		SourceTblId:   tblId,
 	}, err
 }
 
