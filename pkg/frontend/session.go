--- conflicted
+++ resolved
@@ -443,10 +443,6 @@
 	ses.SetConnectContext(connCtx)
 	ses.SetBackgroundSession(true)
 	ses.UpdateDebugString()
-<<<<<<< HEAD
-	ses.debugStr += "|" + upstream.uuid.String()
-=======
->>>>>>> 6406c0fc
 	backSes := &BackgroundSession{
 		Session: ses,
 		cancel:  cancelBackgroundFunc,
@@ -1698,13 +1694,9 @@
 	if len(statements) > 1 {
 		return moerr.NewInternalError(ctx, "Exec() can run one statement at one time. but get '%d' statements now, sql = %s", len(statements), sql)
 	}
-<<<<<<< HEAD
-	logutil.Infof("background exec sql/query trace: %s %s", sql, bh.ses.debugStr)
-=======
 	logInfo(bh.ses.GetDebugString(), "query trace(backgroundExecSql)",
 		logutil.ConnectionIdField(bh.ses.GetConnectionID()),
 		logutil.QueryField(SubStringFromBegin(sql, int(bh.ses.GetParameterUnit().SV.LengthOfQueryPrinted))))
->>>>>>> 6406c0fc
 	err = bh.mce.GetDoQueryFunc()(ctx, sql)
 	if err != nil {
 		return err
