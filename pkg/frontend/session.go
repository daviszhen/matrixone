--- conflicted
+++ resolved
@@ -183,13 +183,9 @@
 
 	sqlHelper *SqlHelper
 
-<<<<<<< HEAD
-	proc *process.Process
-=======
 	rm *RoutineManager
 
 	rt *Routine
->>>>>>> 4d4150ae
 
 	// when starting a transaction in session, the snapshot ts of the transaction
 	// is to get a DN push to CN to get the maximum commitTS. but there is a problem,
