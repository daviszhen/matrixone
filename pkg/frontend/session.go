--- conflicted
+++ resolved
@@ -1709,7 +1709,7 @@
 		ses.SetOutputCallback(getDataFromPipeline)
 		ses.ReplaceProtocol(prevProto)
 	}()
-	logInfo(ses.GetDebugString(), "query trace(ExecStmtInSameSession)",
+	logDebug(ses, ses.GetDebugString(), "query trace(ExecStmtInSameSession)",
 		logutil.ConnectionIdField(ses.GetConnectionID()))
 	return mce.GetDoQueryFunc()(ctx, &UserInput{stmt: stmt})
 }
@@ -1798,7 +1798,7 @@
 			return moerr.NewInternalError(ctx, "Exec() can not run transaction statement in share transaction")
 		}
 	}
-	logInfo(bh.ses.GetDebugString(), "query trace(backgroundExecStmt)",
+	logDebug(bh.ses.Session, bh.ses.GetDebugString(), "query trace(backgroundExecStmt)",
 		logutil.ConnectionIdField(bh.ses.GetConnectionID()))
 	return bh.mce.GetDoQueryFunc()(ctx, &UserInput{stmt: stmt})
 }
@@ -1889,7 +1889,6 @@
 	return ses.requestLabel
 }
 
-<<<<<<< HEAD
 func (ui *UserInput) genSqlSourceType(ses *Session) {
 	sql := ui.getSql()
 	ui.sqlSourceType = nil
@@ -1935,7 +1934,8 @@
 		sqlType = ui.sqlSourceType[i]
 	}
 	return sqlType
-=======
+}
+
 // getSystemVariableValue get the system vaiables value from the mo_mysql_compatibility_mode table
 func (ses *Session) getGlobalSystemVariableValue(varName string) (interface{}, error) {
 	var sql string
@@ -1994,5 +1994,4 @@
 	}
 
 	return nil, moerr.NewInternalError(ctx, "can not resolve global system variable %s", varName)
->>>>>>> 3e6646c0
 }