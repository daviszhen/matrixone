--- conflicted
+++ resolved
@@ -180,11 +180,7 @@
 	rs *plan.ResultColDef
 
 	lastQueryId string
-<<<<<<< HEAD
-=======
-
-	blockIdx int
->>>>>>> f876951b
+	blockIdx    int
 }
 
 // Clean up all resources hold by the session.  As of now, the mpool
