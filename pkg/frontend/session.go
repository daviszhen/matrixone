// Copyright 2021 Matrix Origin
//
// Licensed under the Apache License, Version 2.0 (the "License");
// you may not use this file except in compliance with the License.
// You may obtain a copy of the License at
//
//      http://www.apache.org/licenses/LICENSE-2.0
//
// Unless required by applicable law or agreed to in writing, software
// distributed under the License is distributed on an "AS IS" BASIS,
// WITHOUT WARRANTIES OR CONDITIONS OF ANY KIND, either express or implied.
// See the License for the specific language governing permissions and
// limitations under the License.

package frontend

import (
	"bytes"
	"context"
	"fmt"
	"runtime"
	"strings"
	"sync"
	"sync/atomic"
	"time"

	"github.com/google/uuid"
	"github.com/matrixorigin/matrixone/pkg/common/buffer"
	"github.com/matrixorigin/matrixone/pkg/common/moerr"
	"github.com/matrixorigin/matrixone/pkg/common/mpool"
	"github.com/matrixorigin/matrixone/pkg/config"
	"github.com/matrixorigin/matrixone/pkg/container/batch"
	"github.com/matrixorigin/matrixone/pkg/defines"
	"github.com/matrixorigin/matrixone/pkg/logutil"
	"github.com/matrixorigin/matrixone/pkg/pb/metadata"
	"github.com/matrixorigin/matrixone/pkg/pb/plan"
	"github.com/matrixorigin/matrixone/pkg/pb/query"
	"github.com/matrixorigin/matrixone/pkg/pb/status"
	"github.com/matrixorigin/matrixone/pkg/pb/timestamp"
	"github.com/matrixorigin/matrixone/pkg/sql/colexec"
	"github.com/matrixorigin/matrixone/pkg/sql/parsers/dialect/mysql"
	"github.com/matrixorigin/matrixone/pkg/sql/parsers/tree"
	plan2 "github.com/matrixorigin/matrixone/pkg/sql/plan"
	"github.com/matrixorigin/matrixone/pkg/txn/clock"
	"github.com/matrixorigin/matrixone/pkg/txn/storage/memorystorage"
	"github.com/matrixorigin/matrixone/pkg/util/errutil"
	v2 "github.com/matrixorigin/matrixone/pkg/util/metric/v2"
	"github.com/matrixorigin/matrixone/pkg/util/trace/impl/motrace"
	"github.com/matrixorigin/matrixone/pkg/vm/engine"
	"github.com/matrixorigin/matrixone/pkg/vm/engine/memoryengine"
	"github.com/matrixorigin/matrixone/pkg/vm/process"
)

var MaxPrepareNumberInOneSession int = 100000

// TODO: this variable should be configure by set variable
const MoDefaultErrorCount = 64

type ShowStatementType int

const (
	NotShowStatement ShowStatementType = 0
	ShowTableStatus  ShowStatementType = 1
)

type ConnType int

const (
	ConnTypeUnset    ConnType = 0
	ConnTypeInternal ConnType = 1
	ConnTypeExternal ConnType = 2
)

type TS string

const (
	// Created
	TSCreatedStart TS = "TSCreatedStart"
	TSCreatedEnd   TS = "TSCreatedEnd"

	// Handler
	TSEstablishStart  TS = "TSEstablishStart"
	TSEstablishEnd    TS = "TSEstablishEnd"
	TSUpgradeTLSStart TS = "TSUpgradeTLSStart"
	TSUpgradeTLSEnd   TS = "TSUpgradeTLSEnd"

	// mysql protocol
	TSAuthenticateStart  TS = "TSAuthenticateStart"
	TSAuthenticateEnd    TS = "TSAuthenticateEnd"
	TSSendErrPacketStart TS = "TSSendErrPacketStart"
	TSSendErrPacketEnd   TS = "TSSendErrPacketEnd"
	TSSendOKPacketStart  TS = "TSSendOKPacketStart"
	TSSendOKPacketEnd    TS = "TSSendOKPacketEnd"

	// session
	TSCheckTenantStart      TS = "TSCheckTenantStart"
	TSCheckTenantEnd        TS = "TSCheckTenantEnd"
	TSCheckUserStart        TS = "TSCheckUserStart"
	TSCheckUserEnd          TS = "TSCheckUserEnd"
	TSCheckRoleStart        TS = "TSCheckRoleStart"
	TSCheckRoleEnd          TS = "TSCheckRoleEnd"
	TSCheckDbNameStart      TS = "TSCheckDbNameStart"
	TSCheckDbNameEnd        TS = "TSCheckDbNameEnd"
	TSInitGlobalSysVarStart TS = "TSInitGlobalSysVarStart"
	TSInitGlobalSysVarEnd   TS = "TSInitGlobalSysVarEnd"
)

type Session struct {
	// account id
	accountId uint32

	//protocol layer
	protocol Protocol

	//cmd from the client
	cmd CommandType

	//for test
	mrs *MysqlResultSet

	// mpool
	mp *mpool.MPool

	// the process of the session
	proc *process.Process

	pu *config.ParameterUnit

	isInternal bool

	data         [][]interface{}
	ep           *ExportConfig
	showStmtType ShowStatementType

	txnHandler    *TxnHandler
	txnCompileCtx *TxnCompilerContext
	storage       engine.Engine
	sql           string

	sysVars         map[string]interface{}
	userDefinedVars map[string]*UserDefinedVar
	gSysVars        *GlobalSystemVariables

	//the server status
	serverStatus uint16

	//the option bits
	optionBits uint32

	prepareStmts map[string]*PrepareStmt
	lastStmtId   uint32

	requestCtx context.Context
	connectCtx context.Context

	//it gets the result set from the pipeline and send it to the client
	outputCallback func(interface{}, *batch.Batch) error

	//all the result set of executing the sql in background task
	allResultSet []*MysqlResultSet

	// result batches of executing the sql in background task
	// set by func batchFetcher
	resultBatches []*batch.Batch

	tenant *TenantInfo

	uuid uuid.UUID

	timeZone *time.Location

	priv *privilege

	errInfo *errInfo

	//fromRealUser distinguish the sql that the user inputs from the one
	//that the internal or background program executes
	fromRealUser bool

	cache *privilegeCache

	debugStr string

	mu sync.Mutex

	isNotBackgroundSession bool
	lastInsertID           uint64

	InitTempEngine bool

	tempTablestorage *memorystorage.Storage

	tStmt *motrace.StatementInfo

	ast tree.Statement

	rs *plan.ResultColDef

	queryId []string

	blockIdx int

	p *plan.Plan

	limitResultSize float64 // MB

	curResultSize float64 // MB

	// sentRows used to record rows it sent to client for motrace.StatementInfo.
	// If there is NO exec_plan, sentRows will be 0.
	sentRows atomic.Int64
	// writeCsvBytes is used to record bytes sent by `select ... into 'file.csv'` for motrace.StatementInfo
	writeCsvBytes atomic.Int64
	// packetCounter count the packet communicated with client.
	packetCounter atomic.Int64
	// payloadCounter count the payload send by `load data`
	payloadCounter int64

	createdTime time.Time

	expiredTime time.Time

	planCache *planCache

	statsCache *plan2.StatsCache

	autoIncrCacheManager *defines.AutoIncrCacheManager

	seqCurValues map[uint64]string

	/*
		CORNER CASE:

		create sequence seq1;
		set @@a = (select nextval(seq1)); // a = 1
		select currval('seq1');// 1
		select lastval('seq1');// right value is 1

		We execute the expr of 'set var = expr' in a background session,
		the last value of the seq1 is saved in the background session.

		If we want to get the right value the lastval('seq1'), we need save
		the last value of the seq1 in the session that starts the background session.

		So, we define the type of seqLastValue as *string for updating its value conveniently.

		TODO: we need to reimplement the sequence in some extent traced by issue #9847.
	*/
	seqLastValue *string

	sqlHelper *SqlHelper

	rm *RoutineManager

	rt *Routine

	// when starting a transaction in session, the snapshot ts of the transaction
	// is to get a TN push to CN to get the maximum commitTS. but there is a problem,
	// when the last transaction ends and the next one starts, it is possible that the
	// log of the last transaction has not been pushed to CN, we need to wait until at
	// least the commit of the last transaction log of the previous transaction arrives.
	lastCommitTS timestamp.Timestamp
	upstream     *Session

	// requestLabel is the CN label info requested from client.
	requestLabel map[string]string
	// connTyp indicates the type of connection. Default is ConnTypeUnset.
	// If it is internal connection, the value will be ConnTypeInternal, otherwise,
	// the value will be ConnTypeExternal.
	connType ConnType

	// startedAt is the session start time.
	startedAt time.Time

	//derivedStmt denotes the sql or statement that derived from the user input statement.
	//a new internal statement derived from the statement the user input and executed during
	// the execution of it in the same transaction.
	//
	//For instance
	//	select nextval('seq_15')
	//  nextval internally will derive two sql (a select and an update). the two sql are executed
	//	in the same transaction.
	derivedStmt bool

	buf *buffer.Buffer

	stmtProfile process.StmtProfile
	// queryEnd is the time when the query ends
	queryEnd time.Time
	// queryInProgress indicates whether the query is in progress
	queryInProgress atomic.Bool
	// queryInExecute indicates whether the query is in execute
	queryInExecute atomic.Bool

	// timestampMap record timestamp for statistical purposes
	timestampMap map[TS]time.Time

	// insert sql for create table as select stmt
	createAsSelectSql string

	// FromProxy denotes whether the session is dispatched from proxy
	fromProxy bool

	disableTrace bool

	backSes          *BackgroundSession
	shareTxnBackSess *BackgroundSession
}

func (ses *Session) ClearStmtProfile() {
	ses.stmtProfile.Clear()
}

func (ses *Session) GetSessionStart() time.Time {
	ses.mu.Lock()
	defer ses.mu.Unlock()
	return ses.startedAt
}

func (ses *Session) SetTxnId(id []byte) {
	ses.stmtProfile.SetTxnId(id)
}

func (ses *Session) GetTxnId() uuid.UUID {
	return ses.stmtProfile.GetTxnId()
}

func (ses *Session) SetStmtId(id uuid.UUID) {
	ses.stmtProfile.SetStmtId(id)
}

func (ses *Session) GetStmtId() uuid.UUID {
	return ses.stmtProfile.GetStmtId()
}

func (ses *Session) SetStmtType(st string) {
	ses.stmtProfile.SetStmtType(st)
}

func (ses *Session) GetStmtType() string {
	return ses.stmtProfile.GetStmtType()
}

func (ses *Session) SetQueryType(qt string) {
	ses.stmtProfile.SetQueryType(qt)
}

func (ses *Session) GetQueryType() string {
	return ses.stmtProfile.GetQueryType()
}

func (ses *Session) SetSqlSourceType(st string) {
	ses.stmtProfile.SetSqlSourceType(st)
}

func (ses *Session) GetSqlSourceType() string {
	return ses.stmtProfile.GetSqlSourceType()
}

func (ses *Session) SetQueryStart(t time.Time) {
	ses.stmtProfile.SetQueryStart(t)
}

func (ses *Session) GetQueryStart() time.Time {
	return ses.stmtProfile.GetQueryStart()
}

func (ses *Session) SetQueryEnd(t time.Time) {
	ses.mu.Lock()
	defer ses.mu.Unlock()
	ses.queryEnd = t
}

func (ses *Session) GetQueryEnd() time.Time {
	ses.mu.Lock()
	defer ses.mu.Unlock()
	return ses.queryEnd
}

func (ses *Session) SetQueryInProgress(b bool) {
	ses.queryInProgress.Store(b)
}

func (ses *Session) GetQueryInProgress() bool {
	return ses.queryInProgress.Load()
}

func (ses *Session) SetQueryInExecute(b bool) {
	ses.queryInExecute.Store(b)
}

func (ses *Session) GetQueryInExecute() bool {
	return ses.queryInExecute.Load()
}

func (ses *Session) SetSqlOfStmt(sot string) {
	ses.stmtProfile.SetSqlOfStmt(sot)
}

func (ses *Session) GetSqlOfStmt() string {
	return ses.stmtProfile.GetSqlOfStmt()
}

func (ses *Session) IsDerivedStmt() bool {
	ses.mu.Lock()
	defer ses.mu.Unlock()
	return ses.derivedStmt
}

// ReplaceDerivedStmt sets the derivedStmt and returns the previous value.
// if b is true, executing a derived statement.
func (ses *Session) ReplaceDerivedStmt(b bool) bool {
	ses.mu.Lock()
	defer ses.mu.Unlock()
	prev := ses.derivedStmt
	ses.derivedStmt = b
	return prev
}

func (ses *Session) setRoutineManager(rm *RoutineManager) {
	ses.mu.Lock()
	defer ses.mu.Unlock()
	ses.rm = rm
}

func (ses *Session) getRoutineManager() *RoutineManager {
	ses.mu.Lock()
	defer ses.mu.Unlock()
	return ses.rm
}

func (ses *Session) setRoutine(rt *Routine) {
	ses.mu.Lock()
	defer ses.mu.Unlock()
	ses.rt = rt
}

func (ses *Session) getRoutine() *Routine {
	ses.mu.Lock()
	defer ses.mu.Unlock()
	return ses.rt
}

func (ses *Session) SetSeqLastValue(proc *process.Process) {
	ses.mu.Lock()
	defer ses.mu.Unlock()
	*ses.seqLastValue = proc.SessionInfo.SeqLastValue[0]
}

func (ses *Session) DeleteSeqValues(proc *process.Process) {
	ses.mu.Lock()
	defer ses.mu.Unlock()
	for _, k := range proc.SessionInfo.SeqDeleteKeys {
		delete(ses.seqCurValues, k)
	}
}

func (ses *Session) AddSeqValues(proc *process.Process) {
	ses.mu.Lock()
	defer ses.mu.Unlock()
	for k, v := range proc.SessionInfo.SeqAddValues {
		ses.seqCurValues[k] = v
	}
}

func (ses *Session) GetSeqLastValue() string {
	ses.mu.Lock()
	defer ses.mu.Unlock()
	return *ses.seqLastValue
}

func (ses *Session) CopySeqToProc(proc *process.Process) {
	ses.mu.Lock()
	defer ses.mu.Unlock()
	for k, v := range ses.seqCurValues {
		proc.SessionInfo.SeqCurValues[k] = v
	}
	proc.SessionInfo.SeqLastValue[0] = *ses.seqLastValue
}

func (ses *Session) InheritSequenceData(other *Session) {
	ses.mu.Lock()
	defer ses.mu.Unlock()
	ses.seqCurValues = other.seqCurValues
	ses.seqLastValue = other.seqLastValue
}

func (ses *Session) GetSqlHelper() *SqlHelper {
	ses.mu.Lock()
	defer ses.mu.Unlock()
	return ses.sqlHelper
}

func (ses *Session) CountPayload(length int) {
	if ses == nil {
		return
	}
	ses.payloadCounter += int64(length)
}
func (ses *Session) CountPacket(delta int64) {
	if ses == nil {
		return
	}
	ses.packetCounter.Add(delta)
}
func (ses *Session) GetPacketCnt() int64 {
	if ses == nil {
		return 0
	}
	return ses.packetCounter.Load()
}
func (ses *Session) ResetPacketCounter() {
	if ses == nil {
		return
	}
	ses.packetCounter.Store(0)
	ses.payloadCounter = 0
}

// The update version. Four function.
func (ses *Session) SetAutoIncrCacheManager(aicm *defines.AutoIncrCacheManager) {
	ses.mu.Lock()
	defer ses.mu.Unlock()
	ses.autoIncrCacheManager = aicm
}

func (ses *Session) GetAutoIncrCacheManager() *defines.AutoIncrCacheManager {
	ses.mu.Lock()
	defer ses.mu.Unlock()
	return ses.autoIncrCacheManager
}

// SetTStmt do set the Session.tStmt
// 1. init-set at RecordStatement, which means the statement is started.
// 2. reset at logStatementStringStatus, which means the statement is finished.
func (ses *Session) SetTStmt(stmt *motrace.StatementInfo) {
	ses.mu.Lock()
	defer ses.mu.Unlock()
	ses.tStmt = stmt
}

const saveQueryIdCnt = 10

func (ses *Session) pushQueryId(uuid string) {
	if len(ses.queryId) > saveQueryIdCnt {
		ses.queryId = ses.queryId[1:]
	}
	ses.queryId = append(ses.queryId, uuid)
}

func (ses *Session) getQueryId(internalSql bool) []string {
	if internalSql {
		cnt := len(ses.queryId)
		//the last one is cnt-1
		if cnt > 0 {
			return ses.queryId[:cnt-1]
		} else {
			return ses.queryId[:cnt]
		}
	}
	return ses.queryId
}

type errInfo struct {
	codes  []uint16
	msgs   []string
	maxCnt int
}

func (e *errInfo) push(code uint16, msg string) {
	if e.maxCnt > 0 && len(e.codes) > e.maxCnt {
		e.codes = e.codes[1:]
		e.msgs = e.msgs[1:]
	}
	e.codes = append(e.codes, code)
	e.msgs = append(e.msgs, msg)
}

func (e *errInfo) length() int {
	return len(e.codes)
}

func NewSession(proto Protocol, mp *mpool.MPool, pu *config.ParameterUnit,
	gSysVars *GlobalSystemVariables, isNotBackgroundSession bool,
	aicm *defines.AutoIncrCacheManager, sharedTxnHandler *TxnHandler) *Session {
	//if the sharedTxnHandler exists,we use its txnCtx and txnOperator in this session.
	//Currently, we only use the sharedTxnHandler in the background session.
	var txnCtx context.Context
	var txnOp TxnOperator
	var err error
	if sharedTxnHandler != nil {
		//if !sharedTxnHandler.IsValidTxnOperator() {
		//	panic("shared txn is invalid")
		//}
		txnCtx, txnOp, err = sharedTxnHandler.GetTxnOperator()
		if err != nil {
			//panic(err)
		}
	}
	txnHandler := InitTxnHandler(pu.StorageEngine, pu.TxnClient, txnCtx, txnOp)

	ses := &Session{
		protocol:   proto,
		mp:         mp,
		pu:         pu,
		txnHandler: txnHandler,
		//TODO:fix database name after the catalog is ready
		txnCompileCtx: InitTxnCompilerContext(txnHandler, proto.GetDatabaseName()),
		storage:       &engine.EntireEngine{Engine: pu.StorageEngine},
		gSysVars:      gSysVars,

		serverStatus: 0,
		optionBits:   0,

		outputCallback: getDataFromPipeline,
		timeZone:       time.Local,
		errInfo: &errInfo{
			codes:  make([]uint16, 0, MoDefaultErrorCount),
			msgs:   make([]string, 0, MoDefaultErrorCount),
			maxCnt: MoDefaultErrorCount,
		},
		cache:     &privilegeCache{},
		blockIdx:  0,
		planCache: newPlanCache(100),
		startedAt: time.Now(),
		connType:  ConnTypeUnset,

		timestampMap: map[TS]time.Time{},
		statsCache:   plan2.NewStatsCache(),
	}
	if isNotBackgroundSession {
		ses.sysVars = gSysVars.CopySysVarsToSession()
		ses.userDefinedVars = make(map[string]*UserDefinedVar)
		ses.prepareStmts = make(map[string]*PrepareStmt)
		// For seq init values.
		ses.seqCurValues = make(map[uint64]string)
		ses.seqLastValue = new(string)
	}

	ses.buf = buffer.New()
	ses.isNotBackgroundSession = isNotBackgroundSession
	ses.sqlHelper = &SqlHelper{ses: ses}
	ses.uuid, _ = uuid.NewV7()
	ses.SetOptionBits(OPTION_AUTOCOMMIT)
	ses.GetTxnCompileCtx().SetSession(ses)
	ses.GetTxnHandler().SetSession(ses)
	ses.SetAutoIncrCacheManager(aicm)
	if ses.mp == nil {
		// If no mp, we create one for session.  Use GuestMmuLimitation as cap.
		// fixed pool size can be another param, or should be computed from cap,
		// but here, too lazy, just use Mid.
		//
		// XXX MPOOL
		// We don't have a way to close a session, so the only sane way of creating
		// a mpool is to use NoFixed
		ses.mp, err = mpool.NewMPool("pipeline-"+ses.GetUUIDString(), pu.SV.GuestMmuLimitation, mpool.NoFixed)
		if err != nil {
			panic(err)
		}
	}
	ses.proc = process.New(
		context.TODO(),
		ses.mp,
		ses.GetTxnHandler().GetTxnClient(),
		nil,
		pu.FileService,
		pu.LockService,
		pu.QueryClient,
		pu.HAKeeperClient,
		pu.UdfService,
		ses.GetAutoIncrCacheManager())
	ses.proc.SetStmtProfile(&ses.stmtProfile)

	runtime.SetFinalizer(ses, func(ss *Session) {
		ss.Close()
	})
	return ses
}

func (ses *Session) Close() {
	ses.mrs = nil
	ses.data = nil
	ses.ep = nil
	ses.txnHandler = nil
	ses.txnCompileCtx = nil
	ses.storage = nil
	ses.sql = ""
	ses.sysVars = nil
	ses.userDefinedVars = nil
	ses.gSysVars = nil
	for _, stmt := range ses.prepareStmts {
		stmt.Close()
	}
	ses.prepareStmts = nil
	ses.requestCtx = nil
	ses.connectCtx = nil
	ses.allResultSet = nil
	ses.tenant = nil
	ses.priv = nil
	ses.errInfo = nil
	ses.cache = nil
	ses.debugStr = ""
	ses.tempTablestorage = nil
	ses.tStmt = nil
	ses.ast = nil
	ses.rs = nil
	ses.queryId = nil
	ses.p = nil
	ses.planCache = nil
	ses.seqCurValues = nil
	ses.seqLastValue = nil
	ses.sqlHelper = nil
	ses.ClearStmtProfile()
	//  The mpool cleanup must be placed at the end,
	// and you must wait for all resources to be cleaned up before you can delete the mpool
	if ses.proc != nil {
		ses.proc.FreeVectors()
		bats := ses.proc.GetValueScanBatchs()
		for _, bat := range bats {
			bat.Clean(ses.proc.Mp())
		}
	}
	for _, bat := range ses.resultBatches {
		bat.Clean(ses.mp)
	}
	if ses.isNotBackgroundSession {
		if ses.backSes != nil {
			ses.backSes.Close()
		}
		if ses.shareTxnBackSess != nil {
			ses.shareTxnBackSess.Close()
		}
	}
	if ses.isNotBackgroundSession {
		mp := ses.GetMemPool()
		mpool.DeleteMPool(mp)
		ses.SetMemPool(nil)
	}
	if ses.buf != nil {
		ses.buf.Free()
		ses.buf = nil
	}

	ses.timestampMap = nil
}

func (ses *Session) Clear() {
	if ses == nil {
		return
	}
	ses.ClearAllMysqlResultSet()
	ses.ClearResultBatches()
}

// BackgroundSession executing the sql in background
type BackgroundSession struct {
	*Session
	cancel   context.CancelFunc
	shareTxn bool
}

// NewBackgroundSession generates an independent background session executing the sql
func NewBackgroundSession(reqCtx context.Context, upstream *Session, mp *mpool.MPool, PU *config.ParameterUnit, gSysVars *GlobalSystemVariables, shareTxn bool) *BackgroundSession {
	connCtx := upstream.GetConnectContext()
	aicm := upstream.GetAutoIncrCacheManager()
	var ses *Session
	var sharedTxnHandler *TxnHandler
	if shareTxn {
		sharedTxnHandler = upstream.GetTxnHandler()
		if sharedTxnHandler == nil /* || !sharedTxnHandler.IsValidTxnOperator() */ {
			panic("invalid shared txn handler")
		}
	}
	ses = NewSession(&FakeProtocol{}, mp, PU, gSysVars, false, aicm, sharedTxnHandler)
	ses.upstream = upstream
	ses.SetOutputCallback(fakeDataSetFetcher)
	if stmt := motrace.StatementFromContext(reqCtx); stmt != nil {
		// Reset background session id as frontend stmt id
		ses.uuid = stmt.StatementID
		logutil.Debugf("session uuid: %s -> background session uuid: %s", uuid.UUID(stmt.SessionID).String(), ses.uuid.String())
	}
	cancelBackgroundCtx, cancelBackgroundFunc := context.WithCancel(reqCtx)
	ses.SetRequestContext(cancelBackgroundCtx)
	ses.SetConnectContext(connCtx)
	ses.UpdateDebugString()
	ses.SetDatabaseName(upstream.GetDatabaseName())
	//TODO: For seq init values.
	ses.InheritSequenceData(upstream)
	backSes := &BackgroundSession{
		Session:  ses,
		cancel:   cancelBackgroundFunc,
		shareTxn: shareTxn,
	}
	return backSes
}

func (bgs *BackgroundSession) isShareTxn() bool {
	return bgs.shareTxn
}

func (bgs *BackgroundSession) Close() {
	if bgs.cancel != nil {
		bgs.cancel()
	}

	if bgs.Session != nil {
		bgs.Session.Close()
	}
	bgs = nil
}

func (ses *Session) GetIncBlockIdx() int {
	ses.blockIdx++
	return ses.blockIdx
}

func (ses *Session) ResetBlockIdx() {
	ses.blockIdx = 0
}

func (ses *Session) IsBackgroundSession() bool {
	ses.mu.Lock()
	defer ses.mu.Unlock()
	return !ses.isNotBackgroundSession
}

func (ses *Session) cachePlan(sql string, stmts []tree.Statement, plans []*plan.Plan) {
	if len(sql) == 0 {
		return
	}
	ses.mu.Lock()
	defer ses.mu.Unlock()
	ses.planCache.cache(sql, stmts, plans)
}

func (ses *Session) getCachedPlan(sql string) *cachedPlan {
	if len(sql) == 0 {
		return nil
	}
	ses.mu.Lock()
	defer ses.mu.Unlock()
	return ses.planCache.get(sql)
}

func (ses *Session) isCached(sql string) bool {
	if len(sql) == 0 {
		return false
	}
	ses.mu.Lock()
	defer ses.mu.Unlock()
	return ses.planCache.isCached(sql)
}

func (ses *Session) cleanCache() {
	ses.mu.Lock()
	defer ses.mu.Unlock()
	ses.planCache.clean()
}

func (ses *Session) UpdateDebugString() {
	ses.mu.Lock()
	defer ses.mu.Unlock()
	sb := bytes.Buffer{}
	//option connection id , ip
	if ses.protocol != nil {
		sb.WriteString(fmt.Sprintf("connectionId %d", ses.protocol.ConnectionID()))
		sb.WriteByte('|')
		sb.WriteString(ses.protocol.Peer())
	}
	sb.WriteByte('|')
	//account info
	if ses.tenant != nil {
		sb.WriteString(ses.tenant.String())
	} else {
		acc := getDefaultAccount()
		sb.WriteString(acc.String())
	}
	sb.WriteByte('|')
	//go routine id
	if ses.rt != nil {
		sb.WriteString(fmt.Sprintf("goRoutineId %d", ses.rt.getGoroutineId()))
		sb.WriteByte('|')
	}
	//session id
	sb.WriteString(ses.uuid.String())
	//upstream sessionid
	if ses.upstream != nil {
		sb.WriteByte('|')
		sb.WriteString(ses.upstream.uuid.String())
	}

	ses.debugStr = sb.String()
}

func (ses *Session) GetDebugString() string {
	ses.mu.Lock()
	defer ses.mu.Unlock()
	return ses.debugStr
}

func (ses *Session) EnableInitTempEngine() {
	ses.mu.Lock()
	defer ses.mu.Unlock()
	ses.InitTempEngine = true
}
func (ses *Session) IfInitedTempEngine() bool {
	ses.mu.Lock()
	defer ses.mu.Unlock()
	return ses.InitTempEngine
}

func (ses *Session) GetTempTableStorage() *memorystorage.Storage {
	ses.mu.Lock()
	defer ses.mu.Unlock()
	if ses.tempTablestorage == nil {
		panic("temp table storage is not initialized")
	}
	return ses.tempTablestorage
}

func (ses *Session) SetTempTableStorage(ck clock.Clock) (*metadata.TNService, error) {
	// Without concurrency, there is no potential for data competition

	// Arbitrary value is OK since it's single sharded. Let's use 0xbeef
	// suggested by @reusee
	shards := []metadata.TNShard{
		{
			ReplicaID:     0xbeef,
			TNShardRecord: metadata.TNShardRecord{ShardID: 0xbeef},
		},
	}
	// Arbitrary value is OK, for more information about TEMPORARY_TABLE_DN_ADDR, please refer to the comment in defines/const.go
	tnAddr := defines.TEMPORARY_TABLE_TN_ADDR
	uid, err := uuid.NewV7()
	if err != nil {
		return nil, err
	}
	tnStore := metadata.TNService{
		ServiceID:         uid.String(),
		TxnServiceAddress: tnAddr,
		Shards:            shards,
	}

	ms, err := memorystorage.NewMemoryStorage(
		mpool.MustNewZeroNoFixed(),
		ck,
		memoryengine.RandomIDGenerator,
	)
	if err != nil {
		return nil, err
	}
	ses.tempTablestorage = ms
	return &tnStore, nil
}

func (ses *Session) GetPrivilegeCache() *privilegeCache {
	ses.mu.Lock()
	defer ses.mu.Unlock()
	return ses.cache
}

func (ses *Session) InvalidatePrivilegeCache() {
	ses.mu.Lock()
	defer ses.mu.Unlock()
	ses.cache.invalidate()
}

// GetBackgroundExec generates a background executor
func (ses *Session) GetBackgroundExec(ctx context.Context) BackgroundExec {
	return NewBackgroundHandler(
		ctx,
		ses,
		ses.GetMemPool(),
		ses.GetParameterUnit())
}

func refreshBackgroundSession(reqCtx context.Context,
	backSess *BackgroundSession,
	upstream *Session,
	callback func(interface{}, *batch.Batch) error) {
	cancelBackgroundCtx, cancelBackgroundFunc := context.WithCancel(reqCtx)
	backSess.upstream = upstream
	backSess.SetOutputCallback(callback)
	backSess.SetRequestContext(cancelBackgroundCtx)
	backSess.UpdateDebugString()
	backSess.SetDatabaseName(upstream.GetDatabaseName())
	//TODO: For seq init values.
	backSess.InheritSequenceData(upstream)
	backSess.cancel = cancelBackgroundFunc
	backSess.SetOptionBits(OPTION_AUTOCOMMIT)
	backSess.ClearServerStatus(0)
}

// GetShareTxnBackgroundExec returns a background executor running the sql in a shared transaction.
// newRawBatch denotes we need the raw batch instead of mysql result set.
func (ses *Session) GetShareTxnBackgroundExec(ctx context.Context, newRawBatch bool) BackgroundExec {
	{
		bh := &BackgroundHandler{
			mce: NewMysqlCmdExecutor(),
			ses: ses.shareTxnBackSess,
		}
		//the derived statement execute in a shared transaction in background session
		bh.ses.ReplaceDerivedStmt(true)
		var callback func(interface{}, *batch.Batch) error
		if newRawBatch {
			callback = batchFetcher
		} else {
			callback = fakeDataSetFetcher
		}
		bh.ses.Clear()

		//refresh background session
		refreshBackgroundSession(ctx, bh.ses, ses, callback)
		pu := ses.pu
		var txnCtx context.Context
		var txnOp TxnOperator
		var err error
		if ses.GetTxnHandler() != nil {
			txnCtx, txnOp, err = ses.GetTxnHandler().GetTxnOperator()
			if err != nil {
				panic(err)
			}
		}

		bh.ses.txnHandler = InitTxnHandler(pu.StorageEngine, pu.TxnClient, txnCtx, txnOp)
		bh.ses.txnHandler.SetSession(bh.ses.Session)
		bh.ses.txnCompileCtx = InitTxnCompilerContext(bh.ses.txnHandler, ses.protocol.GetDatabaseName())
		bh.ses.txnCompileCtx.SetSession(bh.ses.Session)
		return bh
	}

	{
		//bh := &BackgroundHandler{
		//	mce: NewMysqlCmdExecutor(),
		//	ses: NewBackgroundSession(ctx, ses, ses.GetMemPool(), ses.GetParameterUnit(), GSysVariables, true),
		//}
		////the derived statement execute in a shared transaction in background session
		//bh.ses.ReplaceDerivedStmt(true)
		//if newRawBatch {
		//	bh.ses.SetOutputCallback(batchFetcher)
		//}
	}
	return nil
}

var GetRawBatchBackgroundExec = func(ctx context.Context, ses *Session) BackgroundExec {
	return ses.GetRawBatchBackgroundExec(ctx)
}

func (ses *Session) GetRawBatchBackgroundExec(ctx context.Context) *BackgroundHandler {
	bh := &BackgroundHandler{
		mce: NewMysqlCmdExecutor(),
		ses: ses.backSes,
	}
	bh.ses.Clear()
	//refresh background session
	refreshBackgroundSession(ctx, bh.ses, ses, batchFetcher)
	return bh
	//bh := &BackgroundHandler{
	//	mce: NewMysqlCmdExecutor(),
	//	ses: NewBackgroundSession(ctx, ses, ses.GetMemPool(), ses.GetParameterUnit(), GSysVariables, false),
	//}
	//bh.ses.SetOutputCallback(batchFetcher)
	//return bh
}

func (ses *Session) GetIsInternal() bool {
	ses.mu.Lock()
	defer ses.mu.Unlock()
	return ses.isInternal
}

func (ses *Session) SetMemPool(mp *mpool.MPool) {
	ses.mu.Lock()
	defer ses.mu.Unlock()
	ses.mp = mp
}

func (ses *Session) GetMemPool() *mpool.MPool {
	ses.mu.Lock()
	defer ses.mu.Unlock()
	return ses.mp
}

func (ses *Session) GetParameterUnit() *config.ParameterUnit {
	ses.mu.Lock()
	defer ses.mu.Unlock()
	return ses.pu
}

func (ses *Session) GetData() [][]interface{} {
	ses.mu.Lock()
	defer ses.mu.Unlock()
	return ses.data
}

func (ses *Session) SetData(data [][]interface{}) {
	ses.mu.Lock()
	defer ses.mu.Unlock()
	ses.data = data
}

func (ses *Session) AppendData(row []interface{}) {
	ses.mu.Lock()
	defer ses.mu.Unlock()
	ses.data = append(ses.data, row)
}

func (ses *Session) InitExportConfig(ep *tree.ExportParam) {
	ses.mu.Lock()
	defer ses.mu.Unlock()
	ses.ep = &ExportConfig{userConfig: ep}
}

func (ses *Session) GetExportConfig() *ExportConfig {
	ses.mu.Lock()
	defer ses.mu.Unlock()
	return ses.ep
}

func (ses *Session) ClearExportParam() {
	ses.mu.Lock()
	defer ses.mu.Unlock()
	ses.ep = nil
}

func (ses *Session) SetShowStmtType(sst ShowStatementType) {
	ses.mu.Lock()
	defer ses.mu.Unlock()
	ses.showStmtType = sst
}

func (ses *Session) GetShowStmtType() ShowStatementType {
	ses.mu.Lock()
	defer ses.mu.Unlock()
	return ses.showStmtType
}

func (ses *Session) GetOutputCallback() func(interface{}, *batch.Batch) error {
	ses.mu.Lock()
	defer ses.mu.Unlock()
	return ses.outputCallback
}

func (ses *Session) GetErrInfo() *errInfo {
	ses.mu.Lock()
	defer ses.mu.Unlock()
	return ses.errInfo
}

func (ses *Session) GenNewStmtId() uint32 {
	ses.mu.Lock()
	defer ses.mu.Unlock()
	ses.lastStmtId = ses.lastStmtId + 1
	return ses.lastStmtId
}

func (ses *Session) SetLastStmtID(id uint32) {
	ses.mu.Lock()
	defer ses.mu.Unlock()
	ses.lastStmtId = id
}

func (ses *Session) GetLastStmtId() uint32 {
	ses.mu.Lock()
	defer ses.mu.Unlock()
	return ses.lastStmtId
}

func (ses *Session) SetLastInsertID(num uint64) {
	ses.mu.Lock()
	defer ses.mu.Unlock()
	ses.lastInsertID = num
}

func (ses *Session) GetLastInsertID() uint64 {
	ses.mu.Lock()
	defer ses.mu.Unlock()
	return ses.lastInsertID
}

func (ses *Session) SetRequestContext(reqCtx context.Context) {
	ses.mu.Lock()
	defer ses.mu.Unlock()
	ses.requestCtx = reqCtx
}

func (ses *Session) GetRequestContext() context.Context {
	if ses == nil {
		panic("nil session")
	}
	ses.mu.Lock()
	defer ses.mu.Unlock()
	return ses.requestCtx
}

func (ses *Session) SetConnectContext(conn context.Context) {
	ses.mu.Lock()
	defer ses.mu.Unlock()
	ses.connectCtx = conn
}

func (ses *Session) GetConnectContext() context.Context {
	ses.mu.Lock()
	defer ses.mu.Unlock()
	return ses.connectCtx
}

func (ses *Session) SetTimeZone(loc *time.Location) {
	ses.mu.Lock()
	defer ses.mu.Unlock()
	ses.timeZone = loc
}

func (ses *Session) GetTimeZone() *time.Location {
	ses.mu.Lock()
	defer ses.mu.Unlock()
	return ses.timeZone
}

func (ses *Session) SetCmd(cmd CommandType) {
	ses.mu.Lock()
	defer ses.mu.Unlock()
	ses.cmd = cmd
}

func (ses *Session) GetCmd() CommandType {
	ses.mu.Lock()
	defer ses.mu.Unlock()
	return ses.cmd
}

func (ses *Session) SetMysqlResultSet(mrs *MysqlResultSet) {
	ses.mu.Lock()
	defer ses.mu.Unlock()
	ses.mrs = mrs
}

func (ses *Session) GetMysqlResultSet() *MysqlResultSet {
	ses.mu.Lock()
	defer ses.mu.Unlock()
	return ses.mrs
}

func (ses *Session) ReplaceProtocol(proto Protocol) Protocol {
	ses.mu.Lock()
	defer ses.mu.Unlock()
	old := ses.protocol
	ses.protocol = proto
	return old
}

func (ses *Session) SetMysqlResultSetOfBackgroundTask(mrs *MysqlResultSet) {
	ses.mu.Lock()
	defer ses.mu.Unlock()
	if len(ses.allResultSet) == 0 {
		ses.allResultSet = append(ses.allResultSet, mrs)
	}
}

func (ses *Session) GetAllMysqlResultSet() []*MysqlResultSet {
	ses.mu.Lock()
	defer ses.mu.Unlock()
	return ses.allResultSet
}

func (ses *Session) ClearAllMysqlResultSet() {
	ses.mu.Lock()
	defer ses.mu.Unlock()
	if ses.allResultSet != nil {
		ses.allResultSet = ses.allResultSet[:0]
	}
}

// ClearResultBatches does not call Batch.Clear().
func (ses *Session) ClearResultBatches() {
	ses.mu.Lock()
	defer ses.mu.Unlock()
	ses.resultBatches = nil
}

func (ses *Session) GetResultBatches() []*batch.Batch {
	ses.mu.Lock()
	defer ses.mu.Unlock()
	return ses.resultBatches
}

func (ses *Session) SaveResultSet() {
	ses.mu.Lock()
	defer ses.mu.Unlock()
	if len(ses.allResultSet) == 0 && ses.mrs != nil {
		ses.allResultSet = []*MysqlResultSet{ses.mrs}
	}
}

func (ses *Session) AppendResultBatch(bat *batch.Batch) error {
	ses.mu.Lock()
	defer ses.mu.Unlock()
	copied, err := bat.Dup(ses.mp)
	if err != nil {
		return err
	}
	ses.resultBatches = append(ses.resultBatches, copied)
	return nil
}

func (ses *Session) GetTenantInfo() *TenantInfo {
	ses.mu.Lock()
	defer ses.mu.Unlock()
	return ses.tenant
}

// GetTenantName return tenant name according to GetTenantInfo and stmt.
//
// With stmt = nil, should be only called in TxnHandler.NewTxn, TxnHandler.CommitTxn, TxnHandler.RollbackTxn
func (ses *Session) GetTenantNameWithStmt(stmt tree.Statement) string {
	tenant := sysAccountName
	if ses.GetTenantInfo() != nil && (stmt == nil || !IsPrepareStatement(stmt)) {
		tenant = ses.GetTenantInfo().GetTenant()
	}
	return tenant
}

func (ses *Session) GetTenantName() string {
	return ses.GetTenantNameWithStmt(nil)
}

func (ses *Session) GetUUID() []byte {
	ses.mu.Lock()
	defer ses.mu.Unlock()
	return ses.uuid[:]
}

func (ses *Session) GetUUIDString() string {
	ses.mu.Lock()
	defer ses.mu.Unlock()
	return ses.uuid.String()
}

func (ses *Session) SetTenantInfo(ti *TenantInfo) {
	ses.mu.Lock()
	defer ses.mu.Unlock()
	ses.tenant = ti
}

func (ses *Session) SetPrepareStmt(name string, prepareStmt *PrepareStmt) error {
	ses.mu.Lock()
	defer ses.mu.Unlock()
	if stmt, ok := ses.prepareStmts[name]; !ok {
		if len(ses.prepareStmts) >= MaxPrepareNumberInOneSession {
			return moerr.NewInvalidState(ses.requestCtx, "too many prepared statement, max %d", MaxPrepareNumberInOneSession)
		}
	} else {
		stmt.Close()
	}
	if prepareStmt != nil && prepareStmt.PreparePlan != nil {
		isInsertValues, exprList := checkPlanIsInsertValues(ses.proc,
			prepareStmt.PreparePlan.GetDcl().GetPrepare().GetPlan())
		if isInsertValues {
			prepareStmt.proc = ses.proc
			prepareStmt.exprList = exprList
		}
	}
	ses.prepareStmts[name] = prepareStmt

	return nil
}

func (ses *Session) GetPrepareStmt(name string) (*PrepareStmt, error) {
	ses.mu.Lock()
	defer ses.mu.Unlock()
	if prepareStmt, ok := ses.prepareStmts[name]; ok {
		return prepareStmt, nil
	}
	return nil, moerr.NewInvalidState(ses.requestCtx, "prepared statement '%s' does not exist", name)
}

func (ses *Session) GetPrepareStmts() []*PrepareStmt {
	ses.mu.Lock()
	defer ses.mu.Unlock()
	ret := make([]*PrepareStmt, 0, len(ses.prepareStmts))
	for _, st := range ses.prepareStmts {
		ret = append(ret, st)
	}
	return ret
}

func (ses *Session) RemovePrepareStmt(name string) {
	ses.mu.Lock()
	defer ses.mu.Unlock()
	if stmt, ok := ses.prepareStmts[name]; ok {
		stmt.Close()
	}
	delete(ses.prepareStmts, name)
}

func (ses *Session) SetSysVar(name string, value interface{}) {
	ses.mu.Lock()
	defer ses.mu.Unlock()
	ses.sysVars[name] = value
}

func (ses *Session) GetSysVar(name string) interface{} {
	ses.mu.Lock()
	defer ses.mu.Unlock()
	return ses.sysVars[name]
}

func (ses *Session) GetSysVars() map[string]interface{} {
	ses.mu.Lock()
	defer ses.mu.Unlock()
	return ses.sysVars
}

func (ses *Session) GetGlobalSysVars() *GlobalSystemVariables {
	ses.mu.Lock()
	defer ses.mu.Unlock()
	return ses.gSysVars
}

// SetGlobalVar sets the value of system variable in global.
// used by SET GLOBAL
func (ses *Session) SetGlobalVar(name string, value interface{}) error {
	return ses.GetGlobalSysVars().SetGlobalSysVar(ses.GetRequestContext(), name, value)
}

// GetGlobalVar gets this value of the system variable in global
func (ses *Session) GetGlobalVar(name string) (interface{}, error) {
	gSysVars := ses.GetGlobalSysVars()
	if def, val, ok := gSysVars.GetGlobalSysVar(name); ok {
		if def.GetScope() == ScopeSession {
			//empty
			return nil, moerr.NewInternalError(ses.GetRequestContext(), errorSystemVariableSessionEmpty())
		}
		return val, nil
	}
	return nil, moerr.NewInternalError(ses.GetRequestContext(), errorSystemVariableDoesNotExist())
}

func (ses *Session) GetTxnCompileCtx() *TxnCompilerContext {
	var compCtx *TxnCompilerContext
	ses.mu.Lock()
	compCtx = ses.txnCompileCtx
	ses.mu.Unlock()
	return compCtx
}

func (ses *Session) GetBuffer() *buffer.Buffer {
	ses.mu.Lock()
	defer ses.mu.Unlock()
	return ses.buf
}

// SetSessionVar sets the value of system variable in session
func (ses *Session) SetSessionVar(name string, value interface{}) error {
	gSysVars := ses.GetGlobalSysVars()
	if def, _, ok := gSysVars.GetGlobalSysVar(name); ok {
		if def.GetScope() == ScopeGlobal {
			return moerr.NewInternalError(ses.GetRequestContext(), errorSystemVariableIsGlobal())
		}
		//scope session & both
		if !def.GetDynamic() {
			return moerr.NewInternalError(ses.GetRequestContext(), errorSystemVariableIsReadOnly())
		}

		cv, err := def.GetType().Convert(value)
		if err != nil {
			errutil.ReportError(ses.GetRequestContext(), err)
			return err
		}

		if def.UpdateSessVar == nil {
			ses.SetSysVar(def.GetName(), cv)
		} else {
			return def.UpdateSessVar(ses, ses.GetSysVars(), def.GetName(), cv)
		}
	} else {
		return moerr.NewInternalError(ses.GetRequestContext(), errorSystemVariableDoesNotExist())
	}
	return nil
}

// InitSetSessionVar sets the value of system variable in session when start a connection
func (ses *Session) InitSetSessionVar(name string, value interface{}) error {
	gSysVars := ses.GetGlobalSysVars()
	if def, _, ok := gSysVars.GetGlobalSysVar(name); ok {
		cv, err := def.GetType().Convert(value)
		if err != nil {
			errutil.ReportError(ses.GetRequestContext(), moerr.NewInternalError(context.Background(), "init variable fail: variable %s convert to the system variable type %s failed, bad value %v", name, def.GetType().String(), value))
		}

		if def.UpdateSessVar == nil {
			ses.SetSysVar(def.GetName(), cv)
		} else {
			return def.UpdateSessVar(ses, ses.GetSysVars(), def.GetName(), cv)
		}
	}
	return nil
}

// GetSessionVar gets this value of the system variable in session
func (ses *Session) GetSessionVar(name string) (interface{}, error) {
	gSysVars := ses.GetGlobalSysVars()
	if def, gVal, ok := gSysVars.GetGlobalSysVar(name); ok {
		ciname := strings.ToLower(name)
		if def.GetScope() == ScopeGlobal {
			return gVal, nil
		}
		return ses.GetSysVar(ciname), nil
	} else {
		return nil, moerr.NewInternalError(ses.GetRequestContext(), errorSystemVariableDoesNotExist())
	}
}

func (ses *Session) CopyAllSessionVars() map[string]interface{} {
	ses.mu.Lock()
	defer ses.mu.Unlock()
	cp := make(map[string]interface{})
	for k, v := range ses.sysVars {
		cp[k] = v
	}
	return cp
}

// SetUserDefinedVar sets the user defined variable to the value in session
func (ses *Session) SetUserDefinedVar(name string, value interface{}, sql string) error {
	ses.mu.Lock()
	defer ses.mu.Unlock()
	ses.userDefinedVars[strings.ToLower(name)] = &UserDefinedVar{Value: value, Sql: sql}
	return nil
}

// GetUserDefinedVar gets value of the user defined variable
func (ses *Session) GetUserDefinedVar(name string) (SystemVariableType, *UserDefinedVar, error) {
	ses.mu.Lock()
	defer ses.mu.Unlock()
	val, ok := ses.userDefinedVars[strings.ToLower(name)]
	if !ok {
		return SystemVariableNullType{}, nil, nil
	}
	return InitSystemVariableStringType(name), val, nil
}

func (ses *Session) GetTxnInfo() string {
	txnH := ses.GetTxnHandler()
	if txnH == nil {
		return ""
	}
	_, txnOp, err := txnH.GetTxnOperator()
	if err != nil {
		return ""
	}
	if txnOp == nil {
		return ""
	}
	meta := txnOp.Txn()
	return meta.DebugString()
}

func (ses *Session) GetTxnHandler() *TxnHandler {
	ses.mu.Lock()
	defer ses.mu.Unlock()
	return ses.txnHandler
}

func (ses *Session) SetSql(sql string) {
	ses.mu.Lock()
	defer ses.mu.Unlock()
	ses.sql = sql
}

func (ses *Session) GetSql() string {
	ses.mu.Lock()
	defer ses.mu.Unlock()
	return ses.sql
}

func (ses *Session) IsEntireEngine() bool {
	ses.mu.Lock()
	defer ses.mu.Unlock()
	_, isEntire := ses.storage.(*engine.EntireEngine)
	if isEntire {
		return true
	} else {
		return false
	}
}

func (ses *Session) GetStorage() engine.Engine {
	ses.mu.Lock()
	defer ses.mu.Unlock()
	return ses.storage
}

func (ses *Session) SetTempEngine(ctx context.Context, te engine.Engine) error {
	ses.mu.Lock()
	defer ses.mu.Unlock()
	ee := ses.storage.(*engine.EntireEngine)
	ee.TempEngine = te
	ses.requestCtx = ctx
	return nil
}

func (ses *Session) GetDatabaseName() string {
	return ses.GetMysqlProtocol().GetDatabaseName()
}

func (ses *Session) SetDatabaseName(db string) {
	ses.GetMysqlProtocol().SetDatabaseName(db)
	ses.GetTxnCompileCtx().SetDatabase(db)
}

func (ses *Session) DatabaseNameIsEmpty() bool {
	return len(ses.GetDatabaseName()) == 0
}

// GetUserName returns the user_ame and the account_name
func (ses *Session) GetUserName() string {
	return ses.GetMysqlProtocol().GetUserName()
}

func (ses *Session) SetUserName(uname string) {
	ses.GetMysqlProtocol().SetUserName(uname)
}

func (ses *Session) GetConnectionID() uint32 {
	protocol := ses.GetMysqlProtocol()
	if protocol != nil {
		return ses.GetMysqlProtocol().ConnectionID()
	}
	return 0
}

func (ses *Session) SetOutputCallback(callback func(interface{}, *batch.Batch) error) {
	ses.mu.Lock()
	defer ses.mu.Unlock()
	ses.outputCallback = callback
}

func (ses *Session) skipAuthForSpecialUser() bool {
	if ses.GetTenantInfo() != nil {
		ok, _, _ := isSpecialUser(ses.GetTenantInfo().GetUser())
		return ok
	}
	return false
}

// AuthenticateUser Verify the user's password, and if the login information contains the database name, verify if the database exists
func (ses *Session) AuthenticateUser(userInput string, dbName string, authResponse []byte, salt []byte, checkPassword func(pwd, salt, auth []byte) bool) ([]byte, error) {
	var defaultRoleID int64
	var defaultRole string
	var tenant *TenantInfo
	var err error
	var rsset []ExecResult
	var tenantID int64
	var userID int64
	var pwd, accountStatus string
	var accountVersion uint64
	var pwdBytes []byte
	var isSpecial bool
	var specialAccount *TenantInfo

	//Get tenant info
	tenant, err = GetTenantInfo(ses.GetRequestContext(), userInput)
	if err != nil {
		return nil, err
	}

	ses.SetTenantInfo(tenant)
	ses.UpdateDebugString()
	sessionInfo := ses.GetDebugString()

	logDebugf(sessionInfo, "check special user")
	// check the special user for initilization
	isSpecial, pwdBytes, specialAccount = isSpecialUser(tenant.GetUser())
	if isSpecial && specialAccount.IsMoAdminRole() {
		ses.SetTenantInfo(specialAccount)
		return GetPassWord(HashPassWordWithByte(pwdBytes))
	}

	ses.SetTenantInfo(tenant)

	//step1 : check tenant exists or not in SYS tenant context
	ses.timestampMap[TSCheckTenantStart] = time.Now()
	sysTenantCtx := defines.AttachAccount(ses.GetRequestContext(), uint32(sysAccountID), uint32(rootID), uint32(moAdminRoleID))
	sqlForCheckTenant, err := getSqlForCheckTenant(sysTenantCtx, tenant.GetTenant())
	if err != nil {
		return nil, err
	}
	pu := ses.GetParameterUnit()
	mp := ses.GetMemPool()
	logDebugf(sessionInfo, "check tenant %s exists", tenant)
	rsset, err = executeSQLInBackgroundSession(
		sysTenantCtx,
		ses,
		mp,
		pu,
		sqlForCheckTenant)
	if err != nil {
		return nil, err
	}
	if !execResultArrayHasData(rsset) {
		return nil, moerr.NewInternalError(sysTenantCtx, "there is no tenant %s", tenant.GetTenant())
	}

	//account id
	tenantID, err = rsset[0].GetInt64(sysTenantCtx, 0, 0)
	if err != nil {
		return nil, err
	}

	//account status
	accountStatus, err = rsset[0].GetString(sysTenantCtx, 0, 2)
	if err != nil {
		return nil, err
	}

	//account version
	accountVersion, err = rsset[0].GetUint64(sysTenantCtx, 0, 3)
	if err != nil {
		return nil, err
	}

	if strings.ToLower(accountStatus) == tree.AccountStatusSuspend.String() {
		return nil, moerr.NewInternalError(sysTenantCtx, "Account %s is suspended", tenant.GetTenant())
	}

	if strings.ToLower(accountStatus) == tree.AccountStatusRestricted.String() {
		ses.getRoutine().setResricted(true)
	} else {
		ses.getRoutine().setResricted(false)
	}

	tenant.SetTenantID(uint32(tenantID))
	ses.timestampMap[TSCheckTenantEnd] = time.Now()
	v2.CheckTenantDurationHistogram.Observe(ses.timestampMap[TSCheckTenantEnd].Sub(ses.timestampMap[TSCheckTenantStart]).Seconds())

	//step2 : check user exists or not in general tenant.
	//step3 : get the password of the user

	ses.timestampMap[TSCheckUserStart] = time.Now()
	tenantCtx := defines.AttachAccountId(ses.GetRequestContext(), uint32(tenantID))

	logDebugf(sessionInfo, "check user of %s exists", tenant)
	//Get the password of the user in an independent session
	sqlForPasswordOfUser, err := getSqlForPasswordOfUser(tenantCtx, tenant.GetUser())
	if err != nil {
		return nil, err
	}
	rsset, err = executeSQLInBackgroundSession(
		tenantCtx,
		ses,
		mp,
		pu,
		sqlForPasswordOfUser)
	if err != nil {
		return nil, err
	}
	if !execResultArrayHasData(rsset) {
		return nil, moerr.NewInternalError(tenantCtx, "there is no user %s", tenant.GetUser())
	}

	userID, err = rsset[0].GetInt64(tenantCtx, 0, 0)
	if err != nil {
		return nil, err
	}

	pwd, err = rsset[0].GetString(tenantCtx, 0, 1)
	if err != nil {
		return nil, err
	}

	//the default_role in the mo_user table.
	//the default_role is always valid. public or other valid role.
	defaultRoleID, err = rsset[0].GetInt64(tenantCtx, 0, 2)
	if err != nil {
		return nil, err
	}

	tenant.SetUserID(uint32(userID))
	tenant.SetDefaultRoleID(uint32(defaultRoleID))
	ses.timestampMap[TSCheckUserEnd] = time.Now()
	v2.CheckUserDurationHistogram.Observe(ses.timestampMap[TSCheckUserEnd].Sub(ses.timestampMap[TSCheckUserStart]).Seconds())

	/*
		login case 1: tenant:user
		1.get the default_role of the user in mo_user

		login case 2: tenant:user:role
		1.check the role has been granted to the user
			-yes: go on
			-no: error

	*/
	//it denotes that there is no default role in the input
	if tenant.HasDefaultRole() {
		logDebugf(sessionInfo, "check default role of user %s.", tenant)
		//step4 : check role exists or not
		ses.timestampMap[TSCheckRoleStart] = time.Now()
		sqlForCheckRoleExists, err := getSqlForRoleIdOfRole(tenantCtx, tenant.GetDefaultRole())
		if err != nil {
			return nil, err
		}
		rsset, err = executeSQLInBackgroundSession(
			tenantCtx,
			ses,
			mp,
			pu,
			sqlForCheckRoleExists)
		if err != nil {
			return nil, err
		}

		if !execResultArrayHasData(rsset) {
			return nil, moerr.NewInternalError(tenantCtx, "there is no role %s", tenant.GetDefaultRole())
		}

		logDebugf(sessionInfo, "check granted role of user %s.", tenant)
		//step4.2 : check the role has been granted to the user or not
		sqlForRoleOfUser, err := getSqlForRoleOfUser(tenantCtx, userID, tenant.GetDefaultRole())
		if err != nil {
			return nil, err
		}
		rsset, err = executeSQLInBackgroundSession(
			tenantCtx,
			ses,
			mp,
			pu,
			sqlForRoleOfUser)
		if err != nil {
			return nil, err
		}
		if !execResultArrayHasData(rsset) {
			return nil, moerr.NewInternalError(tenantCtx, "the role %s has not been granted to the user %s",
				tenant.GetDefaultRole(), tenant.GetUser())
		}

		defaultRoleID, err = rsset[0].GetInt64(tenantCtx, 0, 0)
		if err != nil {
			return nil, err
		}
		tenant.SetDefaultRoleID(uint32(defaultRoleID))
		ses.timestampMap[TSCheckRoleEnd] = time.Now()
		v2.CheckRoleDurationHistogram.Observe(ses.timestampMap[TSCheckRoleEnd].Sub(ses.timestampMap[TSCheckRoleStart]).Seconds())
	} else {
		ses.timestampMap[TSCheckRoleStart] = time.Now()
		logDebugf(sessionInfo, "check designated role of user %s.", tenant)
		//the get name of default_role from mo_role
		sql := getSqlForRoleNameOfRoleId(defaultRoleID)
		rsset, err = executeSQLInBackgroundSession(
			tenantCtx,
			ses,
			mp,
			pu,
			sql)
		if err != nil {
			return nil, err
		}
		if !execResultArrayHasData(rsset) {
			return nil, moerr.NewInternalError(tenantCtx, "get the default role of the user %s failed", tenant.GetUser())
		}

		defaultRole, err = rsset[0].GetString(tenantCtx, 0, 0)
		if err != nil {
			return nil, err
		}
		tenant.SetDefaultRole(defaultRole)
		ses.timestampMap[TSCheckRoleEnd] = time.Now()
		v2.CheckRoleDurationHistogram.Observe(ses.timestampMap[TSCheckRoleEnd].Sub(ses.timestampMap[TSCheckRoleStart]).Seconds())
	}
	//------------------------------------------------------------------------------------------------------------------
	psw, err := GetPassWord(pwd)
	if err != nil {
		return nil, err
	}

	// TO Check password
	if checkPassword(psw, salt, authResponse) {
		logDebugf(sessionInfo, "check password succeeded")
		ses.InitGlobalSystemVariables()
	} else {
		return nil, moerr.NewInternalError(tenantCtx, "check password failed")
	}

	// If the login information contains the database name, verify if the database exists
	if dbName != "" {
		ses.timestampMap[TSCheckDbNameStart] = time.Now()
		_, err = executeSQLInBackgroundSession(tenantCtx, ses, mp, pu, "use "+dbName)
		if err != nil {
			return nil, err
		}
		logDebugf(sessionInfo, "check database name succeeded")
		ses.timestampMap[TSCheckDbNameEnd] = time.Now()
		v2.CheckDbNameDurationHistogram.Observe(ses.timestampMap[TSCheckDbNameEnd].Sub(ses.timestampMap[TSCheckDbNameStart]).Seconds())
	}
	//------------------------------------------------------------------------------------------------------------------
	// record the id :routine pair in RoutineManager
	ses.getRoutineManager().accountRoutine.recordRountine(tenantID, ses.getRoutine(), accountVersion)
	logInfo(ses, sessionInfo, tenant.String())

	return GetPassWord(pwd)
}

func (ses *Session) InitGlobalSystemVariables() error {
	var err error
	var rsset []ExecResult
	ses.timestampMap[TSInitGlobalSysVarStart] = time.Now()
	defer func() {
		ses.timestampMap[TSInitGlobalSysVarEnd] = time.Now()
		v2.InitGlobalSysVarDurationHistogram.Observe(ses.timestampMap[TSInitGlobalSysVarEnd].Sub(ses.timestampMap[TSInitGlobalSysVarStart]).Seconds())
	}()

	tenantInfo := ses.GetTenantInfo()
	// if is system account
	if tenantInfo.IsSysTenant() {
		sysTenantCtx := defines.AttachAccount(ses.GetRequestContext(), uint32(sysAccountID), uint32(rootID), uint32(moAdminRoleID))

		// get system variable from mo_mysql_compatibility mode
		sqlForGetVariables := getSystemVariablesWithAccount(sysAccountID)
		pu := ses.GetParameterUnit()
		mp := ses.GetMemPool()

		updateSqls := ses.getUpdateVariableSqlsByToml()
		for _, sql := range updateSqls {
			_, err = executeSQLInBackgroundSession(
				sysTenantCtx,
				ses,
				mp,
				pu,
				sql)
			if err != nil {
				return err
			}
		}

		rsset, err = executeSQLInBackgroundSession(
			sysTenantCtx,
			ses,
			mp,
			pu,
			sqlForGetVariables)
		if err != nil {
			return err
		}
		if execResultArrayHasData(rsset) {
			for i := uint64(0); i < rsset[0].GetRowCount(); i++ {
				variable_name, err := rsset[0].GetString(sysTenantCtx, i, 0)
				if err != nil {
					return err
				}
				variable_value, err := rsset[0].GetString(sysTenantCtx, i, 1)
				if err != nil {
					return err
				}

				if sv, ok := gSysVarsDefs[variable_name]; ok {
					if !sv.GetDynamic() || (sv.Scope != ScopeGlobal && sv.Scope != ScopeBoth) {
						continue
					}
					val, err := sv.GetType().ConvertFromString(variable_value)
					if err != nil {
						errutil.ReportError(ses.GetRequestContext(), moerr.NewInternalError(context.Background(), "init variable fail: variable %s convert from string value to the system variable type %s failed, bad value %s", variable_name, sv.Type.String(), variable_value))
						return err
					}
					err = ses.InitSetSessionVar(variable_name, val)
					if err != nil {
						errutil.ReportError(ses.GetRequestContext(), moerr.NewInternalError(context.Background(), "init variable fail: variable %s convert from string value to the system variable type %s failed, bad value %s", variable_name, sv.Type.String(), variable_value))
					}
				}
			}
		} else {
			return moerr.NewInternalError(sysTenantCtx, "there is no data in mo_mysql_compatibility_mode table for account %s", sysAccountName)
		}
	} else {
		tenantCtx := defines.AttachAccount(ses.GetRequestContext(), tenantInfo.GetTenantID(), tenantInfo.GetUserID(), uint32(accountAdminRoleID))

		// get system variable from mo_mysql_compatibility mode
		sqlForGetVariables := getSystemVariablesWithAccount(uint64(tenantInfo.GetTenantID()))
		pu := ses.GetParameterUnit()
		mp := ses.GetMemPool()

		updateSqls := ses.getUpdateVariableSqlsByToml()
		for _, sql := range updateSqls {
			_, err = executeSQLInBackgroundSession(
				tenantCtx,
				ses,
				mp,
				pu,
				sql)
			if err != nil {
				return err
			}
		}

		rsset, err = executeSQLInBackgroundSession(
			tenantCtx,
			ses,
			mp,
			pu,
			sqlForGetVariables)
		if err != nil {
			return err
		}
		if execResultArrayHasData(rsset) {
			for i := uint64(0); i < rsset[0].GetRowCount(); i++ {
				variable_name, err := rsset[0].GetString(tenantCtx, i, 0)
				if err != nil {
					return err
				}
				variable_value, err := rsset[0].GetString(tenantCtx, i, 1)
				if err != nil {
					return err
				}

				if sv, ok := gSysVarsDefs[variable_name]; ok {
					if !sv.Dynamic || sv.GetScope() == ScopeSession {
						continue
					}
					val, err := sv.GetType().ConvertFromString(variable_value)
					if err != nil {
						return err
					}
					err = ses.InitSetSessionVar(variable_name, val)
					if err != nil {
						return err
					}
				}
			}
		} else {
			return moerr.NewInternalError(tenantCtx, "there is no data in  mo_mysql_compatibility_mode table for account %s", tenantInfo.GetTenant())
		}
	}
	return err
}

func (ses *Session) getUpdateVariableSqlsByToml() []string {
	updateSqls := make([]string, 0)
	if ses.pu.SV.SqlMode != gSysVarsDefs["sql_mode"].Default {
		tenantInfo := ses.GetTenantInfo()
		sqlForUpdate := getSqlForUpdateSystemVariableValue(ses.pu.SV.SqlMode, uint64(tenantInfo.GetTenantID()), "sql_mode")
		updateSqls = append(updateSqls, sqlForUpdate)
	}
	return updateSqls
}

func (ses *Session) GetPrivilege() *privilege {
	ses.mu.Lock()
	defer ses.mu.Unlock()
	return ses.priv
}

func (ses *Session) SetPrivilege(priv *privilege) {
	ses.mu.Lock()
	defer ses.mu.Unlock()
	ses.priv = priv
}

func (ses *Session) SetFromRealUser(b bool) {
	ses.mu.Lock()
	defer ses.mu.Unlock()
	ses.fromRealUser = b
}

func (ses *Session) GetFromRealUser() bool {
	ses.mu.Lock()
	defer ses.mu.Unlock()
	return ses.fromRealUser
}

func changeVersion(ctx context.Context, ses *Session, db string) error {
	var err error
	if _, ok := bannedCatalogDatabases[db]; ok {
		return err
	}
	version, _ := GetVersionCompatibility(ctx, ses, db)
	if ses.GetTenantInfo() != nil {
		ses.GetTenantInfo().SetVersion(version)
	}
	return err
}

// fakeDataSetFetcher gets the result set from the pipeline and save it in the session.
// It will not send the result to the client.
func fakeDataSetFetcher(handle interface{}, dataSet *batch.Batch) error {
	if handle == nil || dataSet == nil {
		return nil
	}

	ses := handle.(*Session)
	oq := newFakeOutputQueue(ses.GetMysqlResultSet())
	err := fillResultSet(oq, dataSet, ses)
	if err != nil {
		return err
	}
	ses.SetMysqlResultSetOfBackgroundTask(ses.GetMysqlResultSet())
	return nil
}

func fillResultSet(oq outputPool, dataSet *batch.Batch, ses *Session) error {
	n := dataSet.RowCount()
	for j := 0; j < n; j++ { //row index
		//needCopyBytes = true. we need to copy the bytes from the batch.Batch
		//to avoid the data being changed after the batch.Batch returned to the
		//pipeline.
		_, err := extractRowFromEveryVector(ses, dataSet, j, oq, true)
		if err != nil {
			return err
		}
	}
	return oq.flush()
}

// batchFetcher gets the result batches from the pipeline and save the origin batches in the session.
// It will not send the result to the client.
func batchFetcher(handle interface{}, dataSet *batch.Batch) error {
	if handle == nil {
		return nil
	}
	ses := handle.(*Session)
	ses.SaveResultSet()
	if dataSet == nil {
		return nil
	}
	return ses.AppendResultBatch(dataSet)
}

// getResultSet extracts the result set
func getResultSet(ctx context.Context, bh BackgroundExec) ([]ExecResult, error) {
	results := bh.GetExecResultSet()
	rsset := make([]ExecResult, len(results))
	for i, value := range results {
		if er, ok := value.(ExecResult); ok {
			rsset[i] = er
		} else {
			return nil, moerr.NewInternalError(ctx, "it is not the type of result set")
		}
	}
	return rsset, nil
}

// executeSQLInBackgroundSession executes the sql in an independent session and transaction.
// It sends nothing to the client.
func executeSQLInBackgroundSession(
	reqCtx context.Context,
	upstream *Session,
	mp *mpool.MPool,
	pu *config.ParameterUnit,
	sql string) ([]ExecResult, error) {
	bh := NewBackgroundHandler(reqCtx, upstream, mp, pu)
	defer bh.Close()
	logutil.Debugf("background exec sql:%v", sql)
	err := bh.Exec(reqCtx, sql)
	logutil.Debugf("background exec sql done")
	if err != nil {
		return nil, err
	}
	return getResultSet(reqCtx, bh)
}

// executeStmtInSameSession executes the statement in the same session.
// To be clear, only for the select statement derived from the set_var statement
// in an independent transaction
func executeStmtInSameSession(ctx context.Context, mce *MysqlCmdExecutor, ses *Session, stmt tree.Statement) error {
	switch stmt.(type) {
	case *tree.Select, *tree.ParenSelect:
	default:
		return moerr.NewInternalError(ctx, "executeStmtInSameSession can not run non select statement in the same session")
	}

	prevDB := ses.GetDatabaseName()
	prevOptionBits := ses.GetOptionBits()
	prevServerStatus := ses.GetServerStatus()
	//autocommit = on
	ses.setAutocommitOn()
	//1. replace output callback by batchFetcher.
	// the result batch will be saved in the session.
	// you can get the result batch by calling GetResultBatches()
	ses.SetOutputCallback(batchFetcher)
	//2. replace protocol by FakeProtocol.
	// Any response yielded during running query will be dropped by the FakeProtocol.
	// The client will not receive any response from the FakeProtocol.
	prevProto := ses.ReplaceProtocol(&FakeProtocol{})
	// inherit database
	ses.SetDatabaseName(prevDB)
	proc := ses.GetTxnCompileCtx().GetProcess()
	//restore normal protocol and output callback
	proc := ses.GetTxnCompileCtx().GetProcess()
	defer func() {
<<<<<<< HEAD
=======
		//@todo we need to improve: make one session, one proc, one txnOperator
>>>>>>> 2dce06dc
		p := ses.GetTxnCompileCtx().GetProcess()
		p.FreeVectors()
		ses.GetTxnCompileCtx().SetProcess(proc)
		ses.SetOptionBits(prevOptionBits)
		ses.SetServerStatus(prevServerStatus)
		ses.SetOutputCallback(getDataFromPipeline)
		ses.ReplaceProtocol(prevProto)
	}()
	logDebug(ses, ses.GetDebugString(), "query trace(ExecStmtInSameSession)",
		logutil.ConnectionIdField(ses.GetConnectionID()))
	//3. execute the statement
	return mce.GetDoQueryFunc()(ctx, &UserInput{stmt: stmt})
}

type BackgroundHandler struct {
	mce *MysqlCmdExecutor
	ses *BackgroundSession
}

// NewBackgroundHandler with first two parameters.
// connCtx as the parent of the txnCtx
var NewBackgroundHandler = func(
	reqCtx context.Context,
	upstream *Session,
	mp *mpool.MPool,
	pu *config.ParameterUnit) BackgroundExec {
	if upstream.backSes == nil {
		upstream.backSes = NewBackgroundSession(reqCtx, upstream, mp, pu, GSysVariables, false)
	}
	backSes := upstream.backSes
	bh := &BackgroundHandler{
		mce: NewMysqlCmdExecutor(),
		ses: backSes,
	}
	bh.ses.Clear()
	//refresh background session
	refreshBackgroundSession(reqCtx, bh.ses, upstream, fakeDataSetFetcher)
	return bh
	//bh := &BackgroundHandler{
	//	mce: NewMysqlCmdExecutor(),
	//	ses: NewBackgroundSession(reqCtx, upstream, mp, pu, GSysVariables, false),
	//}
	//return bh
}

func (bh *BackgroundHandler) Close() {
	bh.mce.Close()
	bh.Clear()
}

func (bh *BackgroundHandler) Clear() {
	bh.ses.mrs = nil
	bh.ses.Clear()
}

func (bh *BackgroundHandler) Exec(ctx context.Context, sql string) error {
	bh.mce.SetSession(bh.ses.Session)
	if ctx == nil {
		ctx = bh.ses.GetRequestContext()
	} else {
		bh.ses.SetRequestContext(ctx)
	}
	_, err := defines.GetAccountId(ctx)
	if err != nil {
		return err
	}
	bh.mce.ChooseDoQueryFunc(bh.ses.GetParameterUnit().SV.EnableDoComQueryInProgress)

	// For determine this is a background sql.
	ctx = context.WithValue(ctx, defines.BgKey{}, true)
	bh.mce.GetSession().SetRequestContext(ctx)

	//logutil.Debugf("-->bh:%s", sql)
	v, err := bh.ses.GetGlobalVar("lower_case_table_names")
	if err != nil {
		return err
	}
	statements, err := mysql.Parse(ctx, sql, v.(int64))
	if err != nil {
		return err
	}
	defer func() {
		for _, stmt := range statements {
			stmt.Free()
		}
	}()
	if len(statements) > 1 {
		return moerr.NewInternalError(ctx, "Exec() can run one statement at one time. but get '%d' statements now, sql = %s", len(statements), sql)
	}
	//share txn can not run transaction statement
	if bh.ses.isShareTxn() {
		for _, stmt := range statements {
			switch stmt.(type) {
			case *tree.BeginTransaction, *tree.CommitTransaction, *tree.RollbackTransaction:
				return moerr.NewInternalError(ctx, "Exec() can not run transaction statement in share transaction, sql = %s", sql)
			}
		}
	}
	logDebug(bh.mce.GetSession(), bh.ses.GetDebugString(), "query trace(backgroundExecSql)",
		logutil.ConnectionIdField(bh.ses.GetConnectionID()),
		logutil.QueryField(SubStringFromBegin(sql, int(bh.ses.GetParameterUnit().SV.LengthOfQueryPrinted))))
	return bh.mce.GetDoQueryFunc()(ctx, &UserInput{sql: sql})
}

func (bh *BackgroundHandler) ExecStmt(ctx context.Context, stmt tree.Statement) error {
	bh.mce.SetSession(bh.ses.Session)
	if ctx == nil {
		ctx = bh.ses.GetRequestContext()
	} else {
		bh.ses.SetRequestContext(ctx)
	}
	_, err := defines.GetAccountId(ctx)
	if err != nil {
		return err
	}
	bh.mce.ChooseDoQueryFunc(bh.ses.GetParameterUnit().SV.EnableDoComQueryInProgress)

	// For determine this is a background sql.
	ctx = context.WithValue(ctx, defines.BgKey{}, true)
	bh.mce.GetSession().SetRequestContext(ctx)

	//share txn can not run transaction statement
	if bh.ses.isShareTxn() {
		switch stmt.(type) {
		case *tree.BeginTransaction, *tree.CommitTransaction, *tree.RollbackTransaction:
			return moerr.NewInternalError(ctx, "Exec() can not run transaction statement in share transaction")
		}
	}
	logDebug(bh.ses.Session, bh.ses.GetDebugString(), "query trace(backgroundExecStmt)",
		logutil.ConnectionIdField(bh.ses.GetConnectionID()))
	return bh.mce.GetDoQueryFunc()(ctx, &UserInput{stmt: stmt})
}

func (bh *BackgroundHandler) GetExecResultSet() []interface{} {
	mrs := bh.ses.GetAllMysqlResultSet()
	ret := make([]interface{}, len(mrs))
	for i, mr := range mrs {
		ret[i] = mr
	}
	return ret
}

func (bh *BackgroundHandler) ClearExecResultSet() {
	bh.ses.ClearAllMysqlResultSet()
}

func (bh *BackgroundHandler) ClearExecResultBatches() {
	bh.ses.ClearResultBatches()
}

func (bh *BackgroundHandler) GetExecResultBatches() []*batch.Batch {
	return bh.ses.GetResultBatches()
}

type SqlHelper struct {
	ses *Session
}

func (sh *SqlHelper) GetCompilerContext() any {
	return sh.ses.txnCompileCtx
}

func (sh *SqlHelper) GetSubscriptionMeta(dbName string) (*plan.SubscriptionMeta, error) {
	return sh.ses.txnCompileCtx.GetSubscriptionMeta(dbName)
}

// Made for sequence func. nextval, setval.
func (sh *SqlHelper) ExecSql(sql string) (ret []interface{}, err error) {
	var erArray []ExecResult

	ctx := sh.ses.GetRequestContext()
	/*
		if we run the transaction statement (BEGIN, ect) here , it creates an independent transaction.
		if we do not run the transaction statement (BEGIN, ect) here, it runs the sql in the share transaction
		and committed outside this function.
		!!!NOTE: wen can not execute the transaction statement(BEGIN,COMMIT,ROLLBACK,START TRANSACTION ect) here.
	*/
	bh := sh.ses.GetShareTxnBackgroundExec(ctx, false)
	defer bh.Close()

	bh.ClearExecResultSet()
	err = bh.Exec(ctx, sql)
	if err != nil {
		return nil, err
	}

	erArray, err = getResultSet(ctx, bh)
	if err != nil {
		return nil, err
	}

	if len(erArray) == 0 {
		return nil, nil
	}

	return erArray[0].(*MysqlResultSet).Data[0], nil
}

func (ses *Session) updateLastCommitTS(lastCommitTS timestamp.Timestamp) {
	if lastCommitTS.Greater(ses.lastCommitTS) {
		ses.lastCommitTS = lastCommitTS
	}
	if ses.upstream != nil {
		ses.upstream.updateLastCommitTS(lastCommitTS)
	}
}

func (ses *Session) getLastCommitTS() timestamp.Timestamp {
	minTS := ses.lastCommitTS
	if ses.upstream != nil {
		v := ses.upstream.getLastCommitTS()
		if v.Greater(minTS) {
			minTS = v
		}
	}
	return minTS
}

// getCNLabels returns requested CN labels.
func (ses *Session) getCNLabels() map[string]string {
	return ses.requestLabel
}

// getSystemVariableValue get the system vaiables value from the mo_mysql_compatibility_mode table
func (ses *Session) getGlobalSystemVariableValue(varName string) (val interface{}, err error) {
	var sql string
	//var err error
	var erArray []ExecResult
	var accountId uint32
	var variableValue string
	//var val interface{}
	ctx := ses.GetRequestContext()

	// check the variable name isValid or not
	_, err = ses.GetGlobalVar(varName)
	if err != nil {
		return nil, err
	}

	bh := ses.GetBackgroundExec(ctx)
	defer bh.Close()

	err = bh.Exec(ctx, "begin;")
	defer func() {
		err = finishTxn(ctx, bh, err)
	}()
	if err != nil {
		return nil, err
	}
	if tenantInfo := ses.GetTenantInfo(); tenantInfo != nil {
		accountId = tenantInfo.GetTenantID()
	}
	sql = getSqlForGetSystemVariableValueWithAccount(uint64(accountId), varName)

	bh.ClearExecResultSet()
	err = bh.Exec(ctx, sql)
	if err != nil {
		return nil, err
	}

	erArray, err = getResultSet(ctx, bh)
	if err != nil {
		return nil, err
	}

	if execResultArrayHasData(erArray) {
		variableValue, err = erArray[0].GetString(ctx, 0, 0)
		if err != nil {
			return nil, err
		}
		if sv, ok := gSysVarsDefs[varName]; ok {
			val, err = sv.GetType().ConvertFromString(variableValue)
			if err != nil {
				return nil, err
			}
			return val, nil
		}
	}

	return nil, moerr.NewInternalError(ctx, "can not resolve global system variable %s", varName)
}

func (ses *Session) SetNewResponse(category int, affectedRows uint64, cmd int, d interface{}, cwIndex, cwsLen int) *Response {
	// If the stmt has next stmt, should add SERVER_MORE_RESULTS_EXISTS to the server status.
	var resp *Response
	if cwIndex < cwsLen-1 {
		resp = NewResponse(category, affectedRows, 0, 0,
			ses.GetServerStatus()|SERVER_MORE_RESULTS_EXISTS, cmd, d)
	} else {
		resp = NewResponse(category, affectedRows, 0, 0, ses.GetServerStatus(), cmd, d)
	}
	return resp
}

// StatusSession implements the queryservice.Session interface.
func (ses *Session) StatusSession() *status.Session {
	var (
		accountName string
		userName    string
		roleName    string
	)

	accountName, userName, roleName = getUserProfile(ses.GetTenantInfo())
	//if the query is processing, the end time is invalid.
	//we can not clear the session info under this condition.
	if !ses.GetQueryInProgress() {
		endAt := ses.GetQueryEnd()
		//if the current time is more than 3 second after the query end time, the session is timeout.
		//we clear the session statement info
		//for issue 11976
		if time.Since(endAt) > 3*time.Second {
			return &status.Session{
				NodeID:        ses.getRoutineManager().baseService.ID(),
				ConnID:        ses.GetConnectionID(),
				SessionID:     ses.GetUUIDString(),
				Account:       accountName,
				User:          userName,
				Host:          ses.getRoutineManager().baseService.SQLAddress(),
				DB:            ses.GetDatabaseName(),
				SessionStart:  ses.GetSessionStart(),
				Command:       "",
				Info:          "",
				TxnID:         uuid2Str(ses.GetTxnId()),
				StatementID:   "",
				StatementType: "",
				QueryType:     "",
				SQLSourceType: "",
				QueryStart:    time.Time{},
				ClientHost:    ses.GetMysqlProtocol().Peer(),
				Role:          roleName,
				FromProxy:     ses.fromProxy,
			}
		}
	}
	return &status.Session{
		NodeID:        ses.getRoutineManager().baseService.ID(),
		ConnID:        ses.GetConnectionID(),
		SessionID:     ses.GetUUIDString(),
		Account:       accountName,
		User:          userName,
		Host:          ses.getRoutineManager().baseService.SQLAddress(),
		DB:            ses.GetDatabaseName(),
		SessionStart:  ses.GetSessionStart(),
		Command:       ses.GetCmd().String(),
		Info:          ses.GetSqlOfStmt(),
		TxnID:         uuid2Str(ses.GetTxnId()),
		StatementID:   ses.GetStmtId().String(),
		StatementType: ses.GetStmtType(),
		QueryType:     ses.GetQueryType(),
		SQLSourceType: ses.GetSqlSourceType(),
		QueryStart:    ses.GetQueryStart(),
		ClientHost:    ses.GetMysqlProtocol().Peer(),
		Role:          roleName,
		FromProxy:     ses.fromProxy,
	}
}

func uuid2Str(uid uuid.UUID) string {
	if bytes.Equal(uid[:], dumpUUID[:]) {
		return ""
	}
	return strings.ReplaceAll(uid.String(), "-", "")
}

func (ses *Session) SetSessionRoutineStatus(status string) error {
	var err error
	if status == tree.AccountStatusRestricted.String() {
		ses.getRoutine().setResricted(true)
	} else if status == tree.AccountStatusSuspend.String() {
		ses.getRoutine().setResricted(false)
	} else if status == tree.AccountStatusOpen.String() {
		ses.getRoutine().setResricted(false)
	} else {
		err = moerr.NewInternalErrorNoCtx("SetSessionRoutineStatus have invalid status : %s", status)
	}
	return err
}

func checkPlanIsInsertValues(proc *process.Process,
	p *plan.Plan) (bool, [][]colexec.ExpressionExecutor) {
	qry := p.GetQuery()
	if qry != nil {
		for _, node := range qry.Nodes {
			if node.NodeType == plan.Node_VALUE_SCAN && node.RowsetData != nil {
				exprList := make([][]colexec.ExpressionExecutor, len(node.RowsetData.Cols))
				for i, col := range node.RowsetData.Cols {
					exprList[i] = make([]colexec.ExpressionExecutor, 0, len(col.Data))
					for _, data := range col.Data {
						if data.Pos >= 0 {
							continue
						}
						expr, err := colexec.NewExpressionExecutor(proc, data.Expr)
						if err != nil {
							return false, nil
						}
						exprList[i] = append(exprList[i], expr)
					}
				}
				return true, exprList
			}
		}
	}
	return false, nil
}

type dbMigration struct {
	db string
}

func (d *dbMigration) Migrate(ses *Session) error {
	if d.db == "" {
		return nil
	}
	return doUse(ses.requestCtx, ses, d.db)
}

type prepareStmtMigration struct {
	name string
	sql  string
}

func (p *prepareStmtMigration) Migrate(ses *Session) error {
	v, err := ses.GetGlobalVar("lower_case_table_names")
	if err != nil {
		return err
	}
	if !strings.HasPrefix(strings.ToLower(p.sql), "prepare") {
		p.sql = fmt.Sprintf("prepare %s from %s", p.name, p.sql)
	}
	stmts, err := mysql.Parse(ses.requestCtx, p.sql, v.(int64))
	if err != nil {
		return err
	}
	if _, err = doPrepareStmt(ses.requestCtx, ses, stmts[0].(*tree.PrepareStmt), p.sql); err != nil {
		return err
	}
	return nil
}

func (ses *Session) Migrate(req *query.MigrateConnToRequest) error {
	dbm := dbMigration{
		db: req.DB,
	}
	if err := dbm.Migrate(ses); err != nil {
		return err
	}

	var maxStmtID uint32
	for _, p := range req.PrepareStmts {
		if p == nil {
			continue
		}
		pm := prepareStmtMigration{
			name: p.Name,
			sql:  p.SQL,
		}
		if err := pm.Migrate(ses); err != nil {
			return err
		}
		id := parsePrepareStmtID(p.Name)
		if id > maxStmtID {
			maxStmtID = id
		}
	}
	if maxStmtID > 0 {
		ses.SetLastStmtID(maxStmtID)
	}
	return nil
}<|MERGE_RESOLUTION|>--- conflicted
+++ resolved
@@ -2184,12 +2184,8 @@
 	ses.SetDatabaseName(prevDB)
 	proc := ses.GetTxnCompileCtx().GetProcess()
 	//restore normal protocol and output callback
-	proc := ses.GetTxnCompileCtx().GetProcess()
 	defer func() {
-<<<<<<< HEAD
-=======
 		//@todo we need to improve: make one session, one proc, one txnOperator
->>>>>>> 2dce06dc
 		p := ses.GetTxnCompileCtx().GetProcess()
 		p.FreeVectors()
 		ses.GetTxnCompileCtx().SetProcess(proc)
