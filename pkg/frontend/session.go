// Copyright 2021 Matrix Origin
//
// Licensed under the Apache License, Version 2.0 (the "License");
// you may not use this file except in compliance with the License.
// You may obtain a copy of the License at
//
//      http://www.apache.org/licenses/LICENSE-2.0
//
// Unless required by applicable law or agreed to in writing, software
// distributed under the License is distributed on an "AS IS" BASIS,
// WITHOUT WARRANTIES OR CONDITIONS OF ANY KIND, either express or implied.
// See the License for the specific language governing permissions and
// limitations under the License.

package frontend

import (
	"bytes"
	"context"
	"fmt"
	"runtime"
	"strings"
	"sync"
	"sync/atomic"
	"time"

	"github.com/matrixorigin/matrixone/pkg/container/vector"

	plan2 "github.com/matrixorigin/matrixone/pkg/sql/plan"

	"github.com/google/uuid"
	"github.com/matrixorigin/matrixone/pkg/common/moerr"
	"github.com/matrixorigin/matrixone/pkg/common/mpool"
	"github.com/matrixorigin/matrixone/pkg/config"
	"github.com/matrixorigin/matrixone/pkg/container/batch"
	"github.com/matrixorigin/matrixone/pkg/defines"
	"github.com/matrixorigin/matrixone/pkg/logutil"
	"github.com/matrixorigin/matrixone/pkg/pb/metadata"
	"github.com/matrixorigin/matrixone/pkg/pb/plan"
	"github.com/matrixorigin/matrixone/pkg/pb/timestamp"
	"github.com/matrixorigin/matrixone/pkg/sql/parsers/dialect/mysql"
	"github.com/matrixorigin/matrixone/pkg/sql/parsers/tree"
	"github.com/matrixorigin/matrixone/pkg/txn/clock"
	"github.com/matrixorigin/matrixone/pkg/txn/storage/memorystorage"
	"github.com/matrixorigin/matrixone/pkg/util/errutil"
	"github.com/matrixorigin/matrixone/pkg/util/trace/impl/motrace"
	"github.com/matrixorigin/matrixone/pkg/vm/engine"
	"github.com/matrixorigin/matrixone/pkg/vm/engine/memoryengine"
	"github.com/matrixorigin/matrixone/pkg/vm/process"
)

const MaxPrepareNumberInOneSession = 64

// TODO: this variable should be configure by set variable
const MoDefaultErrorCount = 64

type ShowStatementType int

const (
	NotShowStatement ShowStatementType = 0
	ShowTableStatus  ShowStatementType = 1
)

type Session struct {
	// account id
	accountId uint32

	//protocol layer
	protocol Protocol

	//cmd from the client
	cmd CommandType

	//for test
	mrs *MysqlResultSet

	// mpool
	mp *mpool.MPool

	pu *config.ParameterUnit

	isInternal bool

	data         [][]interface{}
	ep           *ExportParam
	showStmtType ShowStatementType

	txnHandler    *TxnHandler
	txnCompileCtx *TxnCompilerContext
	storage       engine.Engine
	sql           string

	sysVars         map[string]interface{}
	userDefinedVars map[string]interface{}
	gSysVars        *GlobalSystemVariables

	//the server status
	serverStatus uint16

	//the option bits
	optionBits uint32

	prepareStmts map[string]*PrepareStmt
	lastStmtId   uint32

	requestCtx context.Context
	connectCtx context.Context

	//it gets the result set from the pipeline and send it to the client
	outputCallback func(interface{}, *batch.Batch) error

	//all the result set of executing the sql in background task
	allResultSet []*MysqlResultSet

	// result batches of executing the sql in background task
	// set by func batchFetcher
	resultBatches []*batch.Batch

	tenant *TenantInfo

	uuid uuid.UUID

	timeZone *time.Location

	priv *privilege

	errInfo *errInfo

	//fromRealUser distinguish the sql that the user inputs from the one
	//that the internal or background program executes
	fromRealUser bool

	cache *privilegeCache

	debugStr string

	mu sync.Mutex

	isNotBackgroundSession bool
	lastInsertID           uint64

	sqlSourceType []string

	InitTempEngine bool

	tempTablestorage *memorystorage.Storage

	isBackgroundSession bool

	tStmt *motrace.StatementInfo

	ast tree.Statement

	rs *plan.ResultColDef

	QueryId []string

	blockIdx int

	p *plan.Plan

	limitResultSize float64 // MB

	curResultSize float64 // MB

	sentRows atomic.Int64

	createdTime time.Time

	expiredTime time.Time

	planCache *planCache

	statsCache *plan2.StatsCache

	autoIncrCacheManager *defines.AutoIncrCacheManager

	seqCurValues map[uint64]string

	seqLastValue string

	sqlHelper *SqlHelper

	rm *RoutineManager

	rt *Routine

	// when starting a transaction in session, the snapshot ts of the transaction
	// is to get a DN push to CN to get the maximum commitTS. but there is a problem,
	// when the last transaction ends and the next one starts, it is possible that the
	// log of the last transaction has not been pushed to CN, we need to wait until at
	// least the commit of the last transaction log of the previous transaction arrives.
	lastCommitTS timestamp.Timestamp
	upstream     *Session
}

func (ses *Session) setRoutineManager(rm *RoutineManager) {
	ses.mu.Lock()
	defer ses.mu.Unlock()
	ses.rm = rm
}

func (ses *Session) getRoutineManager() *RoutineManager {
	ses.mu.Lock()
	defer ses.mu.Unlock()
	return ses.rm
}

func (ses *Session) setRoutine(rt *Routine) {
	ses.mu.Lock()
	defer ses.mu.Unlock()
	ses.rt = rt
}

func (ses *Session) getRoutine() *Routine {
	ses.mu.Lock()
	defer ses.mu.Unlock()
	return ses.rt
}

func (ses *Session) SetSeqLastValue(proc *process.Process) {
	ses.mu.Lock()
	defer ses.mu.Unlock()
	ses.seqLastValue = proc.SessionInfo.SeqLastValue[0]
}

func (ses *Session) DeleteSeqValues(proc *process.Process) {
	ses.mu.Lock()
	defer ses.mu.Unlock()
	for _, k := range proc.SessionInfo.SeqDeleteKeys {
		delete(ses.seqCurValues, k)
	}
}

func (ses *Session) AddSeqValues(proc *process.Process) {
	ses.mu.Lock()
	defer ses.mu.Unlock()
	for k, v := range proc.SessionInfo.SeqAddValues {
		ses.seqCurValues[k] = v
	}
}

func (ses *Session) GetSeqLastValue() string {
	ses.mu.Lock()
	defer ses.mu.Unlock()
	return ses.seqLastValue
}

func (ses *Session) CopySeqToProc(proc *process.Process) {
	ses.mu.Lock()
	defer ses.mu.Unlock()
	for k, v := range ses.seqCurValues {
		proc.SessionInfo.SeqCurValues[k] = v
	}
	proc.SessionInfo.SeqLastValue[0] = ses.seqLastValue
}

func (ses *Session) GetSqlHelper() *SqlHelper {
	ses.mu.Lock()
	defer ses.mu.Unlock()
	return ses.sqlHelper
}

// The update version. Four function.
func (ses *Session) SetAutoIncrCacheManager(aicm *defines.AutoIncrCacheManager) {
	ses.mu.Lock()
	defer ses.mu.Unlock()
	ses.autoIncrCacheManager = aicm
}

func (ses *Session) GetAutoIncrCacheManager() *defines.AutoIncrCacheManager {
	ses.mu.Lock()
	defer ses.mu.Unlock()
	return ses.autoIncrCacheManager
}

const saveQueryIdCnt = 10

func (ses *Session) pushQueryId(uuid string) {
	if len(ses.QueryId) > saveQueryIdCnt {
		ses.QueryId = ses.QueryId[1:]
	}
	ses.QueryId = append(ses.QueryId, uuid)
}

type errInfo struct {
	codes  []uint16
	msgs   []string
	maxCnt int
}

func (e *errInfo) push(code uint16, msg string) {
	if e.maxCnt > 0 && len(e.codes) > e.maxCnt {
		e.codes = e.codes[1:]
		e.msgs = e.msgs[1:]
	}
	e.codes = append(e.codes, code)
	e.msgs = append(e.msgs, msg)
}

func (e *errInfo) length() int {
	return len(e.codes)
}

func NewSession(proto Protocol, mp *mpool.MPool, pu *config.ParameterUnit, gSysVars *GlobalSystemVariables, isNotBackgroundSession bool, aicm *defines.AutoIncrCacheManager) *Session {
	txnHandler := InitTxnHandler(pu.StorageEngine, pu.TxnClient)
	ses := &Session{
		protocol: proto,
		mp:       mp,
		pu:       pu,
		ep: &ExportParam{
			ExportParam: &tree.ExportParam{
				Outfile: false,
				Fields:  &tree.Fields{},
				Lines:   &tree.Lines{},
			},
		},
		txnHandler: txnHandler,
		//TODO:fix database name after the catalog is ready
		txnCompileCtx: InitTxnCompilerContext(txnHandler, proto.GetDatabaseName()),
		storage:       &engine.EntireEngine{Engine: pu.StorageEngine},
		gSysVars:      gSysVars,

		serverStatus: 0,
		optionBits:   0,

		outputCallback: getDataFromPipeline,
		timeZone:       time.Local,
		errInfo: &errInfo{
			codes:  make([]uint16, 0, MoDefaultErrorCount),
			msgs:   make([]string, 0, MoDefaultErrorCount),
			maxCnt: MoDefaultErrorCount,
		},
		cache:     &privilegeCache{},
		blockIdx:  0,
		planCache: newPlanCache(100),
	}
	if isNotBackgroundSession {
		ses.sysVars = gSysVars.CopySysVarsToSession()
		ses.userDefinedVars = make(map[string]interface{})
		ses.prepareStmts = make(map[string]*PrepareStmt)
		ses.statsCache = plan2.NewStatsCache()
		// For seq init values.
		ses.seqCurValues = make(map[uint64]string)
		ses.seqLastValue = ""
	}
<<<<<<< HEAD
	ses.isNotBackgroundSession = isNotBackgroundSession
=======
	ses.sqlHelper = &SqlHelper{ses: ses}
	ses.flag = flag
>>>>>>> 3fb46232
	ses.uuid, _ = uuid.NewUUID()
	ses.SetOptionBits(OPTION_AUTOCOMMIT)
	ses.GetTxnCompileCtx().SetSession(ses)
	ses.GetTxnHandler().SetSession(ses)
	ses.SetAutoIncrCacheManager(aicm)

	var err error
	if ses.mp == nil {
		// If no mp, we create one for session.  Use GuestMmuLimitation as cap.
		// fixed pool size can be another param, or should be computed from cap,
		// but here, too lazy, just use Mid.
		//
		// XXX MPOOL
		// We don't have a way to close a session, so the only sane way of creating
		// a mpool is to use NoFixed
		ses.mp, err = mpool.NewMPool("pipeline-"+ses.GetUUIDString(), pu.SV.GuestMmuLimitation, mpool.NoFixed)
		if err != nil {
			panic(err)
		}
	}

	runtime.SetFinalizer(ses, func(ss *Session) {
		ss.Close()
	})
	return ses
}

func (ses *Session) Close() {
	if ses.isNotBackgroundSession {
		mp := ses.GetMemPool()
		mpool.DeleteMPool(mp)
		ses.SetMemPool(nil)
	}
	ses.mrs = nil
	ses.data = nil
	ses.ep = nil
	ses.txnHandler = nil
	ses.txnCompileCtx = nil
	ses.storage = nil
	ses.sql = ""
	ses.sysVars = nil
	ses.userDefinedVars = nil
	ses.gSysVars = nil
	for _, stmt := range ses.prepareStmts {
		stmt.Close()

	}
	ses.prepareStmts = nil
	ses.requestCtx = nil
	ses.connectCtx = nil
	ses.allResultSet = nil
	ses.tenant = nil
	ses.priv = nil
	ses.errInfo = nil
	ses.cache = nil
	ses.debugStr = ""
	ses.sqlSourceType = nil
	ses.tempTablestorage = nil
	ses.tStmt = nil
	ses.ast = nil
	ses.rs = nil
	ses.QueryId = nil
	ses.p = nil
	ses.planCache = nil
	ses.statsCache = nil
	ses.seqCurValues = nil
	ses.seqLastValue = ""
	ses.sqlHelper = nil
}

// BackgroundSession executing the sql in background
type BackgroundSession struct {
	*Session
	cancel context.CancelFunc
}

// NewBackgroundSession generates an independent background session executing the sql
func NewBackgroundSession(
	reqCtx context.Context,
	upstream *Session,
	mp *mpool.MPool,
	PU *config.ParameterUnit,
	gSysVars *GlobalSystemVariables) *BackgroundSession {
	connCtx := upstream.GetConnectContext()
	aicm := upstream.GetAutoIncrCacheManager()

	ses := NewSession(&FakeProtocol{}, mp, PU, gSysVars, false, aicm)
	ses.upstream = upstream
	ses.SetOutputCallback(fakeDataSetFetcher)
	if stmt := motrace.StatementFromContext(reqCtx); stmt != nil {
		logutil.Infof("session uuid: %s -> background session uuid: %s", uuid.UUID(stmt.SessionID).String(), ses.uuid.String())
	}
	cancelBackgroundCtx, cancelBackgroundFunc := context.WithCancel(reqCtx)
	ses.SetRequestContext(cancelBackgroundCtx)
	ses.SetConnectContext(connCtx)
	ses.SetBackgroundSession(true)
	ses.UpdateDebugString()
	backSes := &BackgroundSession{
		Session: ses,
		cancel:  cancelBackgroundFunc,
	}
	return backSes
}

func (bgs *BackgroundSession) Close() {
	if bgs.cancel != nil {
		bgs.cancel()
	}

	if bgs.Session != nil {
		bgs.Session.Close()
	}
	bgs = nil
}

func (ses *Session) GetIncBlockIdx() int {
	ses.blockIdx++
	return ses.blockIdx
}

func (ses *Session) ResetBlockIdx() {
	ses.blockIdx = 0
}

func (ses *Session) SetBackgroundSession(b bool) {
	ses.mu.Lock()
	defer ses.mu.Unlock()
	ses.isBackgroundSession = b
}

func (ses *Session) IsBackgroundSession() bool {
	ses.mu.Lock()
	defer ses.mu.Unlock()
	return ses.isBackgroundSession
}

func (ses *Session) cachePlan(sql string, stmts []tree.Statement, plans []*plan.Plan) {
	ses.mu.Lock()
	defer ses.mu.Unlock()
	ses.planCache.cache(sql, stmts, plans)
}

func (ses *Session) getCachedPlan(sql string) *cachedPlan {
	ses.mu.Lock()
	defer ses.mu.Unlock()
	return ses.planCache.get(sql)
}

func (ses *Session) isCached(sql string) bool {
	ses.mu.Lock()
	defer ses.mu.Unlock()
	return ses.planCache.isCached(sql)
}

func (ses *Session) cleanCache() {
	ses.mu.Lock()
	defer ses.mu.Unlock()
	ses.planCache.clean()
}

func (ses *Session) UpdateDebugString() {
	ses.mu.Lock()
	defer ses.mu.Unlock()
	sb := bytes.Buffer{}
	//option connection id , ip
	if ses.protocol != nil {
		sb.WriteString(fmt.Sprintf("connectionId %d", ses.protocol.ConnectionID()))
		sb.WriteByte('|')
		sb.WriteString(ses.protocol.Peer())
	}
	sb.WriteByte('|')
	//account info
	if ses.tenant != nil {
		sb.WriteString(ses.tenant.String())
	} else {
		acc := getDefaultAccount()
		sb.WriteString(acc.String())
	}
	sb.WriteByte('|')
	//session id
	sb.WriteString(ses.uuid.String())
	//upstream sessionid
	if ses.upstream != nil {
		sb.WriteByte('|')
		sb.WriteString(ses.upstream.uuid.String())
	}

	ses.debugStr = sb.String()
}

func (ses *Session) GetDebugString() string {
	ses.mu.Lock()
	defer ses.mu.Unlock()
	return ses.debugStr
}

func (ses *Session) EnableInitTempEngine() {
	ses.mu.Lock()
	defer ses.mu.Unlock()
	ses.InitTempEngine = true
}
func (ses *Session) IfInitedTempEngine() bool {
	ses.mu.Lock()
	defer ses.mu.Unlock()
	return ses.InitTempEngine
}

func (ses *Session) GetTempTableStorage() *memorystorage.Storage {
	ses.mu.Lock()
	defer ses.mu.Unlock()
	if ses.tempTablestorage == nil {
		panic("temp table storage is not initialized")
	}
	return ses.tempTablestorage
}

func (ses *Session) SetTempTableStorage(ck clock.Clock) (*metadata.DNService, error) {
	// Without concurrency, there is no potential for data competition

	// Arbitrary value is OK since it's single sharded. Let's use 0xbeef
	// suggested by @reusee
	shards := []metadata.DNShard{
		{
			ReplicaID:     0xbeef,
			DNShardRecord: metadata.DNShardRecord{ShardID: 0xbeef},
		},
	}
	// Arbitrary value is OK, for more information about TEMPORARY_TABLE_DN_ADDR, please refer to the comment in defines/const.go
	dnAddr := defines.TEMPORARY_TABLE_DN_ADDR
	dnStore := metadata.DNService{
		ServiceID:         uuid.NewString(),
		TxnServiceAddress: dnAddr,
		Shards:            shards,
	}

	ms, err := memorystorage.NewMemoryStorage(
		mpool.MustNewZeroNoFixed(),
		ck,
		memoryengine.RandomIDGenerator,
	)
	if err != nil {
		return nil, err
	}
	ses.tempTablestorage = ms
	return &dnStore, nil
}

func (ses *Session) GetPrivilegeCache() *privilegeCache {
	ses.mu.Lock()
	defer ses.mu.Unlock()
	return ses.cache
}

func (ses *Session) InvalidatePrivilegeCache() {
	ses.mu.Lock()
	defer ses.mu.Unlock()
	ses.cache.invalidate()
}

// GetBackgroundExec generates a background executor
func (ses *Session) GetBackgroundExec(ctx context.Context) BackgroundExec {
	return NewBackgroundHandler(
		ctx,
		ses,
		ses.GetMemPool(),
		ses.GetParameterUnit())
}

func (ses *Session) GetBackgroundHandlerWithBatchFetcher(ctx context.Context) *BackgroundHandler {
	bh := &BackgroundHandler{
		mce: NewMysqlCmdExecutor(),
		ses: NewBackgroundSession(ctx, ses, ses.GetMemPool(), ses.GetParameterUnit(), GSysVariables),
	}
	bh.ses.SetOutputCallback(batchFetcher)
	return bh
}

func (ses *Session) GetIsInternal() bool {
	ses.mu.Lock()
	defer ses.mu.Unlock()
	return ses.isInternal
}

func (ses *Session) SetMemPool(mp *mpool.MPool) {
	ses.mu.Lock()
	defer ses.mu.Unlock()
	ses.mp = mp
}

func (ses *Session) GetMemPool() *mpool.MPool {
	ses.mu.Lock()
	defer ses.mu.Unlock()
	return ses.mp
}

func (ses *Session) GetParameterUnit() *config.ParameterUnit {
	ses.mu.Lock()
	defer ses.mu.Unlock()
	return ses.pu
}

func (ses *Session) GetData() [][]interface{} {
	ses.mu.Lock()
	defer ses.mu.Unlock()
	return ses.data
}

func (ses *Session) SetData(data [][]interface{}) {
	ses.mu.Lock()
	defer ses.mu.Unlock()
	ses.data = data
}

func (ses *Session) AppendData(row []interface{}) {
	ses.mu.Lock()
	defer ses.mu.Unlock()
	ses.data = append(ses.data, row)
}

func (ses *Session) SetExportParam(ep *tree.ExportParam) {
	ses.mu.Lock()
	defer ses.mu.Unlock()
	ses.ep.ExportParam = ep
}

func (ses *Session) GetExportParam() *ExportParam {
	ses.mu.Lock()
	defer ses.mu.Unlock()
	return ses.ep
}

func (ses *Session) SetShowStmtType(sst ShowStatementType) {
	ses.mu.Lock()
	defer ses.mu.Unlock()
	ses.showStmtType = sst
}

func (ses *Session) GetShowStmtType() ShowStatementType {
	ses.mu.Lock()
	defer ses.mu.Unlock()
	return ses.showStmtType
}

func (ses *Session) GetOutputCallback() func(interface{}, *batch.Batch) error {
	ses.mu.Lock()
	defer ses.mu.Unlock()
	return ses.outputCallback
}

func (ses *Session) GetErrInfo() *errInfo {
	ses.mu.Lock()
	defer ses.mu.Unlock()
	return ses.errInfo
}

func (ses *Session) GenNewStmtId() uint32 {
	ses.mu.Lock()
	defer ses.mu.Unlock()
	ses.lastStmtId = ses.lastStmtId + 1
	return ses.lastStmtId
}

func (ses *Session) GetLastStmtId() uint32 {
	ses.mu.Lock()
	defer ses.mu.Unlock()
	return ses.lastStmtId
}

func (ses *Session) SetLastInsertID(num uint64) {
	ses.mu.Lock()
	defer ses.mu.Unlock()
	ses.lastInsertID = num
}

func (ses *Session) GetLastInsertID() uint64 {
	ses.mu.Lock()
	defer ses.mu.Unlock()
	return ses.lastInsertID
}

func (ses *Session) SetRequestContext(reqCtx context.Context) {
	ses.mu.Lock()
	defer ses.mu.Unlock()
	ses.requestCtx = reqCtx
}

func (ses *Session) GetRequestContext() context.Context {
	ses.mu.Lock()
	defer ses.mu.Unlock()
	return ses.requestCtx
}

func (ses *Session) SetConnectContext(conn context.Context) {
	ses.mu.Lock()
	defer ses.mu.Unlock()
	ses.connectCtx = conn
}

func (ses *Session) GetConnectContext() context.Context {
	ses.mu.Lock()
	defer ses.mu.Unlock()
	return ses.connectCtx
}

func (ses *Session) SetTimeZone(loc *time.Location) {
	ses.mu.Lock()
	defer ses.mu.Unlock()
	ses.timeZone = loc
}

func (ses *Session) GetTimeZone() *time.Location {
	ses.mu.Lock()
	defer ses.mu.Unlock()
	return ses.timeZone
}

func (ses *Session) SetCmd(cmd CommandType) {
	ses.mu.Lock()
	defer ses.mu.Unlock()
	ses.cmd = cmd
}

func (ses *Session) GetCmd() CommandType {
	ses.mu.Lock()
	defer ses.mu.Unlock()
	return ses.cmd
}

func (ses *Session) SetMysqlResultSet(mrs *MysqlResultSet) {
	ses.mu.Lock()
	defer ses.mu.Unlock()
	ses.mrs = mrs
}

func (ses *Session) GetMysqlResultSet() *MysqlResultSet {
	ses.mu.Lock()
	defer ses.mu.Unlock()
	return ses.mrs
}

func (ses *Session) SetMysqlResultSetOfBackgroundTask(mrs *MysqlResultSet) {
	ses.mu.Lock()
	defer ses.mu.Unlock()
	if len(ses.allResultSet) == 0 {
		ses.allResultSet = append(ses.allResultSet, mrs)
	}
}

func (ses *Session) GetAllMysqlResultSet() []*MysqlResultSet {
	ses.mu.Lock()
	defer ses.mu.Unlock()
	return ses.allResultSet
}

func (ses *Session) ClearAllMysqlResultSet() {
	ses.mu.Lock()
	defer ses.mu.Unlock()
	if ses.allResultSet != nil {
		ses.allResultSet = ses.allResultSet[:0]
	}
}

// ClearResultBatches does not call Batch.Clear().
func (ses *Session) ClearResultBatches() {
	ses.mu.Lock()
	defer ses.mu.Unlock()
	ses.resultBatches = nil
}

func (ses *Session) GetResultBatches() []*batch.Batch {
	ses.mu.Lock()
	defer ses.mu.Unlock()
	return ses.resultBatches
}

func (ses *Session) SaveResultSet() {
	ses.mu.Lock()
	defer ses.mu.Unlock()
	if len(ses.allResultSet) == 0 && ses.mrs != nil {
		ses.allResultSet = []*MysqlResultSet{ses.mrs}
	}
}

func (ses *Session) AppendResultBatch(bat *batch.Batch) error {
	ses.mu.Lock()
	defer ses.mu.Unlock()
	copied, err := bat.Dup(ses.mp)
	if err != nil {
		return err
	}
	ses.resultBatches = append(ses.resultBatches, copied)
	return nil
}

func (ses *Session) GetTenantInfo() *TenantInfo {
	ses.mu.Lock()
	defer ses.mu.Unlock()
	return ses.tenant
}

// GetTenantName return tenant name according to GetTenantInfo and stmt.
//
// With stmt = nil, should be only called in TxnHandler.NewTxn, TxnHandler.CommitTxn, TxnHandler.RollbackTxn
func (ses *Session) GetTenantName(stmt tree.Statement) string {
	tenant := sysAccountName
	if ses.GetTenantInfo() != nil && (stmt == nil || !IsPrepareStatement(stmt)) {
		tenant = ses.GetTenantInfo().GetTenant()
	}
	return tenant
}

func (ses *Session) GetUUID() []byte {
	ses.mu.Lock()
	defer ses.mu.Unlock()
	return ses.uuid[:]
}

func (ses *Session) GetUUIDString() string {
	ses.mu.Lock()
	defer ses.mu.Unlock()
	return ses.uuid.String()
}

func (ses *Session) SetTenantInfo(ti *TenantInfo) {
	ses.mu.Lock()
	defer ses.mu.Unlock()
	ses.tenant = ti
}

func checkPlanIsInsertValues(p *plan.Plan) (bool, *batch.Batch) {
	qry := p.GetQuery()
	if qry != nil && qry.StmtType == plan.Query_INSERT {
		for _, node := range qry.Nodes {
			if node.NodeType == plan.Node_VALUE_SCAN && node.RowsetData != nil {
				colCount := len(node.TableDef.Cols)
				bat := batch.NewWithSize(colCount)
				attrs := make([]string, colCount)
				for i := 0; i < colCount; i++ {
					attrs[i] = node.TableDef.Cols[i].Name
					vec := vector.NewVec(plan2.MakeTypeByPlan2Type(node.TableDef.Cols[i].Typ))
					bat.SetVector(int32(i), vec)
				}
				bat.Attrs = attrs
				return true, bat
			}
		}
	}
	return false, nil
}

func (ses *Session) SetPrepareStmt(name string, prepareStmt *PrepareStmt) error {
	ses.mu.Lock()
	defer ses.mu.Unlock()
	if stmt, ok := ses.prepareStmts[name]; !ok {
		if len(ses.prepareStmts) >= MaxPrepareNumberInOneSession {
			return moerr.NewInvalidState(ses.requestCtx, "too many prepared statement, max %d", MaxPrepareNumberInOneSession)
		}
	} else {
		stmt.Close()
	}

	plan := prepareStmt.PreparePlan.GetDcl().GetPrepare().GetPlan()
	isInsertValues, bat := checkPlanIsInsertValues(plan)
	prepareStmt.IsInsertValues = isInsertValues
	prepareStmt.InsertBat = bat
	if prepareStmt.IsInsertValues {
		mp := ses.mp
		if mp == nil {
			mp = mpool.MustNewNoFixed("session-prepare-insert-values")
		}
		prepareStmt.mp = mp
		prepareStmt.ufs = make([]func(*vector.Vector, *vector.Vector, int64) error, len(bat.Vecs))
		for i, vec := range bat.Vecs {
			prepareStmt.ufs[i] = vector.GetUnionOneFunction(*vec.GetType(), mp)
		}
	}

	ses.prepareStmts[name] = prepareStmt
	return nil
}

func (ses *Session) GetPrepareStmt(name string) (*PrepareStmt, error) {
	ses.mu.Lock()
	defer ses.mu.Unlock()
	if prepareStmt, ok := ses.prepareStmts[name]; ok {
		return prepareStmt, nil
	}
	return nil, moerr.NewInvalidState(ses.requestCtx, "prepared statement '%s' does not exist", name)
}

func (ses *Session) RemovePrepareStmt(name string) {
	ses.mu.Lock()
	defer ses.mu.Unlock()
	if stmt, ok := ses.prepareStmts[name]; ok {
		stmt.Close()
	}
	delete(ses.prepareStmts, name)
}

func (ses *Session) SetSysVar(name string, value interface{}) {
	ses.mu.Lock()
	defer ses.mu.Unlock()
	ses.sysVars[name] = value
}

func (ses *Session) GetSysVar(name string) interface{} {
	ses.mu.Lock()
	defer ses.mu.Unlock()
	return ses.sysVars[name]
}

func (ses *Session) GetSysVars() map[string]interface{} {
	ses.mu.Lock()
	defer ses.mu.Unlock()
	return ses.sysVars
}

func (ses *Session) GetGlobalSysVars() *GlobalSystemVariables {
	ses.mu.Lock()
	defer ses.mu.Unlock()
	return ses.gSysVars
}

// SetGlobalVar sets the value of system variable in global.
// used by SET GLOBAL
func (ses *Session) SetGlobalVar(name string, value interface{}) error {
	return ses.GetGlobalSysVars().SetGlobalSysVar(ses.GetRequestContext(), name, value)
}

// GetGlobalVar gets this value of the system variable in global
func (ses *Session) GetGlobalVar(name string) (interface{}, error) {
	gSysVars := ses.GetGlobalSysVars()
	if def, val, ok := gSysVars.GetGlobalSysVar(name); ok {
		if def.GetScope() == ScopeSession {
			//empty
			return nil, moerr.NewInternalError(ses.GetRequestContext(), errorSystemVariableSessionEmpty())
		}
		return val, nil
	}
	return nil, moerr.NewInternalError(ses.GetRequestContext(), errorSystemVariableDoesNotExist())
}

func (ses *Session) GetTxnCompileCtx() *TxnCompilerContext {
	ses.mu.Lock()
	defer ses.mu.Unlock()
	return ses.txnCompileCtx
}

// SetSessionVar sets the value of system variable in session
func (ses *Session) SetSessionVar(name string, value interface{}) error {
	gSysVars := ses.GetGlobalSysVars()
	if def, _, ok := gSysVars.GetGlobalSysVar(name); ok {
		if def.GetScope() == ScopeGlobal {
			return moerr.NewInternalError(ses.GetRequestContext(), errorSystemVariableIsGlobal())
		}
		//scope session & both
		if !def.GetDynamic() {
			return moerr.NewInternalError(ses.GetRequestContext(), errorSystemVariableIsReadOnly())
		}

		cv, err := def.GetType().Convert(value)
		if err != nil {
			errutil.ReportError(ses.GetRequestContext(), err)
			return err
		}

		if def.UpdateSessVar == nil {
			ses.SetSysVar(def.GetName(), cv)
		} else {
			return def.UpdateSessVar(ses, ses.GetSysVars(), def.GetName(), cv)
		}
	} else {
		return moerr.NewInternalError(ses.GetRequestContext(), errorSystemVariableDoesNotExist())
	}
	return nil
}

// InitSetSessionVar sets the value of system variable in session when start a connection
func (ses *Session) InitSetSessionVar(name string, value interface{}) error {
	gSysVars := ses.GetGlobalSysVars()
	if def, _, ok := gSysVars.GetGlobalSysVar(name); ok {
		cv, err := def.GetType().Convert(value)
		if err != nil {
			errutil.ReportError(ses.GetRequestContext(), err)
			return err
		}

		if def.UpdateSessVar == nil {
			ses.SetSysVar(def.GetName(), cv)
		} else {
			return def.UpdateSessVar(ses, ses.GetSysVars(), def.GetName(), cv)
		}
	}
	return nil
}

// GetSessionVar gets this value of the system variable in session
func (ses *Session) GetSessionVar(name string) (interface{}, error) {
	gSysVars := ses.GetGlobalSysVars()
	if def, gVal, ok := gSysVars.GetGlobalSysVar(name); ok {
		ciname := strings.ToLower(name)
		if def.GetScope() == ScopeGlobal {
			return gVal, nil
		}
		return ses.GetSysVar(ciname), nil
	} else {
		return nil, moerr.NewInternalError(ses.GetRequestContext(), errorSystemVariableDoesNotExist())
	}
}

func (ses *Session) CopyAllSessionVars() map[string]interface{} {
	ses.mu.Lock()
	defer ses.mu.Unlock()
	cp := make(map[string]interface{})
	for k, v := range ses.sysVars {
		cp[k] = v
	}
	return cp
}

// SetUserDefinedVar sets the user defined variable to the value in session
func (ses *Session) SetUserDefinedVar(name string, value interface{}) error {
	ses.mu.Lock()
	defer ses.mu.Unlock()
	ses.userDefinedVars[strings.ToLower(name)] = value
	return nil
}

// GetUserDefinedVar gets value of the user defined variable
func (ses *Session) GetUserDefinedVar(name string) (SystemVariableType, interface{}, error) {
	ses.mu.Lock()
	defer ses.mu.Unlock()
	val, ok := ses.userDefinedVars[strings.ToLower(name)]
	if !ok {
		return SystemVariableNullType{}, nil, nil
	}
	return InitSystemVariableStringType(name), val, nil
}

func (ses *Session) GetTxnHandler() *TxnHandler {
	ses.mu.Lock()
	defer ses.mu.Unlock()
	return ses.txnHandler
}

func (ses *Session) SetSql(sql string) {
	ses.mu.Lock()
	defer ses.mu.Unlock()
	ses.sql = sql
}

func (ses *Session) GetSql() string {
	ses.mu.Lock()
	defer ses.mu.Unlock()
	return ses.sql
}

func (ses *Session) IsEntireEngine() bool {
	ses.mu.Lock()
	defer ses.mu.Unlock()
	_, isEntire := ses.storage.(*engine.EntireEngine)
	if isEntire {
		return true
	} else {
		return false
	}
}

func (ses *Session) GetStorage() engine.Engine {
	ses.mu.Lock()
	defer ses.mu.Unlock()
	return ses.storage
}

func (ses *Session) SetTempEngine(ctx context.Context, te engine.Engine) error {
	ses.mu.Lock()
	defer ses.mu.Unlock()
	ee := ses.storage.(*engine.EntireEngine)
	ee.TempEngine = te
	ses.requestCtx = ctx
	return nil
}

func (ses *Session) GetDatabaseName() string {
	return ses.GetMysqlProtocol().GetDatabaseName()
}

func (ses *Session) SetDatabaseName(db string) {
	ses.GetMysqlProtocol().SetDatabaseName(db)
	ses.GetTxnCompileCtx().SetDatabase(db)
}

func (ses *Session) DatabaseNameIsEmpty() bool {
	return len(ses.GetDatabaseName()) == 0
}

func (ses *Session) GetUserName() string {
	return ses.GetMysqlProtocol().GetUserName()
}

func (ses *Session) SetUserName(uname string) {
	ses.GetMysqlProtocol().SetUserName(uname)
}

func (ses *Session) GetConnectionID() uint32 {
	return ses.GetMysqlProtocol().ConnectionID()
}

func (ses *Session) SetOutputCallback(callback func(interface{}, *batch.Batch) error) {
	ses.mu.Lock()
	defer ses.mu.Unlock()
	ses.outputCallback = callback
}

func (ses *Session) skipAuthForSpecialUser() bool {
	if ses.GetTenantInfo() != nil {
		ok, _, _ := isSpecialUser(ses.GetTenantInfo().GetUser())
		return ok
	}
	return false
}

// AuthenticateUser verifies the password of the user.
func (ses *Session) AuthenticateUser(userInput string) ([]byte, error) {
	var defaultRoleID int64
	var defaultRole string
	var tenant *TenantInfo
	var err error
	var rsset []ExecResult
	var tenantID int64
	var userID int64
	var pwd, accountStatus string
	var accountVersion uint64
	var pwdBytes []byte
	var isSpecial bool
	var specialAccount *TenantInfo

	//Get tenant info
	tenant, err = GetTenantInfo(ses.GetRequestContext(), userInput)
	if err != nil {
		return nil, err
	}

	ses.SetTenantInfo(tenant)
	ses.UpdateDebugString()
	sessionInfo := ses.GetDebugString()

	logDebugf(sessionInfo, "check special user")
	// check the special user for initilization
	isSpecial, pwdBytes, specialAccount = isSpecialUser(tenant.GetUser())
	if isSpecial && specialAccount.IsMoAdminRole() {
		ses.SetTenantInfo(specialAccount)
		return GetPassWord(HashPassWordWithByte(pwdBytes))
	}

	ses.SetTenantInfo(tenant)

	//step1 : check tenant exists or not in SYS tenant context
	sysTenantCtx := context.WithValue(ses.GetRequestContext(), defines.TenantIDKey{}, uint32(sysAccountID))
	sysTenantCtx = context.WithValue(sysTenantCtx, defines.UserIDKey{}, uint32(rootID))
	sysTenantCtx = context.WithValue(sysTenantCtx, defines.RoleIDKey{}, uint32(moAdminRoleID))
	sqlForCheckTenant, err := getSqlForCheckTenant(sysTenantCtx, tenant.GetTenant())
	if err != nil {
		return nil, err
	}
	pu := ses.GetParameterUnit()
	mp := ses.GetMemPool()
	logDebugf(sessionInfo, "check tenant %s exists", tenant)
	rsset, err = executeSQLInBackgroundSession(
		sysTenantCtx,
		ses,
		mp,
		pu,
		sqlForCheckTenant)
	if err != nil {
		return nil, err
	}
	if !execResultArrayHasData(rsset) {
		return nil, moerr.NewInternalError(sysTenantCtx, "there is no tenant %s", tenant.GetTenant())
	}

	//account id
	tenantID, err = rsset[0].GetInt64(sysTenantCtx, 0, 0)
	if err != nil {
		return nil, err
	}

	//account status
	accountStatus, err = rsset[0].GetString(sysTenantCtx, 0, 2)
	if err != nil {
		return nil, err
	}

	//account version
	accountVersion, err = rsset[0].GetUint64(sysTenantCtx, 0, 3)
	if err != nil {
		return nil, err
	}

	if strings.ToLower(accountStatus) == tree.AccountStatusSuspend.String() {
		return nil, moerr.NewInternalError(sysTenantCtx, "Account %s is suspended", tenant.GetTenant())
	}

	tenant.SetTenantID(uint32(tenantID))
	//step2 : check user exists or not in general tenant.
	//step3 : get the password of the user

	tenantCtx := context.WithValue(ses.GetRequestContext(), defines.TenantIDKey{}, uint32(tenantID))

	logDebugf(sessionInfo, "check user of %s exists", tenant)
	//Get the password of the user in an independent session
	sqlForPasswordOfUser, err := getSqlForPasswordOfUser(tenantCtx, tenant.GetUser())
	if err != nil {
		return nil, err
	}
	rsset, err = executeSQLInBackgroundSession(
		tenantCtx,
		ses,
		mp,
		pu,
		sqlForPasswordOfUser)
	if err != nil {
		return nil, err
	}
	if !execResultArrayHasData(rsset) {
		return nil, moerr.NewInternalError(tenantCtx, "there is no user %s", tenant.GetUser())
	}

	userID, err = rsset[0].GetInt64(tenantCtx, 0, 0)
	if err != nil {
		return nil, err
	}

	pwd, err = rsset[0].GetString(tenantCtx, 0, 1)
	if err != nil {
		return nil, err
	}

	//the default_role in the mo_user table.
	//the default_role is always valid. public or other valid role.
	defaultRoleID, err = rsset[0].GetInt64(tenantCtx, 0, 2)
	if err != nil {
		return nil, err
	}

	tenant.SetUserID(uint32(userID))
	tenant.SetDefaultRoleID(uint32(defaultRoleID))

	/*
		login case 1: tenant:user
		1.get the default_role of the user in mo_user

		login case 2: tenant:user:role
		1.check the role has been granted to the user
			-yes: go on
			-no: error

	*/
	//it denotes that there is no default role in the input
	if tenant.HasDefaultRole() {
		logDebugf(sessionInfo, "check default role of user %s.", tenant)
		//step4 : check role exists or not
		sqlForCheckRoleExists, err := getSqlForRoleIdOfRole(tenantCtx, tenant.GetDefaultRole())
		if err != nil {
			return nil, err
		}
		rsset, err = executeSQLInBackgroundSession(
			tenantCtx,
			ses,
			mp,
			pu,
			sqlForCheckRoleExists)
		if err != nil {
			return nil, err
		}

		if !execResultArrayHasData(rsset) {
			return nil, moerr.NewInternalError(tenantCtx, "there is no role %s", tenant.GetDefaultRole())
		}

		logDebugf(sessionInfo, "check granted role of user %s.", tenant)
		//step4.2 : check the role has been granted to the user or not
		sqlForRoleOfUser, err := getSqlForRoleOfUser(tenantCtx, userID, tenant.GetDefaultRole())
		if err != nil {
			return nil, err
		}
		rsset, err = executeSQLInBackgroundSession(
			tenantCtx,
			ses,
			mp,
			pu,
			sqlForRoleOfUser)
		if err != nil {
			return nil, err
		}
		if !execResultArrayHasData(rsset) {
			return nil, moerr.NewInternalError(tenantCtx, "the role %s has not been granted to the user %s",
				tenant.GetDefaultRole(), tenant.GetUser())
		}

		defaultRoleID, err = rsset[0].GetInt64(tenantCtx, 0, 0)
		if err != nil {
			return nil, err
		}
		tenant.SetDefaultRoleID(uint32(defaultRoleID))
	} else {
		logDebugf(sessionInfo, "check designated role of user %s.", tenant)
		//the get name of default_role from mo_role
		sql := getSqlForRoleNameOfRoleId(defaultRoleID)
		rsset, err = executeSQLInBackgroundSession(
			tenantCtx,
			ses,
			mp,
			pu,
			sql)
		if err != nil {
			return nil, err
		}
		if !execResultArrayHasData(rsset) {
			return nil, moerr.NewInternalError(tenantCtx, "get the default role of the user %s failed", tenant.GetUser())
		}

		defaultRole, err = rsset[0].GetString(tenantCtx, 0, 0)
		if err != nil {
			return nil, err
		}
		tenant.SetDefaultRole(defaultRole)
	}
	// record the id :routine pair in RoutineManager
	ses.getRoutineManager().accountRoutine.recordRountine(tenantID, ses.getRoutine(), accountVersion)
	logInfo(sessionInfo, tenant.String())

	return GetPassWord(pwd)
}

func (ses *Session) InitGlobalSystemVariables() error {
	var err error
	var rsset []ExecResult
	tenantInfo := ses.GetTenantInfo()
	// if is system account
	if tenantInfo.IsSysTenant() {
		sysTenantCtx := context.WithValue(ses.GetRequestContext(), defines.TenantIDKey{}, uint32(sysAccountID))
		sysTenantCtx = context.WithValue(sysTenantCtx, defines.UserIDKey{}, uint32(rootID))
		sysTenantCtx = context.WithValue(sysTenantCtx, defines.RoleIDKey{}, uint32(moAdminRoleID))

		// get system variable from mo_mysql_compatibility mode
		sqlForGetVariables := getSystemVariablesWithAccount(sysAccountID)
		pu := ses.GetParameterUnit()
		mp := ses.GetMemPool()

		rsset, err = executeSQLInBackgroundSession(
			sysTenantCtx,
			ses,
			mp,
			pu,
			sqlForGetVariables)
		if err != nil {
			return err
		}
		if execResultArrayHasData(rsset) {
			for i := uint64(0); i < rsset[0].GetRowCount(); i++ {
				variable_name, err := rsset[0].GetString(sysTenantCtx, i, 0)
				if err != nil {
					return err
				}
				variable_value, err := rsset[0].GetString(sysTenantCtx, i, 1)
				if err != nil {
					return err
				}

				if sv, ok := gSysVarsDefs[variable_name]; ok {
					val, err := sv.GetType().ConvertFromString(variable_value)
					if err != nil {
						return err
					}
					err = ses.InitSetSessionVar(variable_name, val)
					if err != nil {
						return err
					}
				}
			}
		} else {
			return moerr.NewInternalError(sysTenantCtx, "there is no data in  mo_mysql_compatibility_mode table for account %s", sysAccountName)
		}
	} else {
		tenantCtx := context.WithValue(ses.GetRequestContext(), defines.TenantIDKey{}, tenantInfo.GetTenantID())
		tenantCtx = context.WithValue(tenantCtx, defines.UserIDKey{}, tenantInfo.GetUserID())
		tenantCtx = context.WithValue(tenantCtx, defines.RoleIDKey{}, uint32(accountAdminRoleID))

		// get system variable from mo_mysql_compatibility mode
		sqlForGetVariables := getSystemVariablesWithAccount(uint64(tenantInfo.GetTenantID()))
		pu := ses.GetParameterUnit()
		mp := ses.GetMemPool()

		rsset, err = executeSQLInBackgroundSession(
			tenantCtx,
			ses,
			mp,
			pu,
			sqlForGetVariables)
		if err != nil {
			return err
		}
		if execResultArrayHasData(rsset) {
			for i := uint64(0); i < rsset[0].GetRowCount(); i++ {
				variable_name, err := rsset[0].GetString(tenantCtx, i, 0)
				if err != nil {
					return err
				}
				variable_value, err := rsset[0].GetString(tenantCtx, i, 1)
				if err != nil {
					return err
				}

				if sv, ok := gSysVarsDefs[variable_name]; ok {
					if !sv.Dynamic || sv.GetScope() == ScopeSession {
						continue
					}
					val, err := sv.GetType().ConvertFromString(variable_value)
					if err != nil {
						return err
					}
					err = ses.InitSetSessionVar(variable_name, val)
					if err != nil {
						return err
					}
				}
			}
		} else {
			return moerr.NewInternalError(tenantCtx, "there is no data in  mo_mysql_compatibility_mode table for account %s", tenantInfo.GetTenant())
		}
	}
	return err
}

func (ses *Session) GetPrivilege() *privilege {
	ses.mu.Lock()
	defer ses.mu.Unlock()
	return ses.priv
}

func (ses *Session) SetPrivilege(priv *privilege) {
	ses.mu.Lock()
	defer ses.mu.Unlock()
	ses.priv = priv
}

func (ses *Session) SetFromRealUser(b bool) {
	ses.mu.Lock()
	defer ses.mu.Unlock()
	ses.fromRealUser = b
}

func (ses *Session) GetFromRealUser() bool {
	ses.mu.Lock()
	defer ses.mu.Unlock()
	return ses.fromRealUser
}

func (ses *Session) getSqlType(sql string) {
	ses.sqlSourceType = nil
	tenant := ses.GetTenantInfo()
	if tenant == nil || strings.HasPrefix(sql, cmdFieldListSql) {
		if tenant != nil {
			tenant.SetUser("")
		}
		ses.sqlSourceType = append(ses.sqlSourceType, intereSql)
		return
	}
	flag, _, _ := isSpecialUser(tenant.User)
	if flag {
		ses.sqlSourceType = append(ses.sqlSourceType, intereSql)
		return
	}
	for len(sql) > 0 {
		p1 := strings.Index(sql, "/*")
		p2 := strings.Index(sql, "*/")
		if p1 < 0 || p2 < 0 || p2 <= p1+1 {
			ses.sqlSourceType = append(ses.sqlSourceType, externSql)
			return
		}
		source := strings.TrimSpace(sql[p1+2 : p2])
		if source == cloudUserTag {
			ses.sqlSourceType = append(ses.sqlSourceType, cloudUserSql)
		} else if source == cloudNoUserTag {
			ses.sqlSourceType = append(ses.sqlSourceType, cloudNoUserSql)
		} else {
			ses.sqlSourceType = append(ses.sqlSourceType, externSql)
		}
		sql = sql[p2+2:]
	}
}

func changeVersion(ctx context.Context, ses *Session, db string) error {
	var err error
	if _, ok := bannedCatalogDatabases[db]; ok {
		return err
	}
	version, _ := GetVersionCompatibility(ctx, ses, db)
	if ses.GetTenantInfo() != nil {
		ses.GetTenantInfo().SetVersion(version)
	}
	return err
}

// fakeDataSetFetcher gets the result set from the pipeline and save it in the session.
// It will not send the result to the client.
func fakeDataSetFetcher(handle interface{}, dataSet *batch.Batch) error {
	if handle == nil || dataSet == nil {
		return nil
	}

	ses := handle.(*Session)
	oq := newFakeOutputQueue(ses.GetMysqlResultSet())
	err := fillResultSet(oq, dataSet, ses)
	if err != nil {
		return err
	}
	ses.SetMysqlResultSetOfBackgroundTask(ses.GetMysqlResultSet())
	return nil
}

func fillResultSet(oq outputPool, dataSet *batch.Batch, ses *Session) error {
	n := dataSet.Vecs[0].Length()
	for j := 0; j < n; j++ { //row index
		if dataSet.Zs[j] <= 0 {
			continue
		}
		_, err := extractRowFromEveryVector(ses, dataSet, j, oq)
		if err != nil {
			return err
		}
	}
	err := oq.flush()
	return err
}

// batchFetcher gets the result batches from the pipeline and save the origin batches in the session.
// It will not send the result to the client.
func batchFetcher(handle interface{}, dataSet *batch.Batch) error {
	if handle == nil {
		return nil
	}
	ses := handle.(*Session)
	ses.SaveResultSet()
	if dataSet == nil {
		return nil
	}
	return ses.AppendResultBatch(dataSet)
}

// getResultSet extracts the result set
func getResultSet(ctx context.Context, bh BackgroundExec) ([]ExecResult, error) {
	results := bh.GetExecResultSet()
	rsset := make([]ExecResult, len(results))
	for i, value := range results {
		if er, ok := value.(ExecResult); ok {
			rsset[i] = er
		} else {
			return nil, moerr.NewInternalError(ctx, "it is not the type of result set")
		}
	}
	return rsset, nil
}

// executeSQLInBackgroundSession executes the sql in an independent session and transaction.
// It sends nothing to the client.
func executeSQLInBackgroundSession(
	reqCtx context.Context,
	upstream *Session,
	mp *mpool.MPool,
	pu *config.ParameterUnit,
	sql string) ([]ExecResult, error) {
	bh := NewBackgroundHandler(reqCtx, upstream, mp, pu)
	defer bh.Close()
	logutil.Debugf("background exec sql:%v", sql)
	err := bh.Exec(reqCtx, sql)
	logutil.Debugf("background exec sql done")
	if err != nil {
		return nil, err
	}
	return getResultSet(reqCtx, bh)
}

type BackgroundHandler struct {
	mce *MysqlCmdExecutor
	ses *BackgroundSession
}

// NewBackgroundHandler with first two parameters.
// connCtx as the parent of the txnCtx
var NewBackgroundHandler = func(
	reqCtx context.Context,
	upstream *Session,
	mp *mpool.MPool,
	pu *config.ParameterUnit) BackgroundExec {
	bh := &BackgroundHandler{
		mce: NewMysqlCmdExecutor(),
		ses: NewBackgroundSession(reqCtx, upstream, mp, pu, GSysVariables),
	}
	return bh
}

func (bh *BackgroundHandler) Close() {
	bh.mce.Close()
	bh.ses.Close()
}

func (bh *BackgroundHandler) Exec(ctx context.Context, sql string) error {
	bh.mce.SetSession(bh.ses.Session)
	if ctx == nil {
		ctx = bh.ses.GetRequestContext()
	} else {
		bh.ses.SetRequestContext(ctx)
	}
	bh.mce.ChooseDoQueryFunc(bh.ses.GetParameterUnit().SV.EnableDoComQueryInProgress)

	// For determine this is a background sql.
	ctx = context.WithValue(ctx, defines.BgKey{}, true)
	bh.mce.GetSession().SetRequestContext(ctx)

	//logutil.Debugf("-->bh:%s", sql)
	v, err := bh.ses.GetGlobalVar("lower_case_table_names")
	if err != nil {
		return err
	}
	statements, err := mysql.Parse(ctx, sql, v.(int64))
	if err != nil {
		return err
	}
	if len(statements) > 1 {
		return moerr.NewInternalError(ctx, "Exec() can run one statement at one time. but get '%d' statements now, sql = %s", len(statements), sql)
	}
	logInfo(bh.ses.GetDebugString(), "query trace(backgroundExecSql)",
		logutil.ConnectionIdField(bh.ses.GetConnectionID()),
		logutil.QueryField(SubStringFromBegin(sql, int(bh.ses.GetParameterUnit().SV.LengthOfQueryPrinted))))
	err = bh.mce.GetDoQueryFunc()(ctx, sql)
	if err != nil {
		return err
	}
	return err
}

func (bh *BackgroundHandler) GetExecResultSet() []interface{} {
	mrs := bh.ses.GetAllMysqlResultSet()
	ret := make([]interface{}, len(mrs))
	for i, mr := range mrs {
		ret[i] = mr
	}
	return ret
}

func (bh *BackgroundHandler) ClearExecResultSet() {
	bh.ses.ClearAllMysqlResultSet()
}

func (bh *BackgroundHandler) ClearExecResultBatches() {
	bh.ses.ClearResultBatches()
}

func (bh *BackgroundHandler) GetExecResultBatches() []*batch.Batch {
	return bh.ses.GetResultBatches()
}

type SqlHelper struct {
	ses *Session
}

func (sh *SqlHelper) GetCompilerContext() any {
	return sh.ses.txnCompileCtx
}

// Made for sequence func. nextval, setval.
func (sh *SqlHelper) ExecSql(sql string) (ret []interface{}, err error) {
	var erArray []ExecResult

	ctx := sh.ses.GetRequestContext()
	bh := sh.ses.GetBackgroundExec(ctx)
	defer bh.Close()

	err = bh.Exec(ctx, "begin;")
	defer func() {
		err = finishTxn(ctx, bh, err)
	}()
	if err != nil {
		return nil, err
	}

	bh.ClearExecResultSet()
	err = bh.Exec(ctx, sql)
	if err != nil {
		return nil, err
	}

	erArray, err = getResultSet(ctx, bh)
	if err != nil {
		return nil, err
	}

	if len(erArray) == 0 {
		return nil, nil
	}

	return erArray[0].(*MysqlResultSet).Data[0], nil
}

func (ses *Session) updateLastCommitTS(lastCommitTS timestamp.Timestamp) {
	if lastCommitTS.Greater(ses.lastCommitTS) {
		ses.lastCommitTS = lastCommitTS
	}
	if ses.upstream != nil {
		ses.upstream.updateLastCommitTS(lastCommitTS)
	}
}

func (ses *Session) getLastCommitTS() timestamp.Timestamp {
	minTS := ses.lastCommitTS
	if ses.upstream != nil {
		v := ses.upstream.getLastCommitTS()
		if v.Greater(minTS) {
			minTS = v
		}
	}
	return minTS
}

// getCNLabels parse the session variable and returns map[string]string.
func (ses *Session) getCNLabels() map[string]string {
	label, ok := ses.sysVars["cn_label"]
	if !ok {
		return nil
	}
	labelStr, ok := label.(string)
	if !ok {
		return nil
	}
	labels := strings.Split(labelStr, ",")
	res := make(map[string]string, len(labels))
	for _, kvStr := range labels {
		kvs := strings.Split(kvStr, "=")
		if len(kvs) != 2 {
			continue
		}
		res[kvs[0]] = kvs[1]
	}
	return res
}<|MERGE_RESOLUTION|>--- conflicted
+++ resolved
@@ -344,12 +344,9 @@
 		ses.seqCurValues = make(map[uint64]string)
 		ses.seqLastValue = ""
 	}
-<<<<<<< HEAD
+
 	ses.isNotBackgroundSession = isNotBackgroundSession
-=======
 	ses.sqlHelper = &SqlHelper{ses: ses}
-	ses.flag = flag
->>>>>>> 3fb46232
 	ses.uuid, _ = uuid.NewUUID()
 	ses.SetOptionBits(OPTION_AUTOCOMMIT)
 	ses.GetTxnCompileCtx().SetSession(ses)
