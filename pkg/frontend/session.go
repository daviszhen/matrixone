--- conflicted
+++ resolved
@@ -930,8 +930,6 @@
 	return ses.showStmtType
 }
 
-<<<<<<< HEAD
-=======
 func (ses *Session) GetOutputCallback() func(*batch.Batch) error {
 	ses.mu.Lock()
 	defer ses.mu.Unlock()
@@ -940,7 +938,6 @@
 	}
 }
 
->>>>>>> b7f90bda
 func (ses *Session) GetErrInfo() *errInfo {
 	ses.mu.Lock()
 	defer ses.mu.Unlock()
