--- conflicted
+++ resolved
@@ -1806,11 +1806,7 @@
 		return err
 	}
 	for _, pubInfo := range pubInfos {
-<<<<<<< HEAD
-		if err = dropPublication(ctx, bh, true, "", pubInfo.PubName); err != nil {
-=======
 		if err = dropPublication(ctx, bh, true, pubInfo.PubAccountName, pubInfo.PubName); err != nil {
->>>>>>> f9543a24
 			return
 		}
 	}
@@ -2041,7 +2037,7 @@
 
 	//check the publication is already exist or not
 	newCtx = defines.AttachAccountId(ctx, uint32(accId))
-	pubInfo, err := getPubInfo(newCtx, bh, "", pubName)
+	pubInfo, err := getPubInfo(newCtx, bh, pubName)
 	if err != nil {
 		return
 	}
