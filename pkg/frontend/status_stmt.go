--- conflicted
+++ resolved
@@ -161,13 +161,6 @@
 		if time.Since(runBegin) > time.Second {
 			ses.Infof(execCtx.reqCtx, "time of Exec.Run : %s", time.Since(runBegin).String())
 		}
-<<<<<<< HEAD
-=======
-
-		echoTime := time.Now()
-
-		ses.Debugf(execCtx.reqCtx, "time of SendResponse %s", time.Since(echoTime).String())
->>>>>>> 494fc941
 	}
 
 	return
