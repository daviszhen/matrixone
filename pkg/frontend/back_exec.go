// Copyright 2022 Matrix Origin
//
// Licensed under the Apache License, Version 2.0 (the "License");
// you may not use this file except in compliance with the License.
// You may obtain a copy of the License at
//
// http://www.apache.org/licenses/LICENSE-2.0
//
// Unless required by applicable law or agreed to in writing, software
// distributed under the License is distributed on an "AS IS" BASIS,
// WITHOUT WARRANTIES OR CONDITIONS OF ANY KIND, either express or implied.
// See the License for the specific language governing permissions and
// limitations under the License.

package frontend

import (
	"context"
	"fmt"
	"strings"
	"time"

	"github.com/google/uuid"
	"go.uber.org/zap"
	"go.uber.org/zap/zapcore"

	"github.com/matrixorigin/matrixone/pkg/common/buffer"
	"github.com/matrixorigin/matrixone/pkg/common/log"
	"github.com/matrixorigin/matrixone/pkg/common/moerr"
	"github.com/matrixorigin/matrixone/pkg/container/batch"
	"github.com/matrixorigin/matrixone/pkg/defines"
	"github.com/matrixorigin/matrixone/pkg/logutil"
	"github.com/matrixorigin/matrixone/pkg/pb/plan"
	"github.com/matrixorigin/matrixone/pkg/sql/compile"
	"github.com/matrixorigin/matrixone/pkg/sql/parsers"
	"github.com/matrixorigin/matrixone/pkg/sql/parsers/dialect/mysql"
	"github.com/matrixorigin/matrixone/pkg/sql/parsers/tree"
	plan2 "github.com/matrixorigin/matrixone/pkg/sql/plan"
	"github.com/matrixorigin/matrixone/pkg/util/trace"
	"github.com/matrixorigin/matrixone/pkg/util/trace/impl/motrace"
	"github.com/matrixorigin/matrixone/pkg/vm/engine"
	"github.com/matrixorigin/matrixone/pkg/vm/engine/disttae"
	"github.com/matrixorigin/matrixone/pkg/vm/process"
)

type backExec struct {
	backSes *backSession
}

func (back *backExec) Close() {
	tempExecCtx := ExecCtx{
		ses:    back.backSes,
		txnOpt: FeTxnOption{byRollback: true},
	}
	defer tempExecCtx.Close()
	err := back.backSes.GetTxnHandler().Rollback(&tempExecCtx)
	if err != nil {
		back.backSes.Error(tempExecCtx.reqCtx,
			"Failed to rollback txn in back session",
			zap.Error(err))
	}
	back.Clear()
	back.backSes.Close()
	back.backSes.Clear()
	back.backSes = nil
}

func (back *backExec) Exec(ctx context.Context, sql string) error {
	back.backSes.EnterFPrint(FPBackExecExec)
	defer back.backSes.ExitFPrint(FPBackExecExec)
	if ctx == nil {
		return moerr.NewInternalError(context.Background(), "context is nil")
	}

	_, err := defines.GetAccountId(ctx)
	if err != nil {
		return err
	}

	// For determine this is a background sql.
	ctx = context.WithValue(ctx, defines.BgKey{}, true)

	//logutil.Debugf("-->bh:%s", sql)
	v, err := back.backSes.GetSessionSysVar("lower_case_table_names")
	if err != nil {
		v = int64(1)
	}
	statements, err := mysql.Parse(ctx, sql, v.(int64))
	if err != nil {
		return err
	}
	defer func() {
		for _, stmt := range statements {
			stmt.Free()
		}
	}()

	if len(statements) > 1 {
		return moerr.NewInternalError(ctx, "Exec() can run one statement at one time. but get '%d' statements now, sql = %s", len(statements), sql)
	}
	//share txn can not run transaction statement
	if back.backSes.GetTxnHandler().IsShareTxn() {
		for _, stmt := range statements {
			switch stmt.(type) {
			case *tree.BeginTransaction, *tree.CommitTransaction, *tree.RollbackTransaction:
				return moerr.NewInternalError(ctx, "Exec() can not run transaction statement in share transaction, sql = %s", sql)
			}
		}
	}

	var isRestore bool
	if _, ok := statements[0].(*tree.Insert); ok {
		if strings.Contains(sql, "MO_TS =") {
			isRestore = true
		}
	}

	userInput := &UserInput{
		sql:       sql,
		isRestore: isRestore,
	}
	execCtx := ExecCtx{
		reqCtx: ctx,
		ses:    back.backSes,
	}
	defer execCtx.Close()
	return doComQueryInBack(back.backSes, &execCtx, userInput)
}

func (back *backExec) ExecRestore(ctx context.Context, sql string, opAccount uint32, toAccount uint32) error {
	back.backSes.EnterFPrint(FPBackExecRestore)
	defer back.backSes.ExitFPrint(FPBackExecRestore)
	if ctx == nil {
		return moerr.NewInternalError(context.Background(), "context is nil")
	}
	_, err := defines.GetAccountId(ctx)
	if err != nil {
		return err
	}

	// For determine this is a background sql.
	ctx = context.WithValue(ctx, defines.BgKey{}, true)
	//logutil.Debugf("-->bh:%s", sql)
	v, err := back.backSes.GetSessionSysVar("lower_case_table_names")
	if err != nil {
		v = int64(1)
	}
	statements, err := mysql.Parse(ctx, sql, v.(int64))
	if err != nil {
		return err
	}
	defer func() {
		for _, stmt := range statements {
			stmt.Free()
		}
	}()
	if len(statements) > 1 {
		return moerr.NewInternalError(ctx, "Exec() can run one statement at one time. but get '%d' statements now, sql = %s", len(statements), sql)
	}
	//share txn can not run transaction statement
	if back.backSes.GetTxnHandler().IsShareTxn() {
		for _, stmt := range statements {
			switch stmt.(type) {
			case *tree.BeginTransaction, *tree.CommitTransaction, *tree.RollbackTransaction:
				return moerr.NewInternalError(ctx, "Exec() can not run transaction statement in share transaction, sql = %s", sql)
			}
		}
	}

	userInput := &UserInput{
		sql:       sql,
		isRestore: true,
		opAccount: opAccount,
		toAccount: toAccount,
	}

	execCtx := ExecCtx{
		reqCtx: ctx,
		ses:    back.backSes,
	}
	defer execCtx.Close()
	return doComQueryInBack(back.backSes, &execCtx, userInput)
}

func (back *backExec) ExecStmt(ctx context.Context, statement tree.Statement) error {
	return nil
}

func (back *backExec) GetExecResultSet() []interface{} {
	mrs := back.backSes.allResultSet
	ret := make([]interface{}, len(mrs))
	for i, mr := range mrs {
		ret[i] = mr
	}
	return ret
}

func (back *backExec) ClearExecResultSet() {
	back.backSes.allResultSet = nil
}

func (back *backExec) GetExecResultBatches() []*batch.Batch {
	return back.backSes.resultBatches
}

func (back *backExec) ClearExecResultBatches() {
	for _, bat := range back.backSes.resultBatches {
		if bat != nil {
			bat.Clean(back.backSes.pool)
		}
	}
	back.backSes.resultBatches = nil
}

func (back *backExec) Clear() {
	back.backSes.Clear()
}

// execute query
func doComQueryInBack(
	backSes *backSession,
	execCtx *ExecCtx,
	input *UserInput,
) (retErr error) {
	backSes.EnterFPrint(FPDoComQueryInBack)
	defer backSes.ExitFPrint(FPDoComQueryInBack)
	backSes.GetTxnCompileCtx().SetExecCtx(execCtx)
	backSes.SetSql(input.getSql())
	//the ses.GetUserName returns the user_name with the account_name.
	//here,we only need the user_name.
	userNameOnly := rootName
	proc := process.NewTopProcess(
		execCtx.reqCtx,
		backSes.pool,
		getGlobalPu().TxnClient,
		nil,
		getGlobalPu().FileService,
		getGlobalPu().LockService,
		getGlobalPu().QueryClient,
		getGlobalPu().HAKeeperClient,
		getGlobalPu().UdfService,
		getGlobalAic())
	proc.Base.Id = backSes.getNextProcessId()
	proc.Base.Lim.Size = getGlobalPu().SV.ProcessLimitationSize
	proc.Base.Lim.BatchRows = getGlobalPu().SV.ProcessLimitationBatchRows
	proc.Base.Lim.MaxMsgSize = getGlobalPu().SV.MaxMessageSize
	proc.Base.Lim.PartitionRows = getGlobalPu().SV.ProcessLimitationPartitionRows
	proc.Base.SessionInfo = process.SessionInfo{
		User:          backSes.respr.GetStr(USERNAME),
		Host:          getGlobalPu().SV.Host,
		Database:      backSes.respr.GetStr(DBNAME),
		Version:       makeServerVersion(getGlobalPu(), serverVersion.Load().(string)),
		TimeZone:      backSes.GetTimeZone(),
		StorageEngine: getGlobalPu().StorageEngine,
		Buf:           backSes.buf,
	}
	proc.SetStmtProfile(&backSes.stmtProfile)
	proc.SetResolveVariableFunc(backSes.txnCompileCtx.ResolveVariable)
	//!!!does not init sequence in the background exec
	if backSes.tenant != nil {
		proc.Base.SessionInfo.Account = backSes.tenant.GetTenant()
		proc.Base.SessionInfo.AccountId = backSes.tenant.GetTenantID()
		proc.Base.SessionInfo.Role = backSes.tenant.GetDefaultRole()
		proc.Base.SessionInfo.RoleId = backSes.tenant.GetDefaultRoleID()
		proc.Base.SessionInfo.UserId = backSes.tenant.GetUserID()

		if len(backSes.tenant.GetVersion()) != 0 {
			proc.Base.SessionInfo.Version = backSes.tenant.GetVersion()
		}
		userNameOnly = backSes.tenant.GetUser()
	} else {
		var accountId uint32
		accountId, retErr = defines.GetAccountId(execCtx.reqCtx)
		if retErr != nil {
			return retErr
		}
		proc.Base.SessionInfo.AccountId = accountId
		proc.Base.SessionInfo.UserId = defines.GetUserId(execCtx.reqCtx)
		proc.Base.SessionInfo.RoleId = defines.GetRoleId(execCtx.reqCtx)
	}
	var span trace.Span
	execCtx.reqCtx, span = trace.Start(execCtx.reqCtx, "backExec.doComQueryInBack",
		trace.WithKind(trace.SpanKindStatement))
	defer span.End()
	execCtx.input = input

	proc.Base.SessionInfo.User = userNameOnly
	cws, err := GetComputationWrapperInBack(
		execCtx, backSes.respr.GetStr(DBNAME),
		input,
		backSes.respr.GetStr(USERNAME),
		getGlobalPu().StorageEngine,
		proc,
		backSes,
	)

	if err != nil {
		retErr = err
		if _, ok := err.(*moerr.Error); !ok {
			retErr = moerr.NewParseError(execCtx.reqCtx, err.Error())
		}
		return retErr
	}

	defer func() {
		backSes.SetMysqlResultSet(nil)
	}()

	defer func() {
		execCtx.stmt = nil
		execCtx.cw = nil
		execCtx.cws = nil
		execCtx.runner = nil
		for i := 0; i < len(cws); i++ {
			cws[i].Free()
		}
	}()

	sqlRecord := parsers.HandleSqlForRecord(input.getSql())

	for i, cw := range cws {
		backSes.mrs = &MysqlResultSet{}
		stmt := cw.GetAst()

		if insertStmt, ok := stmt.(*tree.Insert); ok && input.isRestore {
			insertStmt.IsRestore = true
			insertStmt.FromDataTenantID = input.opAccount
		}

		tenant := backSes.GetTenantNameWithStmt(stmt)

		/*
				if it is in an active or multi-statement transaction, we check the type of the statement.
				Then we decide that if we can execute the statement.

			If we check the active transaction, it will generate the case below.
			case:
			set autocommit = 0;  <- no active transaction
			                     <- no active transaction
			drop table test1;    <- no active transaction, no error
			                     <- has active transaction
			drop table test1;    <- has active transaction, error
			                     <- has active transaction
		*/
		if backSes.GetTxnHandler().InActiveTxn() {
			err = canExecuteStatementInUncommittedTransaction(execCtx.reqCtx, backSes, stmt)
			if err != nil {
				return err
			}
		}
		execCtx.txnOpt.Close()
		execCtx.stmt = stmt
		execCtx.isLastStmt = i >= len(cws)-1
		execCtx.tenant = tenant
		execCtx.userName = userNameOnly
		execCtx.sqlOfStmt = sqlRecord[i]
		execCtx.cw = cw
		execCtx.proc = proc
		execCtx.ses = backSes
		execCtx.cws = cws
		err = executeStmtWithTxn(backSes, execCtx)
		if err != nil {
			return err
		}
	} // end of for

	return nil
}

func executeStmtInBack(backSes *backSession,
	execCtx *ExecCtx,
) (err error) {
	execCtx.ses.EnterFPrint(FPExecStmtInBack)
	defer execCtx.ses.ExitFPrint(FPExecStmtInBack)
	var cmpBegin time.Time
	var ret interface{}

	switch execCtx.stmt.StmtKind().ExecLocation() {
	case tree.EXEC_IN_FRONTEND:
		return execInFrontendInBack(backSes, execCtx)
	case tree.EXEC_IN_ENGINE:
	}

	switch st := execCtx.stmt.(type) {
	case *tree.CreateDatabase:
		err = inputNameIsInvalid(execCtx.reqCtx, string(st.Name))
		if err != nil {
			return
		}
		if st.SubscriptionOption != nil && backSes.tenant != nil && !backSes.tenant.IsAdminRole() {
			err = moerr.NewInternalError(execCtx.reqCtx, "only admin can create subscription")
			return
		}
		st.Sql = execCtx.sqlOfStmt
	case *tree.DropDatabase:
		err = inputNameIsInvalid(execCtx.reqCtx, string(st.Name))
		if err != nil {
			return
		}
		// if the droped database is the same as the one in use, database must be reseted to empty.
		if string(st.Name) == backSes.GetDatabaseName() {
			backSes.SetDatabaseName("")
		}
	}

	cmpBegin = time.Now()

	execCtx.ses.EnterFPrint(FPExecStmtInBackBeforeCompile)
	defer execCtx.ses.ExitFPrint(FPExecStmtInBackBeforeCompile)

	err = disttae.CheckTxnIsValid(execCtx.ses.GetTxnHandler().GetTxn())
	if err != nil {
		return err
	}

	if ret, err = execCtx.cw.Compile(execCtx, backSes.GetOutputCallback(execCtx)); err != nil {
		return
	}

	defer func() {
		if c, ok := ret.(*compile.Compile); ok {
			c.Release()
		}
	}()

	// cw.Compile may rewrite the stmt in the EXECUTE statement, we fetch the latest version
	//need to check again.
	execCtx.stmt = execCtx.cw.GetAst()
	switch execCtx.stmt.StmtKind().ExecLocation() {
	case tree.EXEC_IN_FRONTEND:
		return execInFrontendInBack(backSes, execCtx)
	case tree.EXEC_IN_ENGINE:

	}

	execCtx.runner = ret.(ComputationRunner)

	// only log if build time is longer than 1s
	if time.Since(cmpBegin) > time.Second {
		backSes.Infof(execCtx.reqCtx, "time of Exec.Build : %s", time.Since(cmpBegin).String())
	}

	StmtKind := execCtx.stmt.StmtKind().OutputType()
	switch StmtKind {
	case tree.OUTPUT_RESULT_ROW:
		err = executeResultRowStmtInBack(backSes, execCtx)
		if err != nil {
			return err
		}
	case tree.OUTPUT_STATUS:
		err = executeStatusStmtInBack(backSes, execCtx)
		if err != nil {
			return err
		}
	case tree.OUTPUT_UNDEFINED:
		if _, ok := execCtx.stmt.(*tree.Execute); !ok {
			return moerr.NewInternalError(execCtx.reqCtx, "need set result type for %s", execCtx.sqlOfStmt)
		}
	}

	return
}

var GetComputationWrapperInBack = func(execCtx *ExecCtx, db string, input *UserInput, user string, eng engine.Engine, proc *process.Process, ses FeSession) ([]ComputationWrapper, error) {
	var cw []ComputationWrapper = nil

	var stmts []tree.Statement = nil
	var cmdFieldStmt *InternalCmdFieldList
	var err error
	// if the input is an option ast, we should use it directly
	if input.getStmt() != nil {
		stmts = append(stmts, input.getStmt())
	} else if isCmdFieldListSql(input.getSql()) {
		cmdFieldStmt, err = parseCmdFieldList(execCtx.reqCtx, input.getSql())
		if err != nil {
			return nil, err
		}
		stmts = append(stmts, cmdFieldStmt)
	} else {
		stmts, err = parseSql(execCtx, ses.GetMySQLParser())
		if err != nil {
			return nil, err
		}
	}

	for _, stmt := range stmts {
		cw = append(cw, InitTxnComputationWrapper(ses, stmt, proc))
	}
	return cw, nil
}

var NewBackgroundExec = func(
	reqCtx context.Context,
	upstream FeSession,
) BackgroundExec {
	backSes := newBackSession(upstream, nil, "", fakeDataSetFetcher2)
	if up, ok := upstream.(*Session); ok {
		backSes.upstream = up
	}
	bh := &backExec{
		backSes: backSes,
	}

	return bh
}

// ExeSqlInBgSes for mock stub
var ExeSqlInBgSes = func(reqCtx context.Context, upstream *Session, sql string) ([]ExecResult, error) {
	return executeSQLInBackgroundSession(reqCtx, upstream, sql)
}

// executeSQLInBackgroundSession executes the sql in an independent session and transaction.
// It sends nothing to the client.
func executeSQLInBackgroundSession(reqCtx context.Context, upstream *Session, sql string) ([]ExecResult, error) {
	bh := NewBackgroundExec(reqCtx, upstream)
	defer bh.Close()

	upstream.Debugf(reqCtx, "background exec sql:%v", sql)
	err := bh.Exec(reqCtx, sql)
	upstream.Debug(reqCtx, "background exec sql done")
	if err != nil {
		return nil, err
	}

	return getResultSet(reqCtx, bh)
}

// executeStmtInSameSession executes the statement in the same session.
// To be clear, only for the select statement derived from the set_var statement
// in an independent transaction
func executeStmtInSameSession(ctx context.Context, ses *Session, execCtx *ExecCtx, stmt tree.Statement) error {
	ses.EnterFPrint(FPExecStmtInSameSession)
	defer ses.ExitFPrint(FPExecStmtInSameSession)
	switch stmt.(type) {
	case *tree.Select, *tree.ParenSelect:
	default:
		return moerr.NewInternalError(ctx, "executeStmtInSameSession can not run non select statement in the same session")
	}

	if ses.GetTxnHandler() == nil {
		panic("need txn handler 3")
	}

	prevDB := ses.GetDatabaseName()
	prevOptionBits := ses.GetTxnHandler().GetOptionBits()
	prevServerStatus := ses.GetTxnHandler().GetServerStatus()
	//autocommit = on
	ses.GetTxnHandler().setAutocommitOn()
	//1. replace output callback by batchFetcher.
	// the result batch will be saved in the session.
	// you can get the result batch by calling GetResultBatches()
	ses.SetOutputCallback(batchFetcher)
	//2. replace protocol by FakeProtocol.
	// Any response yielded during running query will be dropped by the NullResp.
	// The client will not receive any response from the NullResp.
	prevProto := ses.ReplaceResponser(&NullResp{})
	//3. replace the derived stmt
	prevDerivedStmt := ses.ReplaceDerivedStmt(true)
	// inherit database
	ses.SetDatabaseName(prevDB)
	proc := ses.GetTxnCompileCtx().GetProcess()
	//restore normal protocol and output callback
	defer func() {
		ses.ReplaceDerivedStmt(prevDerivedStmt)
		//@todo we need to improve: make one session, one proc, one txnOperator
		p := ses.GetTxnCompileCtx().GetProcess()
		p.Free()
		execCtx.proc = proc
		ses.GetTxnHandler().SetOptionBits(prevOptionBits)
		ses.GetTxnHandler().SetServerStatus(prevServerStatus)
		ses.SetOutputCallback(getDataFromPipeline)
		ses.ReplaceResponser(prevProto)
		if ses.GetTxnHandler() == nil {
			panic("need txn handler 4")
		}
	}()
	ses.Debug(ctx, "query trace(ExecStmtInSameSession)",
		logutil.ConnectionIdField(ses.GetConnectionID()))
	//3. execute the statement
	return doComQuery(ses, execCtx, &UserInput{stmt: stmt})
}

// fakeDataSetFetcher2 gets the result set from the pipeline and save it in the session.
// It will not send the result to the client.
func fakeDataSetFetcher2(handle FeSession, execCtx *ExecCtx, dataSet *batch.Batch) error {
	if handle == nil || dataSet == nil {
		return nil
	}

	back := handle.(*backSession)
	err := fillResultSet(execCtx.reqCtx, dataSet, back, back.mrs)
	if err != nil {
		return err
	}
	back.SetMysqlResultSetOfBackgroundTask(back.mrs)
	return nil
}

func fillResultSet(ctx context.Context, dataSet *batch.Batch, ses FeSession, mrs *MysqlResultSet) error {
	n := dataSet.RowCount()
	for j := 0; j < n; j++ { //row index
		row := make([]any, mrs.GetColumnCount())
		err := extractRowFromEveryVector(ctx, ses, dataSet, j, row)
		if err != nil {
			return err
		}
		mrs.AddRow(row)
	}
	return nil
}

// batchFetcher2 gets the result batches from the pipeline and save the origin batches in the session.
// It will not send the result to the client.
func batchFetcher2(handle FeSession, _ *ExecCtx, dataSet *batch.Batch) error {
	if handle == nil {
		return nil
	}
	back := handle.(*backSession)
	back.SaveResultSet()
	if dataSet == nil {
		return nil
	}
	return back.AppendResultBatch(dataSet)
}

// batchFetcher gets the result batches from the pipeline and save the origin batches in the session.
// It will not send the result to the client.
func batchFetcher(handle FeSession, _ *ExecCtx, dataSet *batch.Batch) error {
	if handle == nil {
		return nil
	}
	ses := handle.(*Session)
	ses.SaveResultSet()
	if dataSet == nil {
		return nil
	}
	return ses.AppendResultBatch(dataSet)
}

// getResultSet extracts the result set
func getResultSet(ctx context.Context, bh BackgroundExec) ([]ExecResult, error) {
	results := bh.GetExecResultSet()
	rsset := make([]ExecResult, len(results))
	for i, value := range results {
		if er, ok := value.(ExecResult); ok {
			rsset[i] = er
		} else {
			return nil, moerr.NewInternalError(ctx, "it is not the type of result set")
		}
	}
	return rsset, nil
}

type backSession struct {
	service string
	feSessionImpl
}

func newBackSession(ses FeSession, txnOp TxnOperator, db string, callBack outputCallBackFunc) *backSession {
	txnHandler := InitTxnHandler(ses.GetService(), getGlobalPu().StorageEngine, ses.GetTxnHandler().GetConnCtx(), txnOp)
	backSes := &backSession{
		feSessionImpl: feSessionImpl{
			pool:           ses.GetMemPool(),
			buf:            buffer.New(),
			stmtProfile:    process.StmtProfile{},
			tenant:         nil,
			txnHandler:     txnHandler,
			txnCompileCtx:  InitTxnCompilerContext(db),
			mrs:            nil,
			outputCallback: callBack,
			allResultSet:   nil,
			resultBatches:  nil,
			derivedStmt:    false,
			label:          make(map[string]string),
			timeZone:       time.Local,
			respr:          defResper,
		},
	}
	backSes.service = ses.GetService()
	backSes.uuid, _ = uuid.NewV7()
	return backSes
}

func (backSes *backSession) GetService() string {
	return backSes.service
}

func (backSes *backSession) getCachedPlan(sql string) *cachedPlan {
	return nil
}

func (backSes *backSession) Close() {
	backSes.feSessionImpl.Close()
	backSes.upstream = nil
}

func (backSes *backSession) Clear() {
	backSes.feSessionImpl.Clear()
}

func (backSes *backSession) GetOutputCallback(execCtx *ExecCtx) func(*batch.Batch) error {
	return func(bat *batch.Batch) error {
		return backSes.outputCallback(backSes, execCtx, bat)
	}
}

func (backSes *backSession) SetTStmt(stmt *motrace.StatementInfo) {

}
func (backSes *backSession) SendRows() int64 {
	return 0
}

func (backSes *backSession) GetConfig(ctx context.Context, dbName, varName string) (any, error) {
	return nil, moerr.NewInternalError(ctx, "do not support get config in background exec")
}

func (backSes *backSession) GetTxnInfo() string {
	txnH := backSes.GetTxnHandler()
	if txnH == nil {
		return ""
	}
	txnOp := txnH.GetTxn()
	if txnOp == nil {
		return ""
	}
	meta := txnOp.Txn()
	return meta.DebugString()
}

func (backSes *backSession) GetStmtInfo() *motrace.StatementInfo {
	return nil
}

func (backSes *backSession) getNextProcessId() string {
	/*
		temporary method:
		routineId + sqlCount
	*/
	routineId := backSes.respr.GetU32(CONNID)
	return fmt.Sprintf("%d%d", routineId, backSes.GetSqlCount())
}

func (backSes *backSession) cleanCache() {
}

func (backSes *backSession) GetUpstream() FeSession {
	return backSes.upstream
}

func (backSes *backSession) getCNLabels() map[string]string {
	return backSes.label
}

func (backSes *backSession) SetData(i [][]interface{}) {

}

func (backSes *backSession) GetIsInternal() bool {
	return false
}

func (backSes *backSession) SetPlan(plan *plan.Plan) {
}

func (backSes *backSession) GetRawBatchBackgroundExec(ctx context.Context) BackgroundExec {
	//TODO implement me
	panic("implement me")
}

func (backSes *backSession) GetConnectionID() uint32 {
	return 0
}

func (backSes *backSession) getQueryId(internal bool) []string {
	return nil
}

func (backSes *backSession) CopySeqToProc(proc *process.Process) {

}

func (backSes *backSession) GetSqlHelper() *SqlHelper {
	return nil
}

func (backSes *backSession) GetProc() *process.Process {
	return nil
}

func (backSes *backSession) GetLastInsertID() uint64 {
	return 0
}

func (backSes *backSession) SetShowStmtType(statement ShowStatementType) {
}

func (backSes *backSession) RemovePrepareStmt(name string) {

}

func (backSes *backSession) CountPayload(i int) {

}

func (backSes *backSession) GetPrepareStmt(ctx context.Context, name string) (*PrepareStmt, error) {
	return nil, moerr.NewInternalError(ctx, "do not support prepare in background exec")
}

func (backSes *backSession) IsBackgroundSession() bool {
	return true
}

func (backSes *backSession) GetCmd() CommandType {
	return COM_QUERY
}

func (backSes *backSession) SetNewResponse(category int, affectedRows uint64, cmd int, d interface{}, isLastStmt bool) *Response {
	return nil
}

func (backSes *backSession) GetSqlOfStmt() string {
	return ""
}

func (backSes *backSession) GetStmtId() uuid.UUID {
	return [16]byte{}
}

// GetTenantName return tenant name according to GetTenantInfo and stmt.
//
// With stmt = nil, should be only called in TxnHandler.NewTxn, TxnHandler.CommitTxn, TxnHandler.RollbackTxn
func (backSes *backSession) GetTenantNameWithStmt(stmt tree.Statement) string {
	tenant := sysAccountName
	if backSes.GetTenantInfo() != nil && (stmt == nil || !IsPrepareStatement(stmt)) {
		tenant = backSes.GetTenantInfo().GetTenant()
	}
	return tenant
}

func (backSes *backSession) GetTenantName() string {
	return backSes.GetTenantNameWithStmt(nil)
}

func (backSes *backSession) GetFromRealUser() bool {
	return false
}

func (backSes *backSession) GetDebugString() string {
	if backSes.upstream != nil {
		return backSes.upstream.GetDebugString()
	}
	return "backSes without upstream"
}

func (backSes *backSession) GetShareTxnBackgroundExec(ctx context.Context, newRawBatch bool) BackgroundExec {
	backSes.EnterFPrint(FPGetShareTxnBackgroundExecInBackSession)
	defer backSes.ExitFPrint(FPGetShareTxnBackgroundExecInBackSession)
	var txnOp TxnOperator
	if backSes.GetTxnHandler() != nil {
		txnOp = backSes.GetTxnHandler().GetTxn()
	}

	newBackSes := newBackSession(backSes, txnOp, "", fakeDataSetFetcher2)
	bh := &backExec{
		backSes: newBackSes,
	}
	//the derived statement execute in a shared transaction in background session
	bh.backSes.ReplaceDerivedStmt(true)
	return bh
}

func (backSes *backSession) GetUserDefinedVar(name string) (*UserDefinedVar, error) {
	return nil, moerr.NewInternalError(context.Background(), "do not support user defined var in background exec")
}

func (backSes *backSession) GetSessionSysVar(name string) (interface{}, error) {
	switch strings.ToLower(name) {
	case "autocommit":
		return true, nil
	case "lower_case_table_names":
<<<<<<< HEAD
		lower := int64(0)
		if backSes.upstream != nil {
			if val, err := backSes.upstream.GetSessionSysVar("lower_case_table_names"); err != nil {
				lower = val.(int64)
			}
		}
		return lower, nil
=======
		return int64(1), nil
>>>>>>> 0b9e9c88
	}
	return nil, nil
}

func (backSes *backSession) GetBackgroundExec(ctx context.Context) BackgroundExec {
	backSes.EnterFPrint(FPGetBackgroundExecInBackSession)
	defer backSes.ExitFPrint(FPGetBackgroundExecInBackSession)
	return NewBackgroundExec(ctx, backSes)
}

func (backSes *backSession) GetStorage() engine.Engine {
	return getGlobalPu().StorageEngine
}

func (backSes *backSession) GetStatsCache() *plan2.StatsCache {
	return nil
}

func (backSes *backSession) GetSessId() uuid.UUID {
	return uuid.UUID(backSes.GetUUID())
}

func (backSes *backSession) GetLogLevel() zapcore.Level {
	if backSes.upstream == nil {
		config := logutil.GetDefaultConfig()
		return config.GetLevel().Level()
	}
	return backSes.upstream.GetLogLevel()
}

func (backSes *backSession) GetLogger() SessionLogger {
	return backSes
}

func (backSes *backSession) getMOLogger() *log.MOLogger {
	if backSes.upstream == nil {
		return getLogger(backSes.GetService())
	} else {
		return backSes.upstream.logger
	}
}

func (backSes *backSession) log(ctx context.Context, level zapcore.Level, msg string, fields ...zap.Field) {
	logger := backSes.getMOLogger()
	if logger.Enabled(level) {
		fields = append(fields, zap.String("session_info", backSes.GetDebugString()), zap.Bool("background", true))
		fields = appendSessionField(fields, backSes)
		fields = appendTraceField(fields, ctx)
		logger.Log(msg, log.DefaultLogOptions().WithLevel(level).AddCallerSkip(2), fields...)
	}
}

func (backSes *backSession) logf(ctx context.Context, level zapcore.Level, msg string, args ...any) {
	logger := backSes.getMOLogger()
	if logger.Enabled(level) {
		fields := make([]zap.Field, 0, 5)
		fields = append(fields, zap.String("session_info", backSes.GetDebugString()), zap.Bool("background", true))
		fields = appendSessionField(fields, backSes)
		fields = appendTraceField(fields, ctx)
		logger.Log(fmt.Sprintf(msg, args...), log.DefaultLogOptions().WithLevel(level).AddCallerSkip(2), fields...)
	}
}

func (backSes *backSession) Info(ctx context.Context, msg string, fields ...zap.Field) {
	backSes.log(ctx, zap.InfoLevel, msg, fields...)
}

func (backSes *backSession) Error(ctx context.Context, msg string, fields ...zap.Field) {
	backSes.log(ctx, zap.ErrorLevel, msg, fields...)
}

func (backSes *backSession) Warn(ctx context.Context, msg string, fields ...zap.Field) {
	backSes.log(ctx, zap.WarnLevel, msg, fields...)
}

func (backSes *backSession) Fatal(ctx context.Context, msg string, fields ...zap.Field) {
	backSes.log(ctx, zap.FatalLevel, msg, fields...)
}

func (backSes *backSession) Debug(ctx context.Context, msg string, fields ...zap.Field) {
	backSes.log(ctx, zap.DebugLevel, msg, fields...)
}

func (backSes *backSession) Infof(ctx context.Context, msg string, args ...any) {
	backSes.logf(ctx, zap.InfoLevel, msg, args...)
}

func (backSes *backSession) Errorf(ctx context.Context, msg string, args ...any) {
	backSes.logf(ctx, zap.ErrorLevel, msg, args...)
}

func (backSes *backSession) Warnf(ctx context.Context, msg string, args ...any) {
	backSes.logf(ctx, zap.WarnLevel, msg, args...)
}

func (backSes *backSession) Fatalf(ctx context.Context, msg string, args ...any) {
	backSes.logf(ctx, zap.FatalLevel, msg, args...)
}

func (backSes *backSession) Debugf(ctx context.Context, msg string, args ...any) {
	backSes.logf(ctx, zap.DebugLevel, msg, args...)
}

type SqlHelper struct {
	ses *Session
}

func (sh *SqlHelper) GetCompilerContext() any {
	return sh.ses.txnCompileCtx
}

func (sh *SqlHelper) GetSubscriptionMeta(dbName string) (*plan.SubscriptionMeta, error) {
	return sh.ses.txnCompileCtx.GetSubscriptionMeta(dbName, nil)
}

// Made for sequence func. nextval, setval.
func (sh *SqlHelper) ExecSql(sql string) (ret [][]interface{}, err error) {
	var erArray []ExecResult

	ctx := sh.ses.txnCompileCtx.execCtx.reqCtx
	/*
		if we run the transaction statement (BEGIN, ect) here , it creates an independent transaction.
		if we do not run the transaction statement (BEGIN, ect) here, it runs the sql in the share transaction
		and committed outside this function.
		!!!NOTE: wen can not execute the transaction statement(BEGIN,COMMIT,ROLLBACK,START TRANSACTION ect) here.
	*/
	bh := sh.ses.GetShareTxnBackgroundExec(ctx, false)
	defer bh.Close()

	bh.ClearExecResultSet()
	err = bh.Exec(ctx, sql)
	if err != nil {
		return nil, err
	}

	erArray, err = getResultSet(ctx, bh)
	if err != nil {
		return nil, err
	}

	if len(erArray) == 0 {
		return nil, nil
	}

	return erArray[0].(*MysqlResultSet).Data, nil
}<|MERGE_RESOLUTION|>--- conflicted
+++ resolved
@@ -879,17 +879,7 @@
 	case "autocommit":
 		return true, nil
 	case "lower_case_table_names":
-<<<<<<< HEAD
-		lower := int64(0)
-		if backSes.upstream != nil {
-			if val, err := backSes.upstream.GetSessionSysVar("lower_case_table_names"); err != nil {
-				lower = val.(int64)
-			}
-		}
-		return lower, nil
-=======
 		return int64(1), nil
->>>>>>> 0b9e9c88
 	}
 	return nil, nil
 }
