--- conflicted
+++ resolved
@@ -393,34 +393,6 @@
 
 		ses.mrs = &MysqlResultSet{}
 		proto.SetSession(ses)
-
-		ses.mrs = &MysqlResultSet{}
-		st1, err := parsers.ParseOne(ctx, dialect.MYSQL, "select @@max_allowed_packet", 1, 0)
-		convey.So(err, convey.ShouldBeNil)
-		sv1 := st1.(*tree.Select).Select.(*tree.SelectClause).Exprs[0].Expr.(*tree.VarExpr)
-		err = handleSelectVariables(ses, sv1, true)
-		convey.So(err, convey.ShouldBeNil)
-
-		ses.mrs = &MysqlResultSet{}
-		st2, err := parsers.ParseOne(ctx, dialect.MYSQL, "select @@version_comment", 1, 0)
-		convey.So(err, convey.ShouldBeNil)
-		sv2 := st2.(*tree.Select).Select.(*tree.SelectClause).Exprs[0].Expr.(*tree.VarExpr)
-		err = handleSelectVariables(ses, sv2, true)
-		convey.So(err, convey.ShouldBeNil)
-
-		ses.mrs = &MysqlResultSet{}
-		st3, err := parsers.ParseOne(ctx, dialect.MYSQL, "select @@global.version_comment", 1, 0)
-		convey.So(err, convey.ShouldBeNil)
-		sv3 := st3.(*tree.Select).Select.(*tree.SelectClause).Exprs[0].Expr.(*tree.VarExpr)
-		err = handleSelectVariables(ses, sv3, true)
-		convey.So(err, convey.ShouldBeNil)
-
-		ses.mrs = &MysqlResultSet{}
-		st4, err := parsers.ParseOne(ctx, dialect.MYSQL, "select @version_comment", 1, 0)
-		convey.So(err, convey.ShouldBeNil)
-		sv4 := st4.(*tree.Select).Select.(*tree.SelectClause).Exprs[0].Expr.(*tree.VarExpr)
-		err = handleSelectVariables(ses, sv4, true)
-		convey.So(err, convey.ShouldBeNil)
 
 		ses.mrs = &MysqlResultSet{}
 		queryData := []byte("A")
@@ -712,16 +684,22 @@
 	})
 }
 
-func Test_handleSelectVariables(t *testing.T) {
-	ctx := context.TODO()
-	convey.Convey("handleSelectVariables succ", t, func() {
+func Test_handleShowVariables(t *testing.T) {
+	ctx := defines.AttachAccountId(context.TODO(), 0)
+	convey.Convey("handleShowVariables succ", t, func() {
 		ctrl := gomock.NewController(t)
 		defer ctrl.Finish()
 
 		eng := mock_frontend.NewMockEngine(ctrl)
 		eng.EXPECT().New(gomock.Any(), gomock.Any()).Return(nil).AnyTimes()
-		eng.EXPECT().Database(ctx, gomock.Any(), nil).Return(nil, nil).AnyTimes()
+		eng.EXPECT().Database(gomock.Any(), gomock.Any(), nil).Return(nil, nil).AnyTimes()
+
+		txnOperator := mock_frontend.NewMockTxnOperator(ctrl)
+		txnOperator.EXPECT().Commit(gomock.Any()).Return(nil).AnyTimes()
+		txnOperator.EXPECT().Rollback(gomock.Any()).Return(nil).AnyTimes()
+
 		txnClient := mock_frontend.NewMockTxnClient(ctrl)
+		txnClient.EXPECT().New(gomock.Any(), gomock.Any()).Return(txnOperator, nil).AnyTimes()
 
 		ioses := mock_frontend.NewMockIOSession(ctrl)
 		ioses.EXPECT().OutBuf().Return(buf.NewByteBuf(1024)).AnyTimes()
@@ -735,57 +713,6 @@
 		}
 		setGlobalPu(pu)
 
-		proto := NewMysqlClientProtocol(0, ioses, 1024, pu.SV)
-		var gSys GlobalSystemVariables
-		InitGlobalSystemVariables(&gSys)
-		ses := NewSession(proto, nil, &gSys, true, nil)
-		ses.SetRequestContext(ctx)
-		ses.SetConnectContext(ctx)
-		ses.mrs = &MysqlResultSet{}
-
-		proto.SetSession(ses)
-		st2, err := parsers.ParseOne(ctx, dialect.MYSQL, "select @@tx_isolation", 1, 0)
-		convey.So(err, convey.ShouldBeNil)
-		sv2 := st2.(*tree.Select).Select.(*tree.SelectClause).Exprs[0].Expr.(*tree.VarExpr)
-		convey.So(handleSelectVariables(ses, sv2, true), convey.ShouldBeNil)
-
-		st3, err := parsers.ParseOne(ctx, dialect.MYSQL, "select @@XXX", 1, 0)
-		convey.So(err, convey.ShouldBeNil)
-		sv3 := st3.(*tree.Select).Select.(*tree.SelectClause).Exprs[0].Expr.(*tree.VarExpr)
-		convey.So(handleSelectVariables(ses, sv3, true), convey.ShouldNotBeNil)
-
-	})
-}
-
-func Test_handleShowVariables(t *testing.T) {
-	ctx := defines.AttachAccountId(context.TODO(), 0)
-	convey.Convey("handleShowVariables succ", t, func() {
-		ctrl := gomock.NewController(t)
-		defer ctrl.Finish()
-
-		eng := mock_frontend.NewMockEngine(ctrl)
-		eng.EXPECT().New(gomock.Any(), gomock.Any()).Return(nil).AnyTimes()
-		eng.EXPECT().Database(gomock.Any(), gomock.Any(), nil).Return(nil, nil).AnyTimes()
-
-		txnOperator := mock_frontend.NewMockTxnOperator(ctrl)
-		txnOperator.EXPECT().Commit(gomock.Any()).Return(nil).AnyTimes()
-		txnOperator.EXPECT().Rollback(gomock.Any()).Return(nil).AnyTimes()
-
-		txnClient := mock_frontend.NewMockTxnClient(ctrl)
-		txnClient.EXPECT().New(gomock.Any(), gomock.Any()).Return(txnOperator, nil).AnyTimes()
-
-		ioses := mock_frontend.NewMockIOSession(ctrl)
-		ioses.EXPECT().OutBuf().Return(buf.NewByteBuf(1024)).AnyTimes()
-		ioses.EXPECT().Write(gomock.Any(), gomock.Any()).Return(nil).AnyTimes()
-		ioses.EXPECT().RemoteAddress().Return("").AnyTimes()
-		ioses.EXPECT().Ref().AnyTimes()
-		ioses.EXPECT().Flush(gomock.Any()).AnyTimes()
-		pu, err := getParameterUnit("test/system_vars_config.toml", eng, txnClient)
-		if err != nil {
-			t.Error(err)
-		}
-		setGlobalPu(pu)
-
 		pu.StorageEngine = eng
 		pu.TxnClient = txnClient
 		proto := NewMysqlClientProtocol(0, ioses, 1024, pu.SV)
@@ -840,52 +767,18 @@
 		db, sql, user := "T", "SHOW TABLES", "root"
 		var eng engine.Engine
 		proc := &process.Process{}
-<<<<<<< HEAD
-		ctrl := gomock.NewController(t)
-		defer ctrl.Finish()
-		var err error
-		//prepare session
-
-		ses := newTestSession(t, ctrl)
-		defer ses.Close()
-
-		bh := &backgroundExecTest{}
-		bh.init()
-
-		bhStub := gostub.StubFunc(&NewBackgroundExec, bh)
-		defer bhStub.Reset()
-
-		pu := config.NewParameterUnit(&config.FrontendParameters{}, nil, nil, nil)
-		pu.SV.SetDefaultValues()
-
-		sql := getSqlForGetSystemVariableValueWithAccount(uint64(ses.accountId), "lower_case_table_names")
-		mrs := newMrsForSqlForGetVariableValue([][]interface{}{
-			{"1"},
-		})
-		bh.sql2result[sql] = mrs
-
-		sql1 := getSqlForGetSystemVariableValueWithAccount(uint64(ses.accountId), "keep_user_target_list_in_result")
-		mrs1 := newMrsForSqlForGetVariableValue([][]interface{}{
-			{"0"},
-		})
-		bh.sql2result[sql1] = mrs1
-
-		db, sql, user := "T", "SHOW TABLES", "root"
-
-		ec := newTestExecCtx(context.Background(), ctrl)
-		ec.ses = ses
-		ec.input = &UserInput{sql: sql}
-
-		cw, err := GetComputationWrapper(ec, db, user, eng, proc, ses)
-=======
 		InitGlobalSystemVariables(GSysVariables)
 		ses := &Session{planCache: newPlanCache(1),
 			feSessionImpl: feSessionImpl{
 				gSysVars: GSysVariables,
 			},
 		}
-		cw, err := GetComputationWrapper(db, &UserInput{sql: sql}, user, eng, proc, ses)
->>>>>>> 6561ea38
+		ctrl := gomock.NewController(t)
+		ec := newTestExecCtx(context.Background(), ctrl)
+		ec.ses = ses
+		ec.input = &UserInput{sql: sql}
+
+		cw, err := GetComputationWrapper(ec, db, user, eng, proc, ses)
 		convey.So(cw, convey.ShouldNotBeEmpty)
 		convey.So(err, convey.ShouldBeNil)
 	})
