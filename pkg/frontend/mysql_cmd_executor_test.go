// Copyright 2022 Matrix Origin
//
// Licensed under the Apache License, Version 2.0 (the "License");
// you may not use this file except in compliance with the License.
// You may obtain a copy of the License at
//
// http://www.apache.org/licenses/LICENSE-2.0
//
// Unless required by applicable law or agreed to in writing, software
// distributed under the License is distributed on an "AS IS" BASIS,
// WITHOUT WARRANTIES OR CONDITIONS OF ANY KIND, either express or implied.
// See the License for the specific language governing permissions and
// limitations under the License.

package frontend

import (
	"context"
	"fmt"
	"github.com/matrixorigin/matrixone/pkg/config"
	"testing"

	"github.com/matrixorigin/matrixone/pkg/sql/parsers/tree"

	"github.com/fagongzi/goetty/buf"
	"github.com/golang/mock/gomock"
	"github.com/matrixorigin/matrixone/pkg/container/batch"
	"github.com/matrixorigin/matrixone/pkg/container/nulls"
	"github.com/matrixorigin/matrixone/pkg/container/types"
	"github.com/matrixorigin/matrixone/pkg/container/vector"
	"github.com/matrixorigin/matrixone/pkg/defines"
	mock_frontend "github.com/matrixorigin/matrixone/pkg/frontend/test"
	"github.com/matrixorigin/matrixone/pkg/sql/parsers"
	"github.com/matrixorigin/matrixone/pkg/sql/parsers/dialect"
	"github.com/matrixorigin/matrixone/pkg/vm/engine"
	"github.com/matrixorigin/matrixone/pkg/vm/mmu/guest"
	"github.com/matrixorigin/matrixone/pkg/vm/process"
	"github.com/prashantv/gostub"
	"github.com/smartystreets/goconvey/convey"
)

func Test_mce(t *testing.T) {
	ctx := context.TODO()
	convey.Convey("boot mce succ", t, func() {
		ctrl := gomock.NewController(t)
		defer ctrl.Finish()

<<<<<<< HEAD
		eng := mock_frontend.NewMockTxnEngine(ctrl)
		eng.EXPECT().Database(gomock.Any(), nil).Return(nil, nil).AnyTimes()
=======
		eng := mock_frontend.NewMockEngine(ctrl)
		eng.EXPECT().Database(ctx, gomock.Any(), nil).Return(nil, nil).AnyTimes()
>>>>>>> 8e119bcb

		txn := mock_frontend.NewMockTxn(ctrl)
		txn.EXPECT().GetCtx().Return(nil).AnyTimes()
		txn.EXPECT().Commit().Return(nil).AnyTimes()
		txn.EXPECT().Rollback().Return(nil).AnyTimes()
		txn.EXPECT().String().Return("txn0").AnyTimes()
		eng.EXPECT().StartTxn(nil).Return(txn, nil).AnyTimes()

		ioses := mock_frontend.NewMockIOSession(ctrl)
		ioses.EXPECT().OutBuf().Return(buf.NewByteBuf(1024)).AnyTimes()
		ioses.EXPECT().WriteAndFlush(gomock.Any()).Return(nil).AnyTimes()

		use_t := mock_frontend.NewMockComputationWrapper(ctrl)
		stmts, err := parsers.Parse(dialect.MYSQL, "use T")
		if err != nil {
			t.Error(err)
		}
		use_t.EXPECT().GetAst().Return(stmts[0]).AnyTimes()

		runner := mock_frontend.NewMockComputationRunner(ctrl)
		runner.EXPECT().Run(gomock.Any()).Return(nil).AnyTimes()

		create_1 := mock_frontend.NewMockComputationWrapper(ctrl)
		stmts, err = parsers.Parse(dialect.MYSQL, "create table A(a varchar(100),b int,c float)")
		if err != nil {
			t.Error(err)
		}
		create_1.EXPECT().GetAst().Return(stmts[0]).AnyTimes()
		create_1.EXPECT().SetDatabaseName(gomock.Any()).Return(nil).AnyTimes()
		create_1.EXPECT().Compile(gomock.Any(), gomock.Any()).Return(runner, nil).AnyTimes()
		create_1.EXPECT().Run(gomock.Any()).Return(nil).AnyTimes()
		create_1.EXPECT().GetAffectedRows().Return(uint64(0)).AnyTimes()

		select_1 := mock_frontend.NewMockComputationWrapper(ctrl)
		stmts, err = parsers.Parse(dialect.MYSQL, "select a,b,c from A")
		if err != nil {
			t.Error(err)
		}
		select_1.EXPECT().GetAst().Return(stmts[0]).AnyTimes()
		select_1.EXPECT().SetDatabaseName(gomock.Any()).Return(nil).AnyTimes()
		select_1.EXPECT().Compile(gomock.Any(), gomock.Any()).Return(runner, nil).AnyTimes()
		select_1.EXPECT().Run(gomock.Any()).Return(nil).AnyTimes()

		cola := &MysqlColumn{}
		cola.SetName("a")
		cola.SetColumnType(defines.MYSQL_TYPE_VARCHAR)
		colb := &MysqlColumn{}
		colb.SetName("b")
		colb.SetColumnType(defines.MYSQL_TYPE_LONG)
		colc := &MysqlColumn{}
		colc.SetName("c")
		colc.SetColumnType(defines.MYSQL_TYPE_FLOAT)
		cols := []interface{}{
			cola,
			colb,
			colc,
		}
		select_1.EXPECT().GetColumns().Return(cols, nil).AnyTimes()

		cws := []ComputationWrapper{
			use_t,
			create_1,
			select_1,
		}

		var self_handle_sql = []string{
			"SELECT DATABASE()",
			"SELECT @@max_allowed_packet",
			"SELECT @@version_comment",
			"SELECT @@tx_isolation",
			"set @@tx_isolation=`READ-COMMITTED`",
			//TODO:fix it after parser is ready
			//"set a = b",
			"drop database T",
		}

		sql1Col := &MysqlColumn{}
		sql1Col.SetName("DATABASE()")
		sql1Col.SetColumnType(defines.MYSQL_TYPE_VARCHAR)

		sql2Col := &MysqlColumn{}
		sql2Col.SetName("@@max_allowed_packet")
		sql2Col.SetColumnType(defines.MYSQL_TYPE_LONGLONG)

		sql3Col := &MysqlColumn{}
		sql3Col.SetName("@@version_comment")
		sql3Col.SetColumnType(defines.MYSQL_TYPE_VARCHAR)

		sql4Col := &MysqlColumn{}
		sql4Col.SetName("@@tx_isolation")
		sql4Col.SetColumnType(defines.MYSQL_TYPE_VARCHAR)

		var self_handle_sql_columns = [][]interface{}{
			{
				sql1Col,
			},
			{
				sql2Col,
			},
			{
				sql3Col,
			},
			{
				sql4Col,
			},
			{},
			{},
		}

		for i := 0; i < len(self_handle_sql); i++ {
			select_2 := mock_frontend.NewMockComputationWrapper(ctrl)
			stmts, err = parsers.Parse(dialect.MYSQL, self_handle_sql[i])
			if err != nil {
				t.Error(err)
			}
			select_2.EXPECT().GetAst().Return(stmts[0]).AnyTimes()
			select_2.EXPECT().SetDatabaseName(gomock.Any()).Return(nil).AnyTimes()
			select_2.EXPECT().Compile(gomock.Any(), gomock.Any()).Return(runner, nil).AnyTimes()
			select_2.EXPECT().Run(gomock.Any()).Return(nil).AnyTimes()
			select_2.EXPECT().GetAffectedRows().Return(uint64(0)).AnyTimes()
			select_2.EXPECT().GetColumns().Return(self_handle_sql_columns[i], nil).AnyTimes()
			cws = append(cws, select_2)
		}

		stubs := gostub.StubFunc(&GetComputationWrapper, cws, nil)
		defer stubs.Reset()

		pu, err := getParameterUnit("test/system_vars_config.toml", eng)
		if err != nil {
			t.Error(err)
		}

		proto := NewMysqlClientProtocol(0, ioses, 1024, pu.SV)

		guestMmu := guest.New(pu.SV.GetGuestMmuLimitation(), pu.HostMmu)

		var gSys GlobalSystemVariables
		InitGlobalSystemVariables(&gSys)

		config.StorageEngine = eng
		defer func() {
			config.StorageEngine = nil
		}()

		ses := NewSession(proto, guestMmu, pu.Mempool, pu, &gSys)

		mce := NewMysqlCmdExecutor()

		mce.PrepareSessionBeforeExecRequest(ses)

		req := &Request{
			cmd:  int(COM_QUERY),
			data: []byte("test anywhere"),
		}

		resp, err := mce.ExecRequest(req)
		convey.So(err, convey.ShouldBeNil)
		convey.So(resp, convey.ShouldBeNil)

		req = &Request{
			cmd:  int(COM_QUERY),
			data: []byte("kill"),
		}
		resp, err = mce.ExecRequest(req)
		convey.So(err, convey.ShouldBeNil)
		convey.So(resp, convey.ShouldNotBeNil)

		req = &Request{
			cmd:  int(COM_QUERY),
			data: []byte("kill 10"),
		}
		mce.SetRoutineManager(&RoutineManager{})
		resp, err = mce.ExecRequest(req)
		convey.So(err, convey.ShouldBeNil)
		convey.So(resp, convey.ShouldNotBeNil)

		req = &Request{
			cmd:  int(COM_INIT_DB),
			data: []byte("test anywhere"),
		}

		_, err = mce.ExecRequest(req)
		convey.So(err, convey.ShouldBeNil)
		//COM_INIT_DB replaced by changeDB()
		//convey.So(resp.category, convey.ShouldEqual, OkResponse)

		req = &Request{
			cmd:  int(COM_PING),
			data: []byte("test anywhere"),
		}

		resp, err = mce.ExecRequest(req)
		convey.So(err, convey.ShouldBeNil)
		convey.So(resp.category, convey.ShouldEqual, OkResponse)

		req = &Request{
			cmd:  int(COM_QUIT),
			data: []byte("test anywhere"),
		}

		resp, err = mce.ExecRequest(req)
		convey.So(err, convey.ShouldBeNil)
		convey.So(resp, convey.ShouldBeNil)

	})
}

func Test_mce_selfhandle(t *testing.T) {
	ctx := context.TODO()
	convey.Convey("handleChangeDB", t, func() {
		ctrl := gomock.NewController(t)
		defer ctrl.Finish()

		eng := mock_frontend.NewMockTxnEngine(ctrl)

		cnt := 0
		eng.EXPECT().Database(ctx, gomock.Any(), gomock.Any()).DoAndReturn(
			func(ctx2 context.Context, db string, dump interface{}) (engine.Database, error) {
				cnt++
				if cnt == 1 {
					return nil, nil
				}
				return nil, fmt.Errorf("fake error")
			},
		).AnyTimes()

		txn := mock_frontend.NewMockTxn(ctrl)
		txn.EXPECT().GetCtx().Return(nil).AnyTimes()
		txn.EXPECT().Commit().Return(nil).AnyTimes()
		txn.EXPECT().Rollback().Return(nil).AnyTimes()
		txn.EXPECT().String().Return("txn0").AnyTimes()
		eng.EXPECT().StartTxn(nil).Return(txn, nil).AnyTimes()

		ioses := mock_frontend.NewMockIOSession(ctrl)
		ioses.EXPECT().WriteAndFlush(gomock.Any()).Return(nil).AnyTimes()

		pu, err := getParameterUnit("test/system_vars_config.toml", eng)
		if err != nil {
			t.Error(err)
		}

		proto := NewMysqlClientProtocol(0, ioses, 1024, pu.SV)

		guestMmu := guest.New(pu.SV.GetGuestMmuLimitation(), pu.HostMmu)

		var gSys GlobalSystemVariables
		InitGlobalSystemVariables(&gSys)

		config.StorageEngine = eng
		defer func() {
			config.StorageEngine = nil
		}()

		ses := NewSession(proto, guestMmu, pu.Mempool, pu, &gSys)

		mce := NewMysqlCmdExecutor()
		mce.PrepareSessionBeforeExecRequest(ses)
		err = mce.handleChangeDB("T")
		convey.So(err, convey.ShouldBeNil)
		convey.So(ses.protocol.GetDatabaseName(), convey.ShouldEqual, "T")

		err = mce.handleChangeDB("T")
		convey.So(err, convey.ShouldBeError)
	})

	convey.Convey("handleSelectDatabase/handleMaxAllowedPacket/handleVersionComment/handleCmdFieldList/handleSetVar", t, func() {
		ctrl := gomock.NewController(t)
		defer ctrl.Finish()

		eng := mock_frontend.NewMockEngine(ctrl)

		eng.EXPECT().Database(ctx, gomock.Any(), nil).Return(nil, nil).AnyTimes()

		ioses := mock_frontend.NewMockIOSession(ctrl)
		ioses.EXPECT().OutBuf().Return(buf.NewByteBuf(1024)).AnyTimes()
		ioses.EXPECT().WriteAndFlush(gomock.Any()).Return(nil).AnyTimes()

		pu, err := getParameterUnit("test/system_vars_config.toml", eng)
		if err != nil {
			t.Error(err)
		}

		proto := NewMysqlClientProtocol(0, ioses, 1024, pu.SV)

		guestMmu := guest.New(pu.SV.GetGuestMmuLimitation(), pu.HostMmu)

		var gSys GlobalSystemVariables
		InitGlobalSystemVariables(&gSys)

		ses := NewSession(proto, guestMmu, pu.Mempool, pu, &gSys)
		ses.Mrs = &MysqlResultSet{}

		mce := NewMysqlCmdExecutor()
		mce.PrepareSessionBeforeExecRequest(ses)

		ses.Mrs = &MysqlResultSet{}
		st1, err := parsers.ParseOne(dialect.MYSQL, "select @@max_allowed_packet")
		convey.So(err, convey.ShouldBeNil)
		sv1 := st1.(*tree.Select).Select.(*tree.SelectClause).Exprs[0].Expr.(*tree.VarExpr)
		err = mce.handleSelectVariables(sv1)
		convey.So(err, convey.ShouldBeNil)

		ses.Mrs = &MysqlResultSet{}
		st2, err := parsers.ParseOne(dialect.MYSQL, "select @@version_comment")
		convey.So(err, convey.ShouldBeNil)
		sv2 := st2.(*tree.Select).Select.(*tree.SelectClause).Exprs[0].Expr.(*tree.VarExpr)
		err = mce.handleSelectVariables(sv2)
		convey.So(err, convey.ShouldBeNil)

		ses.Mrs = &MysqlResultSet{}
		err = mce.handleCmdFieldList("A")
		convey.So(err, convey.ShouldBeError)

		ses.Mrs = &MysqlResultSet{}
		ses.protocol.SetDatabaseName("T")
		mce.tableInfos = make(map[string][]ColumnInfo)
		mce.tableInfos["A"] = []ColumnInfo{&engineColumnInfo{
			name: "a",
			typ:  types.Type{Oid: types.T_varchar},
		}}

		err = mce.handleCmdFieldList("A")
		convey.So(err, convey.ShouldBeNil)

		mce.db = ses.protocol.GetDatabaseName()
		err = mce.handleCmdFieldList("A")
		convey.So(err, convey.ShouldBeNil)

		set := "set @@tx_isolation=`READ-COMMITTED`"
		setVar, err := parsers.ParseOne(dialect.MYSQL, set)
		convey.So(err, convey.ShouldBeNil)

		err = mce.handleSetVar(setVar.(*tree.SetVar))
		convey.So(err, convey.ShouldBeNil)

		req := &Request{
			cmd:  int(COM_FIELD_LIST),
			data: []byte{'A', 0},
		}

		resp, err := mce.ExecRequest(req)
		convey.So(err, convey.ShouldBeNil)
		convey.So(resp, convey.ShouldBeNil)
	})
}

func Test_getDataFromPipeline(t *testing.T) {
	ctx := context.TODO()
	convey.Convey("getDataFromPipeline", t, func() {
		ctrl := gomock.NewController(t)
		defer ctrl.Finish()

		eng := mock_frontend.NewMockEngine(ctrl)

		eng.EXPECT().Database(ctx, gomock.Any(), nil).Return(nil, nil).AnyTimes()

		ioses := mock_frontend.NewMockIOSession(ctrl)
		ioses.EXPECT().OutBuf().Return(buf.NewByteBuf(1024)).AnyTimes()
		ioses.EXPECT().WriteAndFlush(gomock.Any()).Return(nil).AnyTimes()

		pu, err := getParameterUnit("test/system_vars_config.toml", eng)
		if err != nil {
			t.Error(err)
		}

		proto := NewMysqlClientProtocol(0, ioses, 1024, pu.SV)

		guestMmu := guest.New(pu.SV.GetGuestMmuLimitation(), pu.HostMmu)

		var gSys GlobalSystemVariables
		InitGlobalSystemVariables(&gSys)

		ses := NewSession(proto, guestMmu, pu.Mempool, pu, &gSys)
		ses.Mrs = &MysqlResultSet{}

		// mce := NewMysqlCmdExecutor()
		// mce.PrepareSessionBeforeExecRequest(ses)

		genBatch := func() *batch.Batch {
			return allocTestBatch(
				[]string{
					"a", "b", "c", "d", "e", "f",
					"g", "h", "i", "j", "k", "l",
					"m", "n",
				},
				[]types.Type{
					{Oid: types.T_int8},
					{Oid: types.T_uint8},
					{Oid: types.T_int16},
					{Oid: types.T_uint16},
					{Oid: types.T_int32},
					{Oid: types.T_uint32},
					{Oid: types.T_int64},
					{Oid: types.T_uint64},
					{Oid: types.T_float32},
					{Oid: types.T_float64},
					{Oid: types.T_char},
					{Oid: types.T_varchar},
					{Oid: types.T_date},
					{Oid: types.T_datetime},
				},
				3)
		}

		batchCase1 := genBatch()

		err = getDataFromPipeline(ses, batchCase1)
		convey.So(err, convey.ShouldBeNil)

		batchCase2 := func() *batch.Batch {
			bat := genBatch()
			for i := 0; i < len(bat.Attrs); i++ {
				for j := 0; j < vector.Length(bat.Vecs[0]); j++ {
					nulls.Add(bat.Vecs[i].Nsp, uint64(j))
				}
			}
			return bat
		}()

		err = getDataFromPipeline(ses, batchCase2)
		convey.So(err, convey.ShouldBeNil)
	})

	convey.Convey("getDataFromPipeline fail", t, func() {
		ctrl := gomock.NewController(t)
		defer ctrl.Finish()

		eng := mock_frontend.NewMockEngine(ctrl)
		ioses := mock_frontend.NewMockIOSession(ctrl)

		ioses.EXPECT().OutBuf().Return(buf.NewByteBuf(1024)).AnyTimes()

		pu, err := getParameterUnit("test/system_vars_config.toml", eng)
		if err != nil {
			t.Error(err)
		}
		proto := NewMysqlClientProtocol(0, ioses, 1024, pu.SV)
		guestMmu := guest.New(pu.SV.GetGuestMmuLimitation(), pu.HostMmu)
		var gSys GlobalSystemVariables
		InitGlobalSystemVariables(&gSys)

		ses := NewSession(proto, guestMmu, pu.Mempool, pu, &gSys)
		ses.Mrs = &MysqlResultSet{}

		convey.So(getDataFromPipeline(ses, nil), convey.ShouldBeNil)

		genBatch := func() *batch.Batch {
			return allocTestBatch(
				[]string{
					"a", "b", "c", "d", "e", "f",
					"g", "h", "i", "j", "k", "l",
					"m", "n",
				},
				[]types.Type{
					{Oid: types.T_int8},
					{Oid: types.T_uint8},
					{Oid: types.T_int16},
					{Oid: types.T_uint16},
					{Oid: types.T_int32},
					{Oid: types.T_uint32},
					{Oid: types.T_int64},
					{Oid: types.T_uint64},
					{Oid: types.T_float32},
					{Oid: types.T_float64},
					{Oid: types.T_char},
					{Oid: types.T_varchar},
					{Oid: types.T_date},
					{Oid: types.T_datetime},
				},
				3)
		}
		batchCase2 := func() *batch.Batch {
			bat := genBatch()

			for i := 0; i < len(bat.Attrs); i++ {
				for j := 0; j < 1; j++ {
					nulls.Add(bat.Vecs[i].Nsp, uint64(j))
				}
			}
			return bat
		}()

		err = getDataFromPipeline(ses, batchCase2)
		convey.So(err, convey.ShouldBeNil)

		batchCase2.Vecs = append(batchCase2.Vecs, &vector.Vector{Typ: types.Type{Oid: 88}})
		err = getDataFromPipeline(ses, batchCase2)
		convey.So(err, convey.ShouldNotBeNil)

	})
}

func Test_typeconvert(t *testing.T) {
	convey.Convey("convertEngineTypeToMysqlType", t, func() {
		input := []types.T{
			types.T_int8,
			types.T_uint8,
			types.T_int16,
			types.T_uint16,
			types.T_int32,
			types.T_uint32,
			types.T_int64,
			types.T_uint64,
			types.T_float32,
			types.T_float64,
			types.T_char,
			types.T_varchar,
			types.T_date,
			types.T_datetime,
		}

		type kase struct {
			tp     uint8
			signed bool
		}
		output := []kase{
			{tp: defines.MYSQL_TYPE_TINY, signed: true},
			{tp: defines.MYSQL_TYPE_TINY},
			{tp: defines.MYSQL_TYPE_SHORT, signed: true},
			{tp: defines.MYSQL_TYPE_SHORT},
			{tp: defines.MYSQL_TYPE_LONG, signed: true},
			{tp: defines.MYSQL_TYPE_LONG},
			{tp: defines.MYSQL_TYPE_LONGLONG, signed: true},
			{tp: defines.MYSQL_TYPE_LONGLONG},
			{tp: defines.MYSQL_TYPE_FLOAT, signed: true},
			{tp: defines.MYSQL_TYPE_DOUBLE, signed: true},
			{tp: defines.MYSQL_TYPE_STRING, signed: true},
			{tp: defines.MYSQL_TYPE_VARCHAR, signed: true},
			{tp: defines.MYSQL_TYPE_DATE, signed: true},
			{tp: defines.MYSQL_TYPE_DATETIME, signed: true},
		}

		convey.So(len(input), convey.ShouldEqual, len(output))

		for i := 0; i < len(input); i++ {
			col := &MysqlColumn{}
			err := convertEngineTypeToMysqlType(input[i], col)
			convey.So(err, convey.ShouldBeNil)
			convey.So(col.columnType, convey.ShouldEqual, output[i].tp)
			convey.So(col.IsSigned() && output[i].signed ||
				!col.IsSigned() && !output[i].signed, convey.ShouldBeTrue)
		}
	})
}

func allocTestBatch(attrName []string, tt []types.Type, batchSize int) *batch.Batch {
	batchData := batch.New(true, attrName)

	//alloc space for vector
	for i := 0; i < len(attrName); i++ {
		vec := vector.New(tt[i])
		switch vec.Typ.Oid {
		case types.T_int8:
			vec.Col = make([]int8, batchSize)
		case types.T_int16:
			vec.Col = make([]int16, batchSize)
		case types.T_int32:
			vec.Col = make([]int32, batchSize)
		case types.T_int64:
			vec.Col = make([]int64, batchSize)
		case types.T_uint8:
			vec.Col = make([]uint8, batchSize)
		case types.T_uint16:
			vec.Col = make([]uint16, batchSize)
		case types.T_uint32:
			vec.Col = make([]uint32, batchSize)
		case types.T_uint64:
			vec.Col = make([]uint64, batchSize)
		case types.T_float32:
			vec.Col = make([]float32, batchSize)
		case types.T_float64:
			vec.Col = make([]float64, batchSize)
		case types.T_char, types.T_varchar:
			vBytes := &types.Bytes{
				Offsets: make([]uint32, batchSize),
				Lengths: make([]uint32, batchSize),
				Data:    nil,
			}
			vec.Col = vBytes
		case types.T_date:
			vec.Col = make([]types.Date, batchSize)
		case types.T_datetime:
			vec.Col = make([]types.Datetime, batchSize)
		default:
			panic("unsupported vector type")
		}
		batchData.Vecs[i] = vec
	}

	batchData.Zs = make([]int64, batchSize)
	for i := 0; i < batchSize; i++ {
		batchData.Zs[i] = 2
	}

	return batchData
}

func Test_mysqlerror(t *testing.T) {
	convey.Convey("mysql error", t, func() {
		err := NewMysqlError(ER_BAD_DB_ERROR, "T")
		convey.So(err.ErrorCode, convey.ShouldEqual, ER_BAD_DB_ERROR)

		err2 := NewMysqlError(65535, "T")
		convey.So(err2.ErrorCode, convey.ShouldEqual, ER_UNKNOWN_ERROR)
	})
}

func Test_handleSelectVariables(t *testing.T) {
	ctx := context.TODO()
	convey.Convey("handleSelectVariables succ", t, func() {
		ctrl := gomock.NewController(t)
		defer ctrl.Finish()

		eng := mock_frontend.NewMockEngine(ctrl)
		eng.EXPECT().Database(ctx, gomock.Any(), nil).Return(nil, nil).AnyTimes()

		ioses := mock_frontend.NewMockIOSession(ctrl)
		ioses.EXPECT().OutBuf().Return(buf.NewByteBuf(1024)).AnyTimes()
		ioses.EXPECT().WriteAndFlush(gomock.Any()).Return(nil).AnyTimes()

		pu, err := getParameterUnit("test/system_vars_config.toml", eng)
		if err != nil {
			t.Error(err)
		}

		proto := NewMysqlClientProtocol(0, ioses, 1024, pu.SV)
		var gSys GlobalSystemVariables
		InitGlobalSystemVariables(&gSys)
		ses := NewSession(proto, nil, nil, nil, &gSys)
		ses.Mrs = &MysqlResultSet{}
		mce := &MysqlCmdExecutor{}
		mce.PrepareSessionBeforeExecRequest(ses)
		st2, err := parsers.ParseOne(dialect.MYSQL, "select @@tx_isolation")
		convey.So(err, convey.ShouldBeNil)
		sv2 := st2.(*tree.Select).Select.(*tree.SelectClause).Exprs[0].Expr.(*tree.VarExpr)
		convey.So(mce.handleSelectVariables(sv2), convey.ShouldBeNil)

		st3, err := parsers.ParseOne(dialect.MYSQL, "select @@XXX")
		convey.So(err, convey.ShouldBeNil)
		sv3 := st3.(*tree.Select).Select.(*tree.SelectClause).Exprs[0].Expr.(*tree.VarExpr)
		convey.So(mce.handleSelectVariables(sv3), convey.ShouldNotBeNil)

	})
}

func Test_handleShowVariables(t *testing.T) {
	ctx := context.TODO()
	convey.Convey("handleShowVariables succ", t, func() {
		ctrl := gomock.NewController(t)
		defer ctrl.Finish()

		eng := mock_frontend.NewMockEngine(ctrl)
		eng.EXPECT().Database(ctx, gomock.Any(), nil).Return(nil, nil).AnyTimes()

		ioses := mock_frontend.NewMockIOSession(ctrl)
		ioses.EXPECT().OutBuf().Return(buf.NewByteBuf(1024)).AnyTimes()
		ioses.EXPECT().WriteAndFlush(gomock.Any()).Return(nil).AnyTimes()

		pu, err := getParameterUnit("test/system_vars_config.toml", eng)
		if err != nil {
			t.Error(err)
		}

		proto := NewMysqlClientProtocol(0, ioses, 1024, pu.SV)
		var gSys GlobalSystemVariables
		InitGlobalSystemVariables(&gSys)
		ses := NewSession(proto, nil, nil, nil, &gSys)
		ses.Mrs = &MysqlResultSet{}
		mce := &MysqlCmdExecutor{}
		mce.PrepareSessionBeforeExecRequest(ses)

		sv := &tree.ShowVariables{Global: true}
		convey.So(mce.handleShowVariables(sv), convey.ShouldBeNil)
	})
}

func Test_GetColumns(t *testing.T) {
	convey.Convey("GetColumns succ", t, func() {
		//cw := &ComputationWrapperImpl{exec: &compile.Exec{}}
		//mysqlCols, err := cw.GetColumns()
		//convey.So(mysqlCols, convey.ShouldBeEmpty)
		//convey.So(err, convey.ShouldBeNil)
	})
}

func Test_GetComputationWrapper(t *testing.T) {
	convey.Convey("GetComputationWrapper succ", t, func() {
		db, sql, user := "T", "SHOW TABLES", "root"
		var eng engine.Engine
		proc := &process.Process{}
		ses := &Session{}
		cw, err := GetComputationWrapper(db, sql, user, eng, proc, ses)
		convey.So(cw, convey.ShouldNotBeEmpty)
		convey.So(err, convey.ShouldBeNil)
	})
}

func Test_handleShowCreateTable(t *testing.T) {
	convey.Convey("handleShowCreateTable succ", t, func() {
		ctrl := gomock.NewController(t)
		defer ctrl.Finish()
		ioses := mock_frontend.NewMockIOSession(ctrl)
		ioses.EXPECT().OutBuf().Return(buf.NewByteBuf(1024)).AnyTimes()
		ioses.EXPECT().WriteAndFlush(gomock.Any()).Return(nil).AnyTimes()

		eng := mock_frontend.NewMockEngine(ctrl)
		pu, err := getParameterUnit("test/system_vars_config.toml", eng)
		if err != nil {
			t.Error(err)
		}
		proto := NewMysqlClientProtocol(0, ioses, 1024, pu.SV)
		guestMmu := guest.New(pu.SV.GetGuestMmuLimitation(), pu.HostMmu)
		var gSys GlobalSystemVariables
		InitGlobalSystemVariables(&gSys)
		ses := NewSession(proto, guestMmu, pu.Mempool, pu, &gSys)
		ses.Data = make([][]interface{}, 1)
		ses.Data[0] = make([]interface{}, showCreateTableAttrCount)
		ses.Data[0][tableNamePos] = []byte("tableName")
		ses.Data[0][tableCommentPos] = []byte("table comment")
		ses.Data[0][attrNamePos] = []byte("col1")
		ses.Data[0][attrTypPos] = int32(1)
		ses.Data[0][charWidthPos] = int32(1)
		ses.Data[0][defaultPos] = int8(1)
		ses.Data[0][primaryKeyPos] = []byte("p")
		ses.Data[0][attrCommentPos] = []byte("column comment")

		ses.Mrs = &MysqlResultSet{}
		err = handleShowCreateTable(ses)
		convey.So(err, convey.ShouldBeNil)
	})
}

func Test_handleShowCreateDatabase(t *testing.T) {
	convey.Convey("handleShowCreateDatabase succ", t, func() {
		ctrl := gomock.NewController(t)
		defer ctrl.Finish()
		ioses := mock_frontend.NewMockIOSession(ctrl)
		ioses.EXPECT().OutBuf().Return(buf.NewByteBuf(1024)).AnyTimes()
		ioses.EXPECT().WriteAndFlush(gomock.Any()).Return(nil).AnyTimes()

		eng := mock_frontend.NewMockEngine(ctrl)
		pu, err := getParameterUnit("test/system_vars_config.toml", eng)
		if err != nil {
			t.Error(err)
		}
		proto := NewMysqlClientProtocol(0, ioses, 1024, pu.SV)
		guestMmu := guest.New(pu.SV.GetGuestMmuLimitation(), pu.HostMmu)
		var gSys GlobalSystemVariables
		InitGlobalSystemVariables(&gSys)
		ses := NewSession(proto, guestMmu, pu.Mempool, pu, &gSys)

		ses.Mrs = &MysqlResultSet{}
		ses.Mrs.Name2Index = make(map[string]uint64)
		ses.Mrs.Name2Index["Database"] = 1
		ses.Mrs.Name2Index["Create Database"] = 2
		ses.Data = make([][]interface{}, 1)
		ses.Data[0] = make([]interface{}, 3)

		err = handleShowCreateDatabase(ses)
		convey.So(err, convey.ShouldBeNil)
	})
}

func Test_handleShowColumns(t *testing.T) {
	convey.Convey("handleShowColumns succ", t, func() {
		ctrl := gomock.NewController(t)
		defer ctrl.Finish()
		ioses := mock_frontend.NewMockIOSession(ctrl)
		ioses.EXPECT().OutBuf().Return(buf.NewByteBuf(1024)).AnyTimes()
		ioses.EXPECT().WriteAndFlush(gomock.Any()).Return(nil).AnyTimes()

		eng := mock_frontend.NewMockEngine(ctrl)
		pu, err := getParameterUnit("test/system_vars_config.toml", eng)
		if err != nil {
			t.Error(err)
		}
		proto := NewMysqlClientProtocol(0, ioses, 1024, pu.SV)
		guestMmu := guest.New(pu.SV.GetGuestMmuLimitation(), pu.HostMmu)
		var gSys GlobalSystemVariables
		InitGlobalSystemVariables(&gSys)
		ses := NewSession(proto, guestMmu, pu.Mempool, pu, &gSys)
		ses.Data = make([][]interface{}, 1)
		ses.Data[0] = make([]interface{}, primaryKeyPos+1)
		ses.Data[0][0] = []byte("col1")
		ses.Data[0][1] = int32(1)
		ses.Data[0][2] = int8(2)
		ses.Data[0][primaryKeyPos] = []byte("p")

		ses.Mrs = &MysqlResultSet{}
		err = handleShowColumns(ses)
		convey.So(err, convey.ShouldBeNil)
		convey.So(err, convey.ShouldBeNil)
	})
}

func runTestHandle(funName string, t *testing.T, handleFun func(*MysqlCmdExecutor) error) {
	ctx := context.TODO()
	convey.Convey(fmt.Sprintf("%s succ", funName), t, func() {
		ctrl := gomock.NewController(t)
		defer ctrl.Finish()

		eng := mock_frontend.NewMockEngine(ctrl)
		eng.EXPECT().Database(ctx, gomock.Any(), nil).Return(nil, nil).AnyTimes()

		ioses := mock_frontend.NewMockIOSession(ctrl)
		ioses.EXPECT().OutBuf().Return(buf.NewByteBuf(1024)).AnyTimes()
		ioses.EXPECT().WriteAndFlush(gomock.Any()).Return(nil).AnyTimes()

		pu, err := getParameterUnit("test/system_vars_config.toml", eng)
		if err != nil {
			t.Error(err)
		}

		proto := NewMysqlClientProtocol(0, ioses, 1024, pu.SV)
		var gSys GlobalSystemVariables
		InitGlobalSystemVariables(&gSys)
		ses := NewSession(proto, nil, nil, nil, &gSys)
		ses.Mrs = &MysqlResultSet{}
		mce := &MysqlCmdExecutor{}
		mce.PrepareSessionBeforeExecRequest(ses)

		convey.So(handleFun(mce), convey.ShouldBeNil)
	})
}

func Test_HandlePrepareStmt(t *testing.T) {
	stmt, err := parsers.ParseOne(dialect.MYSQL, "prepare stmt1 from select 1, 2")
	if err != nil {
		t.Errorf("parser sql error %v", err)
	}
	runTestHandle("handlePrepareStmt", t, func(mce *MysqlCmdExecutor) error {
		stmt := stmt.(*tree.PrepareStmt)
		return mce.handlePrepareStmt(stmt)
	})
}

func Test_HandlePrepareString(t *testing.T) {
	stmt, err := parsers.ParseOne(dialect.MYSQL, "prepare stmt1 from 'select 1, 2'")
	if err != nil {
		t.Errorf("parser sql error %v", err)
	}
	runTestHandle("handlePrepareString", t, func(mce *MysqlCmdExecutor) error {
		stmt := stmt.(*tree.PrepareString)
		return mce.handlePrepareString(stmt)
	})
}

func Test_HandleDeallocate(t *testing.T) {
	stmt, err := parsers.ParseOne(dialect.MYSQL, "deallocate prepare stmt1")
	if err != nil {
		t.Errorf("parser sql error %v", err)
	}
	runTestHandle("handleDeallocate", t, func(mce *MysqlCmdExecutor) error {
		stmt := stmt.(*tree.Deallocate)
		return mce.handleDeallocate(stmt)
	})
}<|MERGE_RESOLUTION|>--- conflicted
+++ resolved
@@ -45,13 +45,8 @@
 		ctrl := gomock.NewController(t)
 		defer ctrl.Finish()
 
-<<<<<<< HEAD
 		eng := mock_frontend.NewMockTxnEngine(ctrl)
-		eng.EXPECT().Database(gomock.Any(), nil).Return(nil, nil).AnyTimes()
-=======
-		eng := mock_frontend.NewMockEngine(ctrl)
 		eng.EXPECT().Database(ctx, gomock.Any(), nil).Return(nil, nil).AnyTimes()
->>>>>>> 8e119bcb
 
 		txn := mock_frontend.NewMockTxn(ctrl)
 		txn.EXPECT().GetCtx().Return(nil).AnyTimes()
