// Copyright 2021 Matrix Origin
//
// Licensed under the Apache License, Version 2.0 (the "License");
// you may not use this file except in compliance with the License.
// You may obtain a copy of the License at
//
//      http://www.apache.org/licenses/LICENSE-2.0
//
// Unless required by applicable law or agreed to in writing, software
// distributed under the License is distributed on an "AS IS" BASIS,
// WITHOUT WARRANTIES OR CONDITIONS OF ANY KIND, either express or implied.
// See the License for the specific language governing permissions and
// limitations under the License.

package frontend

import (
	"context"
	"encoding/csv"
	"errors"
	"fmt"
	"math"
	"os"
	"runtime"
	"strconv"
	"strings"
	"sync"
	"sync/atomic"
	"time"

	"github.com/matrixorigin/matrixone/pkg/container/batch"
	"github.com/matrixorigin/matrixone/pkg/logutil"
	"github.com/matrixorigin/matrixone/pkg/sql/parsers/tree"
	"github.com/matrixorigin/matrixone/pkg/vm/engine"
	"github.com/matrixorigin/simdcsv"

	"github.com/matrixorigin/matrixone/pkg/common/moerr"
	"github.com/matrixorigin/matrixone/pkg/container/nulls"
	"github.com/matrixorigin/matrixone/pkg/container/types"
	"github.com/matrixorigin/matrixone/pkg/container/vector"
)

type LoadResult struct {
	Records, Deleted, Skipped, Warnings, WriteTimeout uint64
}

type DebugTime struct {
	row2col   time.Duration
	fillBlank time.Duration
	toStorage time.Duration

	writeBatch time.Duration
	resetBatch time.Duration

	// prefix time.Duration
	// skip_bytes time.Duration

	// process_field     time.Duration
	// split_field       time.Duration
	// split_before_loop time.Duration
	// wait_loop         time.Duration
	// handler_get       time.Duration
	// wait_switch       time.Duration
	// field_first_byte  time.Duration
	// field_enclosed    time.Duration
	// field_without     time.Duration
	// field_skip_bytes  time.Duration

	callback       time.Duration
	asyncChan      atomic.Value // time.Duration
	csvLineArray1  atomic.Value // time.Duration
	csvLineArray2  time.Duration
	asyncChanLoop  atomic.Value // time.Duration
	saveParsedLine time.Duration
	choose_true    time.Duration
	choose_false   time.Duration
}

type SharePart struct {
	//load reference
	load *tree.Load
	//how to handle errors during converting field
	ignoreFieldError bool

	//index of line in line array
	lineIdx     int
	maxFieldCnt int
	bytes       uint64

	lineCount uint64

	//batch
	batchSize      int
	skipWriteBatch bool

	//map column id in from data to column id in table
	dataColumnId2TableColumnId []int

	cols      []*engine.AttributeDef
	attrName  []string
	timestamp uint64

	//simd csv
	simdCsvLineArray [][]string

	//storage
	storage        engine.Engine
	dbHandler      engine.Database
	tableHandler   engine.Relation
	dbName         string
	tableName      string
	txnHandler     *TxnHandler
	oneTxnPerBatch bool
	ses            *Session

	//result of load
	result *LoadResult

	loadCtx context.Context
}

type notifyEventType int

const (
	NOTIFY_EVENT_WRITE_BATCH_ERROR notifyEventType = iota
	NOTIFY_EVENT_WRITE_BATCH_RESULT
	NOTIFY_EVENT_READ_SIMDCSV_ERROR
	NOTIFY_EVENT_OUTPUT_SIMDCSV_ERROR
	NOTIFY_EVENT_END
)

const NULL_FLAG = "\\N"

type notifyEvent struct {
	neType notifyEventType
	err    error
	wbh    *WriteBatchHandler
}

func newNotifyEvent(t notifyEventType, e error, w *WriteBatchHandler) *notifyEvent {
	return &notifyEvent{
		neType: t,
		err:    e,
		wbh:    w,
	}
}

type PoolElement struct {
	id        int
	bat       *batch.Batch
	lineArray [][]string
}

type ThreadInfo struct {
	threadCnt int32
	startTime atomic.Value
}

func (t *ThreadInfo) SetTime(tmp time.Time) {
	t.startTime.Store(tmp)
}

func (t *ThreadInfo) GetTime() (val interface{}) {
	return t.startTime.Load()
}

func (t *ThreadInfo) SetCnt(id int32) {
	atomic.StoreInt32(&t.threadCnt, id)
}

func (t *ThreadInfo) GetCnt() int32 {
	return atomic.LoadInt32(&t.threadCnt)
}

type ParseLineHandler struct {
	SharePart
	DebugTime

	threadInfo    map[int]*ThreadInfo
	simdCsvReader *simdcsv.Reader
	//the count of writing routine
	simdCsvConcurrencyCountOfWriteBatch int
	//wait write routines to quit
	simdCsvWaitWriteRoutineToQuit *sync.WaitGroup
	simdCsvBatchPool              chan *PoolElement
	simdCsvNotiyEventChan         chan *notifyEvent
	closeOnce                     sync.Once
}

type WriteBatchHandler struct {
	SharePart
	DebugTime
	*ThreadInfo

	batchData   *batch.Batch
	pl          *PoolElement
	batchFilled int
	simdCsvErr  error
}

func (plh *ParseLineHandler) getLineOutCallback(lineOut simdcsv.LineOut) error {
	wait_a := time.Now()
	defer func() {
		AtomicAddDuration(plh.asyncChan, time.Since(wait_a))
	}()

	wait_d := time.Now()
	if lineOut.Line == nil && lineOut.Lines == nil {
		return nil
	}
	if lineOut.Line != nil {
		//step 1 : skip dropped lines
		if plh.lineCount < plh.load.Param.Tail.IgnoredLines {
			plh.lineCount++
			return nil
		}

		wait_b := time.Now()

		//step 2 : append line into line array
		plh.simdCsvLineArray[plh.lineIdx] = lineOut.Line
		plh.lineIdx++
		plh.lineCount++
		plh.maxFieldCnt = Max(plh.maxFieldCnt, len(lineOut.Line))

		AtomicAddDuration(plh.csvLineArray1, time.Since(wait_b))

		if plh.lineIdx == plh.batchSize {
			//logutil.Infof("+++++ batch bytes %v B %v MB",plh.bytes,plh.bytes / 1024.0 / 1024.0)
			err := saveLinesToStorage(plh, false)
			if err != nil {
				return err
			}

			plh.lineIdx = 0
			plh.maxFieldCnt = 0
			plh.bytes = 0
		}
	}
	AtomicAddDuration(plh.asyncChanLoop, time.Since(wait_d))

	return nil
}

<<<<<<< HEAD
=======
func (plh *ParseLineHandler) getLineOutFromSimdCsvRoutine() error {
	wait_a := time.Now()
	defer func() {
		AtomicAddDuration(plh.asyncChan, time.Since(wait_a))
	}()

	var lineOut simdcsv.LineOut
	var status bool
	for {
		quit := false
		select {
		case <-plh.loadCtx.Done():
			logutil.Infof("----- get stop in getLineOutFromSimdCsvRoutine")
			quit = true
		case lineOut, status = <-getLineOutChan(plh.simdCsvGetParsedLinesChan):
			if !status {
				quit = true
			}
		}

		if quit {
			break
		}
		wait_d := time.Now()
		if lineOut.Line == nil && lineOut.Lines == nil {
			break
		}
		if lineOut.Line != nil {
			//step 1 : skip dropped lines
			if plh.lineCount < plh.load.Param.Tail.IgnoredLines {
				plh.lineCount++
				continue
			}

			wait_b := time.Now()

			//step 2 : append line into line array
			plh.simdCsvLineArray[plh.lineIdx] = lineOut.Line
			plh.lineIdx++
			plh.lineCount++
			plh.maxFieldCnt = Max(plh.maxFieldCnt, len(lineOut.Line))

			AtomicAddDuration(plh.csvLineArray1, time.Since(wait_b))

			if plh.lineIdx == plh.batchSize {
				//logutil.Infof("+++++ batch bytes %v B %v MB",plh.bytes,plh.bytes / 1024.0 / 1024.0)
				err := saveLinesToStorage(plh, false)
				if err != nil {
					return err
				}

				plh.lineIdx = 0
				plh.maxFieldCnt = 0
				plh.bytes = 0
			}
		}
		AtomicAddDuration(plh.asyncChanLoop, time.Since(wait_d))
	}

	//last batch
	err := saveLinesToStorage(plh, true)
	if err != nil {
		return err
	}
	return nil
}

>>>>>>> 271b7d18
func AtomicAddDuration(v atomic.Value, t interface{}) {
	var ti time.Duration = 0
	switch t := t.(type) {
	case time.Duration:
		ti = t
	case atomic.Value:
		tx := t
		if tx.Load() != nil {
			ti = tx.Load().(time.Duration)
		}
	}
	if v.Load() == nil {
		v.Store(time.Duration(0) + ti)
	} else {
		v.Store(v.Load().(time.Duration) + ti)
	}
}

func (plh *ParseLineHandler) close() {
	//plh.closeOnceGetParsedLinesChan.Do(func() {
	//	close(getLineOutChan(plh.simdCsvGetParsedLinesChan))
	//})
	plh.closeOnce.Do(func() {
		close(plh.simdCsvBatchPool)
		close(plh.simdCsvNotiyEventChan)
		plh.simdCsvReader.Close()
	})
}

/*
alloc space for the batch
*/
func makeBatch(handler *ParseLineHandler, id int) *PoolElement {
	batchData := batch.New(true, handler.attrName)

	//logutil.Infof("----- batchSize %d attrName %v",batchSize,handler.attrName)

	batchSize := handler.batchSize

	//alloc space for vector
	for i := 0; i < len(handler.attrName); i++ {
		vec := vector.New(handler.cols[i].Attr.Type)
		switch vec.Typ.Oid {
		case types.T_bool:
			vec.Col = make([]bool, batchSize)
		case types.T_int8:
			vec.Col = make([]int8, batchSize)
		case types.T_int16:
			vec.Col = make([]int16, batchSize)
		case types.T_int32:
			vec.Col = make([]int32, batchSize)
		case types.T_int64:
			vec.Col = make([]int64, batchSize)
		case types.T_uint8:
			vec.Col = make([]uint8, batchSize)
		case types.T_uint16:
			vec.Col = make([]uint16, batchSize)
		case types.T_uint32:
			vec.Col = make([]uint32, batchSize)
		case types.T_uint64:
			vec.Col = make([]uint64, batchSize)
		case types.T_float32:
			vec.Col = make([]float32, batchSize)
		case types.T_float64:
			vec.Col = make([]float64, batchSize)
		case types.T_char, types.T_varchar, types.T_json:
			vBytes := &types.Bytes{
				Offsets: make([]uint32, batchSize),
				Lengths: make([]uint32, batchSize),
				Data:    nil,
			}
			vec.Col = vBytes
		case types.T_date:
			vec.Col = make([]types.Date, batchSize)
		case types.T_datetime:
			vec.Col = make([]types.Datetime, batchSize)
		case types.T_decimal64:
			vec.Col = make([]types.Decimal64, batchSize)
		case types.T_decimal128:
			vec.Col = make([]types.Decimal128, batchSize)
		case types.T_timestamp:
			vec.Col = make([]types.Timestamp, batchSize)
		default:
			panic("unsupported vector type")
		}
		batchData.Vecs[i] = vec
	}

	return &PoolElement{
		id:        id,
		bat:       batchData,
		lineArray: make([][]string, handler.batchSize),
	}
}

/*
Init ParseLineHandler
*/
func initParseLineHandler(requestCtx context.Context, handler *ParseLineHandler) error {
	relation := handler.tableHandler
	load := handler.load

	var cols []*engine.AttributeDef = nil
	defs, err := relation.TableDefs(requestCtx)
	if err != nil {
		return err
	}
	for _, def := range defs {
		attr, ok := def.(*engine.AttributeDef)
		if ok {
			cols = append(cols, attr)
		}
	}

	attrName := make([]string, len(cols))
	tableName2ColumnId := make(map[string]int)
	for i, col := range cols {
		attrName[i] = col.Attr.Name
		tableName2ColumnId[col.Attr.Name] = i
	}

	handler.cols = cols
	handler.attrName = attrName

	//define the peer column for LOAD DATA's column list.
	var dataColumnId2TableColumnId []int
	if len(load.Param.Tail.ColumnList) == 0 {
		dataColumnId2TableColumnId = make([]int, len(cols))
		for i := 0; i < len(cols); i++ {
			dataColumnId2TableColumnId[i] = i
		}
	} else {
		dataColumnId2TableColumnId = make([]int, len(load.Param.Tail.ColumnList))
		for i, col := range load.Param.Tail.ColumnList {
			switch realCol := col.(type) {
			case *tree.UnresolvedName:
				tid, ok := tableName2ColumnId[realCol.Parts[0]]
				if !ok {
					return fmt.Errorf("no such column %s", realCol.Parts[0])
				}
				dataColumnId2TableColumnId[i] = tid
			case *tree.VarExpr:
				//NOTE:variable like '@abc' will be passed by.
				dataColumnId2TableColumnId[i] = -1
			default:
				return fmt.Errorf("unsupported column type %v", realCol)
			}
		}
	}
	handler.dataColumnId2TableColumnId = dataColumnId2TableColumnId

	//allocate batch
	for j := 0; j < cap(handler.simdCsvBatchPool); j++ {
		batchData := makeBatch(handler, j)
		handler.simdCsvBatchPool <- batchData
	}
	return nil
}

/*
alloc a batch from the pool.
if the pool does not have batch anymore, the caller routine will be suspended.
*/
func allocBatch(handler *ParseLineHandler) *PoolElement {
	batchData := <-handler.simdCsvBatchPool
	return batchData
}

/*
return a batch into the pool
*/
func releaseBatch(handler *ParseLineHandler, pl *PoolElement) {
	//clear batch
	//clear vector.nulls.Nulls
	for _, vec := range pl.bat.Vecs {
		vec.Nsp = &nulls.Nulls{}
		switch vec.Typ.Oid {
		case types.T_char, types.T_varchar, types.T_json:
			vBytes := vec.Col.(*types.Bytes)
			vBytes.Data = vBytes.Data[:0]
		}
	}
	handler.simdCsvBatchPool <- pl
}

/*
*
it may be suspended, when the pool does not have enough batch
*/
func initWriteBatchHandler(handler *ParseLineHandler, wHandler *WriteBatchHandler) error {
	wHandler.ignoreFieldError = handler.ignoreFieldError
	wHandler.cols = handler.cols
	wHandler.dataColumnId2TableColumnId = handler.dataColumnId2TableColumnId
	wHandler.batchSize = handler.batchSize
	wHandler.attrName = handler.attrName
	wHandler.storage = handler.storage
	wHandler.dbName = handler.dbName
	wHandler.dbHandler = handler.dbHandler
	wHandler.tableHandler = handler.tableHandler
	wHandler.tableName = handler.tableName
	wHandler.txnHandler = handler.txnHandler
	wHandler.ses = handler.ses
	wHandler.oneTxnPerBatch = handler.oneTxnPerBatch
	wHandler.timestamp = handler.timestamp
	wHandler.result = &LoadResult{}
	wHandler.lineCount = handler.lineCount
	wHandler.skipWriteBatch = handler.skipWriteBatch
	wHandler.loadCtx = handler.loadCtx

	wHandler.pl = allocBatch(handler)
	wHandler.ThreadInfo = handler.threadInfo[wHandler.pl.id]
	wHandler.simdCsvLineArray = wHandler.pl.lineArray
	for i := 0; i < handler.lineIdx; i++ {
		wHandler.simdCsvLineArray[i] = handler.simdCsvLineArray[i]
	}

	wHandler.batchData = wHandler.pl.bat
	return nil
}

func collectWriteBatchResult(handler *ParseLineHandler, wh *WriteBatchHandler, err error) {
	//logutil.Infof("++++> %d %d %d %d",
	//	wh.result.Skipped,
	//	wh.result.Deleted,
	//	wh.result.Warnings,
	//	wh.result.Records,
	//)
	if wh == nil {
		return
	}

	handler.result.Skipped += wh.result.Skipped
	handler.result.Deleted += wh.result.Deleted
	handler.result.Warnings += wh.result.Warnings
	handler.result.Records += wh.result.Records
	handler.result.WriteTimeout += wh.result.WriteTimeout
	//
	handler.row2col += wh.row2col
	handler.fillBlank += wh.fillBlank
	handler.toStorage += wh.toStorage

	handler.writeBatch += wh.writeBatch
	handler.resetBatch += wh.resetBatch

	//
	handler.callback += wh.callback
	AtomicAddDuration(handler.asyncChan, wh.asyncChan)
	AtomicAddDuration(handler.asyncChanLoop, wh.asyncChanLoop)
	AtomicAddDuration(handler.csvLineArray1, wh.csvLineArray1)
	handler.csvLineArray2 += wh.csvLineArray2
	handler.saveParsedLine += wh.saveParsedLine
	handler.choose_true += wh.choose_true
	handler.choose_false += wh.choose_false

	wh.batchData = nil
	wh.simdCsvLineArray = nil
	wh.simdCsvErr = nil
}

func makeParsedFailedError(tp, field, column string, line uint64, offset int) *MysqlError {
	return NewMysqlError(ER_TRUNCATED_WRONG_VALUE_FOR_FIELD,
		tp,
		field,
		column,
		line+uint64(offset))
}

func errorCanBeIgnored(err error) bool {
	switch err.(type) {
	case *MysqlError, *csv.ParseError:
		return false
	default:
		return true
	}
}

/*
isWriteBatchTimeoutError returns true when the err is a write batch timeout.
*/
func isWriteBatchTimeoutError(err error) bool {
	if err == nil {
		return false
	}
	return errors.Is(err, context.DeadlineExceeded)
}

func judgeInterge(field string) bool {
	for i := 0; i < len(field); i++ {
		if field[i] > '9' || field[i] < '0' {
			return false
		}
	}
	return true
}

func rowToColumnAndSaveToStorage(handler *WriteBatchHandler, forceConvert bool, row2colChoose bool) error {
	begin := time.Now()
	defer func() {
		handler.saveParsedLine += time.Since(begin)
		//logutil.Infof("-----saveParsedLinesToBatchSimdCsv %s",time.Since(begin))
	}()

	countOfLineArray := handler.lineIdx

	/*
		XXX: orig code commented out the panic, therefore this
		branch is noop, generating a go warning.  panic will
		cause a test failure.

		Comment out the whole if block to make test pass.  Need
		to fix.

		if !forceConvert {
			if countOfLineArray != handler.batchSize {
				//	logutil.Infof("---->countOfLineArray %d batchSize %d ",countOfLineArray,handler.batchSize)
				panic("-----write a batch")
			}
		}
	*/

	batchData := handler.batchData
	columnFLags := make([]byte, len(batchData.Vecs))
	fetchCnt := 0
	var err error
	allFetchCnt := 0

	row2col := time.Duration(0)
	fillBlank := time.Duration(0)
	toStorage := time.Duration(0)
	fetchCnt = countOfLineArray
	//logutil.Infof("-----fetchCnt %d len(lineArray) %d",fetchCnt,len(handler.simdCsvLineArray))
	fetchLines := handler.simdCsvLineArray[:fetchCnt]

	/*
		row to column
	*/

	batchBegin := handler.batchFilled
	ignoreFieldError := handler.ignoreFieldError
	result := handler.result

	//logutil.Infof("-----ignoreFieldError %v",handler.ignoreFieldError)
	if row2colChoose {
		wait_d := time.Now()
		for i, line := range fetchLines {
			//wait_a := time.Now()
			rowIdx := batchBegin + i
			offset := i + 1
			base := handler.lineCount - uint64(fetchCnt)
			//logutil.Infof("------ linecount %d fetchcnt %d base %d offset %d",
			//	handler.lineCount,fetchCnt,base,offset)
			//record missing column
			for k := 0; k < len(columnFLags); k++ {
				columnFLags[k] = 0
			}

			for j, lineStr := range line {
				//logutil.Infof("data col %d : %v",j,field)
				//where will column j go ?
				colIdx := -1
				if j < len(handler.dataColumnId2TableColumnId) {
					colIdx = handler.dataColumnId2TableColumnId[j]
				}
				//else{
				//	//mysql warning ER_WARN_TOO_MANY_RECORDS
				//	result.Warnings++
				//}
				//drop this field
				if colIdx == -1 {
					continue
				}

				field := strings.TrimSpace(lineStr)

				isNullOrEmpty := len(field) == 0 || field == NULL_FLAG

				//put it into batch
				vec := batchData.Vecs[colIdx]
				vecAttr := batchData.Attrs[colIdx]

				//record colIdx
				columnFLags[colIdx] = 1

				//logutil.Infof("data set col %d : %v ",j,field)

				switch vec.Typ.Oid {
				case types.T_bool:
					cols := vec.Col.([]bool)
					if isNullOrEmpty {
						nulls.Add(vec.Nsp, uint64(rowIdx))
					} else {
						if field == "true" || field == "1" {
							cols[rowIdx] = true
						} else if field == "false" || field == "0" {
							cols[rowIdx] = false
						} else {
							return fmt.Errorf("the input value '%s' is not bool type", field)
						}
					}
				case types.T_int8:
					cols := vec.Col.([]int8)
					if isNullOrEmpty {
						nulls.Add(vec.Nsp, uint64(rowIdx))
					} else {
						if judgeInterge(field) {
							d, err := strconv.ParseInt(field, 10, 8)
							if err != nil {
								logutil.Errorf("parse field[%v] err:%v", field, err)
								if !ignoreFieldError {
									return makeParsedFailedError(vec.Typ.String(), field, vecAttr, base, offset)
								}
								result.Warnings++
								d = 0
							}
							cols[rowIdx] = int8(d)
						} else {
							d, err := strconv.ParseFloat(field, 64)
							if err != nil || d < math.MinInt8 || d > math.MaxInt8 {
								logutil.Errorf("parse field[%v] err:%v", field, err)
								if !ignoreFieldError {
									return makeParsedFailedError(vec.Typ.String(), field, vecAttr, base, offset)
								}
								result.Warnings++
								d = 0
							}
							cols[rowIdx] = int8(d)
						}
					}
				case types.T_int16:
					cols := vec.Col.([]int16)
					if isNullOrEmpty {
						nulls.Add(vec.Nsp, uint64(rowIdx))
					} else {
						if judgeInterge(field) {
							d, err := strconv.ParseInt(field, 10, 16)
							if err != nil {
								logutil.Errorf("parse field[%v] err:%v", field, err)
								if !ignoreFieldError {
									return makeParsedFailedError(vec.Typ.String(), field, vecAttr, base, offset)
								}
								result.Warnings++
								d = 0
							}
							cols[rowIdx] = int16(d)
						} else {
							d, err := strconv.ParseFloat(field, 64)
							if err != nil || d < math.MinInt16 || d > math.MaxInt16 {
								logutil.Errorf("parse field[%v] err:%v", field, err)
								if !ignoreFieldError {
									return makeParsedFailedError(vec.Typ.String(), field, vecAttr, base, offset)
								}
								result.Warnings++
								d = 0
							}
							cols[rowIdx] = int16(d)
						}
					}
				case types.T_int32:
					cols := vec.Col.([]int32)
					if isNullOrEmpty {
						nulls.Add(vec.Nsp, uint64(rowIdx))
					} else {
						if judgeInterge(field) {
							d, err := strconv.ParseInt(field, 10, 32)
							if err != nil {
								logutil.Errorf("parse field[%v] err:%v", field, err)
								if !ignoreFieldError {
									return makeParsedFailedError(vec.Typ.String(), field, vecAttr, base, offset)
								}
								result.Warnings++
								d = 0
							}
							cols[rowIdx] = int32(d)
						} else {
							d, err := strconv.ParseFloat(field, 64)
							if err != nil || d < math.MinInt32 || d > math.MaxInt32 {
								logutil.Errorf("parse field[%v] err:%v", field, err)
								if !ignoreFieldError {
									return makeParsedFailedError(vec.Typ.String(), field, vecAttr, base, offset)
								}
								result.Warnings++
								d = 0
							}
							cols[rowIdx] = int32(d)
						}
					}
				case types.T_int64:
					cols := vec.Col.([]int64)
					if isNullOrEmpty {
						nulls.Add(vec.Nsp, uint64(rowIdx))
					} else {
						if judgeInterge(field) {
							d, err := strconv.ParseInt(field, 10, 64)
							if err != nil {
								logutil.Errorf("parse field[%v] err:%v", field, err)
								if !ignoreFieldError {
									return makeParsedFailedError(vec.Typ.String(), field, vecAttr, base, offset)
								}
								result.Warnings++
								d = 0
							}
							cols[rowIdx] = d
						} else {
							d, err := strconv.ParseFloat(field, 64)
							if err != nil || d < math.MinInt64 || d > math.MaxInt64 {
								logutil.Errorf("parse field[%v] err:%v", field, err)
								if !ignoreFieldError {
									return makeParsedFailedError(vec.Typ.String(), field, vecAttr, base, offset)
								}
								result.Warnings++
								d = 0
							}
							cols[rowIdx] = int64(d)
						}
					}
				case types.T_uint8:
					cols := vec.Col.([]uint8)
					if isNullOrEmpty {
						nulls.Add(vec.Nsp, uint64(rowIdx))
					} else {
						if judgeInterge(field) {
							d, err := strconv.ParseUint(field, 10, 8)
							if err != nil {
								logutil.Errorf("parse field[%v] err:%v", field, err)
								if !ignoreFieldError {
									return makeParsedFailedError(vec.Typ.String(), field, vecAttr, base, offset)
								}
								result.Warnings++
								d = 0
							}
							cols[rowIdx] = uint8(d)
						} else {
							d, err := strconv.ParseFloat(field, 64)
							if err != nil || d < 0 || d > math.MaxUint8 {
								logutil.Errorf("parse field[%v] err:%v", field, err)
								if !ignoreFieldError {
									return makeParsedFailedError(vec.Typ.String(), field, vecAttr, base, offset)
								}
								result.Warnings++
								d = 0
							}
							cols[rowIdx] = uint8(d)
						}
					}
				case types.T_uint16:
					cols := vec.Col.([]uint16)
					if isNullOrEmpty {
						nulls.Add(vec.Nsp, uint64(rowIdx))
					} else {
						if judgeInterge(field) {
							d, err := strconv.ParseUint(field, 10, 16)
							if err != nil {
								logutil.Errorf("parse field[%v] err:%v", field, err)
								if !ignoreFieldError {
									return makeParsedFailedError(vec.Typ.String(), field, vecAttr, base, offset)
								}
								result.Warnings++
								d = 0
							}
							cols[rowIdx] = uint16(d)
						} else {
							d, err := strconv.ParseFloat(field, 64)
							if err != nil || d < 0 || d > math.MaxUint16 {
								logutil.Errorf("parse field[%v] err:%v", field, err)
								if !ignoreFieldError {
									return makeParsedFailedError(vec.Typ.String(), field, vecAttr, base, offset)
								}
								result.Warnings++
								d = 0
							}
							cols[rowIdx] = uint16(d)
						}
					}
				case types.T_uint32:
					cols := vec.Col.([]uint32)
					if isNullOrEmpty {
						nulls.Add(vec.Nsp, uint64(rowIdx))
					} else {
						if judgeInterge(field) {
							d, err := strconv.ParseUint(field, 10, 32)
							if err != nil {
								logutil.Errorf("parse field[%v] err:%v", field, err)
								if !ignoreFieldError {
									return makeParsedFailedError(vec.Typ.String(), field, vecAttr, base, offset)
								}
								result.Warnings++
								d = 0
							}
							cols[rowIdx] = uint32(d)
						} else {
							d, err := strconv.ParseFloat(field, 64)
							if err != nil || d < 0 || d > math.MaxUint32 {
								logutil.Errorf("parse field[%v] err:%v", field, err)
								if !ignoreFieldError {
									return makeParsedFailedError(vec.Typ.String(), field, vecAttr, base, offset)
								}
								result.Warnings++
								d = 0
							}
							cols[rowIdx] = uint32(d)
						}
					}
				case types.T_uint64:
					cols := vec.Col.([]uint64)
					if isNullOrEmpty {
						nulls.Add(vec.Nsp, uint64(rowIdx))
					} else {
						if judgeInterge(field) {
							d, err := strconv.ParseUint(field, 10, 64)
							if err != nil {
								logutil.Errorf("parse field[%v] err:%v", field, err)
								if !ignoreFieldError {
									return makeParsedFailedError(vec.Typ.String(), field, vecAttr, base, offset)
								}
								result.Warnings++
								d = 0
							}
							cols[rowIdx] = d
						} else {
							d, err := strconv.ParseFloat(field, 64)
							if err != nil || d < 0 || d > math.MaxUint64 {
								logutil.Errorf("parse field[%v] err:%v", field, err)
								if !ignoreFieldError {
									return makeParsedFailedError(vec.Typ.String(), field, vecAttr, base, offset)
								}
								result.Warnings++
								d = 0
								//break
							}
							cols[rowIdx] = uint64(d)
						}
					}
				case types.T_float32:
					cols := vec.Col.([]float32)
					if isNullOrEmpty {
						nulls.Add(vec.Nsp, uint64(rowIdx))
					} else {
						d, err := strconv.ParseFloat(field, 32)
						if err != nil {
							logutil.Errorf("parse field[%v] err:%v", field, err)
							if !ignoreFieldError {
								return makeParsedFailedError(vec.Typ.String(), field, vecAttr, base, offset)
							}
							result.Warnings++
							d = 0
							//break
						}
						cols[rowIdx] = float32(d)
					}
				case types.T_float64:
					cols := vec.Col.([]float64)
					if isNullOrEmpty {
						nulls.Add(vec.Nsp, uint64(rowIdx))
					} else {
						fs := field
						//logutil.Infof("==== > field string [%s] ",fs)
						d, err := strconv.ParseFloat(fs, 64)
						if err != nil {
							logutil.Errorf("parse field[%v] err:%v", field, err)
							if !ignoreFieldError {
								return makeParsedFailedError(vec.Typ.String(), field, vecAttr, base, offset)
							}
							result.Warnings++
							d = 0
							//break
						}
						cols[rowIdx] = d
					}
				case types.T_char, types.T_varchar, types.T_json:
					vBytes := vec.Col.(*types.Bytes)
					if isNullOrEmpty {
						nulls.Add(vec.Nsp, uint64(rowIdx))
						vBytes.Offsets[rowIdx] = uint32(len(vBytes.Data))
						vBytes.Lengths[rowIdx] = uint32(len(field))
					} else {
						vBytes.Offsets[rowIdx] = uint32(len(vBytes.Data))
						vBytes.Data = append(vBytes.Data, field...)
						vBytes.Lengths[rowIdx] = uint32(len(field))
					}
				case types.T_date:
					cols := vec.Col.([]types.Date)
					if isNullOrEmpty {
						nulls.Add(vec.Nsp, uint64(rowIdx))
					} else {
						fs := field
						//logutil.Infof("==== > field string [%s] ",fs)
						d, err := types.ParseDate(fs)
						if err != nil {
							logutil.Errorf("parse field[%v] err:%v", field, err)
							if !ignoreFieldError {
								return makeParsedFailedError(vec.Typ.String(), field, vecAttr, base, offset)
							}
							result.Warnings++
							d = 0
							//break
						}
						cols[rowIdx] = d
					}
				case types.T_datetime:
					cols := vec.Col.([]types.Datetime)
					if isNullOrEmpty {
						nulls.Add(vec.Nsp, uint64(rowIdx))
					} else {
						fs := field
						d, err := types.ParseDatetime(fs, vec.Typ.Precision)
						if err != nil {
							logutil.Errorf("parse field[%v] err:%v", field, err)
							if !ignoreFieldError {
								return makeParsedFailedError(vec.Typ.String(), field, vecAttr, base, offset)
							}
							result.Warnings++
							d = 0
						}
						cols[rowIdx] = d
					}
				case types.T_decimal64:
					cols := vec.Col.([]types.Decimal64)
					if isNullOrEmpty {
						nulls.Add(vec.Nsp, uint64(rowIdx))
					} else {
						d, err := types.Decimal64_FromString(field)
						if err != nil {
							// we tolerate loss of digits.
							if !moerr.IsMoErrCode(err, moerr.DATA_TRUNCATED) {
								logutil.Errorf("parse field[%v] err:%v", field, err)
								if !ignoreFieldError {
									return makeParsedFailedError(vec.Typ.String(), field, vecAttr, base, offset)
								}
								result.Warnings++
								d = types.Decimal64_Zero
							}
						}
						cols[rowIdx] = d
					}
				case types.T_decimal128:
					cols := vec.Col.([]types.Decimal128)
					if isNullOrEmpty {
						nulls.Add(vec.Nsp, uint64(rowIdx))
					} else {
						d, err := types.Decimal128_FromString(field)
						if err != nil {
							// we tolerate loss of digits.
							if !moerr.IsMoErrCode(err, moerr.DATA_TRUNCATED) {
								logutil.Errorf("parse field[%v] err:%v", field, err)
								if !ignoreFieldError {
									return makeParsedFailedError(vec.Typ.String(), field, vecAttr, base, offset)
								}
								result.Warnings++
								d = types.Decimal128_Zero
							}
						}
						cols[rowIdx] = d
					}
				case types.T_timestamp:
					cols := vec.Col.([]types.Timestamp)
					if isNullOrEmpty {
						nulls.Add(vec.Nsp, uint64(rowIdx))
					} else {
						fs := field
						d, err := types.ParseTimestamp(handler.ses.timeZone, fs, vec.Typ.Precision)
						if err != nil {
							logutil.Errorf("parse field[%v] err:%v", field, err)
							if !ignoreFieldError {
								return makeParsedFailedError(vec.Typ.String(), field, vecAttr, base, offset)
							}
							result.Warnings++
							d = types.Timestamp(0)
						}
						cols[rowIdx] = d
					}
				default:
					panic("unsupported oid")
				}
			}
			//row2col += time.Since(wait_a)

			//wait_b := time.Now()
			//the row does not have field
			for k := 0; k < len(columnFLags); k++ {
				if columnFLags[k] == 0 {
					vec := batchData.Vecs[k]
					switch vec.Typ.Oid {
					case types.T_char, types.T_varchar, types.T_json:
						vBytes := vec.Col.(*types.Bytes)
						vBytes.Offsets[rowIdx] = uint32(len(vBytes.Data))
						vBytes.Lengths[rowIdx] = uint32(0)
					}
					nulls.Add(vec.Nsp, uint64(rowIdx))

					//mysql warning ER_WARN_TOO_FEW_RECORDS
					//result.Warnings++
				}
			}
			//fillBlank += time.Since(wait_b)
		}
		handler.choose_true += time.Since(wait_d)
	} else {
		wait_d := time.Now()
		//record missing column
		for k := 0; k < len(columnFLags); k++ {
			columnFLags[k] = 0
		}

		wait_a := time.Now()
		//column
		for j := 0; j < handler.maxFieldCnt; j++ {
			//where will column j go ?
			colIdx := -1
			if j < len(handler.dataColumnId2TableColumnId) {
				colIdx = handler.dataColumnId2TableColumnId[j]
			}
			//drop this field
			if colIdx == -1 {
				continue
			}

			//put it into batch
			vec := batchData.Vecs[colIdx]

			columnFLags[j] = 1

			switch vec.Typ.Oid {
			case types.T_bool:
				cols := vec.Col.([]bool)
				for i := 0; i < countOfLineArray; i++ {
					line := fetchLines[i]
					if j >= len(line) || len(line[j]) == 0 {
						nulls.Add(vec.Nsp, uint64(i))
					} else {
						field := line[j]
						if field == "true" || field == "1" {
							cols[i] = true
						} else if field == "false" || field == "0" {
							cols[i] = false
						} else {
							return fmt.Errorf("the input value '%s' is not bool type", field)
						}
					}
				}
			case types.T_int8:
				cols := vec.Col.([]int8)
				//row
				for i := 0; i < countOfLineArray; i++ {
					line := fetchLines[i]
					if j >= len(line) || len(line[j]) == 0 {
						nulls.Add(vec.Nsp, uint64(i))
					} else {
						field := line[j]
						if judgeInterge(field) {
							d, err := strconv.ParseInt(field, 10, 8)
							if err != nil {
								logutil.Errorf("parse field[%v] err:%v", field, err)
								if !ignoreFieldError {
									return err
								}
								result.Warnings++
								d = 0
							}
							cols[i] = int8(d)
						} else {
							d, err := strconv.ParseFloat(field, 64)
							if err != nil || d < math.MinInt8 || d > math.MaxInt8 {
								logutil.Errorf("parse field[%v] err:%v", field, err)
								if !ignoreFieldError {
									return err
								}
								result.Warnings++
								d = 0
							}
							cols[i] = int8(d)
						}
					}
				}
			case types.T_int16:
				cols := vec.Col.([]int16)
				//row
				for i := 0; i < countOfLineArray; i++ {
					line := fetchLines[i]
					if j >= len(line) || len(line[j]) == 0 {
						nulls.Add(vec.Nsp, uint64(i))
					} else {
						field := line[j]
						if judgeInterge(field) {
							d, err := strconv.ParseInt(field, 10, 16)
							if err != nil {
								logutil.Errorf("parse field[%v] err:%v", field, err)
								if !ignoreFieldError {
									return err
								}
								result.Warnings++
								d = 0
							}
							cols[i] = int16(d)
						} else {
							d, err := strconv.ParseFloat(field, 64)
							if err != nil || d < math.MinInt16 || d > math.MaxInt16 {
								logutil.Errorf("parse field[%v] err:%v", field, err)
								if !ignoreFieldError {
									return err
								}
								result.Warnings++
								d = 0
							}
							cols[i] = int16(d)
						}
					}
				}
			case types.T_int32:
				cols := vec.Col.([]int32)
				//row
				for i := 0; i < countOfLineArray; i++ {
					line := fetchLines[i]
					if j >= len(line) || len(line[j]) == 0 {
						nulls.Add(vec.Nsp, uint64(i))
					} else {
						field := line[j]
						if judgeInterge(field) {
							d, err := strconv.ParseInt(field, 10, 32)
							if err != nil {
								logutil.Errorf("parse field[%v] err:%v", field, err)
								if !ignoreFieldError {
									return err
								}
								result.Warnings++
								d = 0
							}
							cols[i] = int32(d)
						} else {
							d, err := strconv.ParseFloat(field, 64)
							if err != nil || d < math.MinInt32 || d > math.MaxInt32 {
								logutil.Errorf("parse field[%v] err:%v", field, err)
								if !ignoreFieldError {
									return err
								}
								result.Warnings++
								d = 0
							}
							cols[i] = int32(d)
						}
					}
				}
			case types.T_int64:
				cols := vec.Col.([]int64)
				//row
				for i := 0; i < countOfLineArray; i++ {
					line := fetchLines[i]
					if j >= len(line) || len(line[j]) == 0 {
						nulls.Add(vec.Nsp, uint64(i))
					} else {
						field := line[j]
						if judgeInterge(field) {
							d, err := strconv.ParseInt(field, 10, 64)
							if err != nil {
								logutil.Errorf("parse field[%v] err:%v", field, err)
								if !ignoreFieldError {
									return err
								}
								result.Warnings++
								d = 0
							}
							cols[i] = d
						} else {
							d, err := strconv.ParseFloat(field, 64)
							if err != nil || d < math.MinInt64 || d > math.MaxInt64 {
								logutil.Errorf("parse field[%v] err:%v", field, err)
								if !ignoreFieldError {
									return err
								}
								result.Warnings++
								d = 0
							}
							cols[i] = int64(d)
						}
					}
				}
			case types.T_uint8:
				cols := vec.Col.([]uint8)
				//row
				for i := 0; i < countOfLineArray; i++ {
					line := fetchLines[i]
					if j >= len(line) || len(line[j]) == 0 {
						nulls.Add(vec.Nsp, uint64(i))
					} else {
						field := line[j]
						if judgeInterge(field) {
							d, err := strconv.ParseUint(field, 10, 8)
							if err != nil {
								logutil.Errorf("parse field[%v] err:%v", field, err)
								if !ignoreFieldError {
									return err
								}
								result.Warnings++
								d = 0
							}
							cols[i] = uint8(d)
						} else {
							d, err := strconv.ParseFloat(field, 64)
							if err != nil || d < 0 || d > math.MaxUint8 {
								logutil.Errorf("parse field[%v] err:%v", field, err)
								if !ignoreFieldError {
									return err
								}
								result.Warnings++
								d = 0
							}
							cols[i] = uint8(d)
						}
					}
				}
			case types.T_uint16:
				cols := vec.Col.([]uint16)
				//row
				for i := 0; i < countOfLineArray; i++ {
					line := fetchLines[i]
					if j >= len(line) || len(line[j]) == 0 {
						nulls.Add(vec.Nsp, uint64(i))
					} else {
						field := line[j]
						if judgeInterge(field) {
							d, err := strconv.ParseUint(field, 10, 16)
							if err != nil {
								logutil.Errorf("parse field[%v] err:%v", field, err)
								if !ignoreFieldError {
									return err
								}
								result.Warnings++
								d = 0
							}
							cols[i] = uint16(d)
						} else {
							d, err := strconv.ParseFloat(field, 64)
							if err != nil || d < 0 || d > math.MaxUint16 {
								logutil.Errorf("parse field[%v] err:%v", field, err)
								if !ignoreFieldError {
									return err
								}
								result.Warnings++
								d = 0
							}
							cols[i] = uint16(d)
						}
					}
				}
			case types.T_uint32:
				cols := vec.Col.([]uint32)
				//row
				for i := 0; i < countOfLineArray; i++ {
					line := fetchLines[i]
					if j >= len(line) || len(line[j]) == 0 {
						nulls.Add(vec.Nsp, uint64(i))
					} else {
						field := line[j]
						if judgeInterge(field) {
							d, err := strconv.ParseUint(field, 10, 32)
							if err != nil {
								logutil.Errorf("parse field[%v] err:%v", field, err)
								if !ignoreFieldError {
									return err
								}
								result.Warnings++
								d = 0
							}
							cols[i] = uint32(d)
						} else {
							d, err := strconv.ParseFloat(field, 64)
							if err != nil || d < 0 || d > math.MaxUint32 {
								logutil.Errorf("parse field[%v] err:%v", field, err)
								if !ignoreFieldError {
									return err
								}
								result.Warnings++
								d = 0
								//break
							}
							cols[i] = uint32(d)
						}
					}
				}
			case types.T_uint64:
				cols := vec.Col.([]uint64)
				//row
				for i := 0; i < countOfLineArray; i++ {
					line := fetchLines[i]
					if j >= len(line) || len(line[j]) == 0 {
						nulls.Add(vec.Nsp, uint64(i))
					} else {
						field := line[j]
						if judgeInterge(field) {
							d, err := strconv.ParseUint(field, 10, 64)
							if err != nil {
								logutil.Errorf("parse field[%v] err:%v", field, err)
								if !ignoreFieldError {
									return err
								}
								result.Warnings++
								d = 0
							}
							cols[i] = d
						} else {
							d, err := strconv.ParseFloat(field, 64)
							if err != nil || d < 0 || d > math.MaxUint64 {
								logutil.Errorf("parse field[%v] err:%v", field, err)
								if !ignoreFieldError {
									return err
								}
								result.Warnings++
								d = 0
								//break
							}
							cols[i] = uint64(d)
						}
					}
				}
			case types.T_float32:
				cols := vec.Col.([]float32)
				//row
				for i := 0; i < countOfLineArray; i++ {
					line := fetchLines[i]
					if j >= len(line) || len(line[j]) == 0 {
						nulls.Add(vec.Nsp, uint64(i))
					} else {
						field := line[j]
						d, err := strconv.ParseFloat(field, 32)
						if err != nil {
							logutil.Errorf("parse field[%v] err:%v", field, err)
							if !ignoreFieldError {
								return err
							}
							result.Warnings++
							d = 0
							//break
						}
						cols[i] = float32(d)
					}
				}
			case types.T_float64:
				cols := vec.Col.([]float64)
				//row
				for i := 0; i < countOfLineArray; i++ {
					line := fetchLines[i]
					if j >= len(line) || len(line[j]) == 0 {
						nulls.Add(vec.Nsp, uint64(i))
					} else {
						field := line[j]
						//logutil.Infof("==== > field string [%s] ",fs)
						d, err := strconv.ParseFloat(field, 64)
						if err != nil {
							logutil.Errorf("parse field[%v] err:%v", field, err)
							if !ignoreFieldError {
								return err
							}
							result.Warnings++
							d = 0
							//break
						}
						cols[i] = d
					}
				}
			case types.T_char, types.T_varchar, types.T_json:
				vBytes := vec.Col.(*types.Bytes)
				//row
				for i := 0; i < countOfLineArray; i++ {
					line := fetchLines[i]
					if j >= len(line) || len(line[j]) == 0 {
						nulls.Add(vec.Nsp, uint64(i))
						vBytes.Offsets[i] = uint32(len(vBytes.Data))
						vBytes.Lengths[i] = uint32(len(line[j]))
					} else {
						field := line[j]
						vBytes.Offsets[i] = uint32(len(vBytes.Data))
						vBytes.Data = append(vBytes.Data, field...)
						vBytes.Lengths[i] = uint32(len(field))
					}
				}
			case types.T_date:
				cols := vec.Col.([]types.Date)
				//row
				for i := 0; i < countOfLineArray; i++ {
					line := fetchLines[i]
					if j >= len(line) || len(line[j]) == 0 {
						nulls.Add(vec.Nsp, uint64(i))
					} else {
						field := line[j]
						//logutil.Infof("==== > field string [%s] ",fs)
						d, err := types.ParseDate(field)
						if err != nil {
							logutil.Errorf("parse field[%v] err:%v", field, err)
							if !ignoreFieldError {
								return err
							}
							result.Warnings++
							d = 0
							//break
						}
						cols[i] = d
					}
				}
			case types.T_datetime:
				cols := vec.Col.([]types.Datetime)
				for i := 0; i < countOfLineArray; i++ {
					line := fetchLines[i]
					if j >= len(line) || len(line[j]) == 0 {
						nulls.Add(vec.Nsp, uint64(i))
					} else {
						field := line[j]
						//logutil.Infof("==== > field string [%s] ",fs)
						d, err := types.ParseDatetime(field, vec.Typ.Precision)
						if err != nil {
							logutil.Errorf("parse field[%v] err:%v", field, err)
							if !ignoreFieldError {
								return err
							}
							result.Warnings++
							d = 0
							//break
						}
						cols[i] = d
					}
				}
			case types.T_decimal64:
				cols := vec.Col.([]types.Decimal64)
				for i := 0; i < countOfLineArray; i++ {
					line := fetchLines[i]
					if j >= len(line) || len(line[j]) == 0 {
						nulls.Add(vec.Nsp, uint64(i))
					} else {
						field := line[j]
						//logutil.Infof("==== > field string [%s] ",fs)
						d, err := types.ParseStringToDecimal64(field, vec.Typ.Width, vec.Typ.Scale)
						if err != nil {
							logutil.Errorf("parse field[%v] err:%v", field, err)
							if !ignoreFieldError {
								return err
							}
							result.Warnings++
							d = types.Decimal64_Zero
							//break
						}
						cols[i] = d
					}
				}
			case types.T_decimal128:
				cols := vec.Col.([]types.Decimal128)
				for i := 0; i < countOfLineArray; i++ {
					line := fetchLines[i]
					if j >= len(line) || len(line[j]) == 0 {
						nulls.Add(vec.Nsp, uint64(i))
					} else {
						field := line[j]
						//logutil.Infof("==== > field string [%s] ",fs)
						d, err := types.ParseStringToDecimal128(field, vec.Typ.Width, vec.Typ.Scale)
						if err != nil {
							logutil.Errorf("parse field[%v] err:%v", field, err)
							if !ignoreFieldError {
								return err
							}
							result.Warnings++
							d = types.Decimal128_Zero
							//break
						}
						cols[i] = d
					}
				}
			case types.T_timestamp:
				cols := vec.Col.([]types.Timestamp)
				for i := 0; i < countOfLineArray; i++ {
					line := fetchLines[i]
					if j >= len(line) || len(line[j]) == 0 {
						nulls.Add(vec.Nsp, uint64(i))
					} else {
						field := line[j]
						//logutil.Infof("==== > field string [%s] ",fs)
						d, err := types.ParseTimestamp(handler.ses.timeZone, field, vec.Typ.Precision)
						if err != nil {
							logutil.Errorf("parse field[%v] err:%v", field, err)
							if !ignoreFieldError {
								return err
							}
							result.Warnings++
							d = 0
							//break
						}
						cols[i] = d
					}
				}
			default:
				panic("unsupported oid")
			}
		}
		row2col += time.Since(wait_a)

		wait_b := time.Now()
		//the row does not have field
		for k := 0; k < len(columnFLags); k++ {
			if columnFLags[k] == 0 {
				vec := batchData.Vecs[k]
				//row
				for i := 0; i < countOfLineArray; i++ {
					switch vec.Typ.Oid {
					case types.T_char, types.T_varchar, types.T_json:
						vBytes := vec.Col.(*types.Bytes)
						vBytes.Offsets[i] = uint32(len(vBytes.Data))
						vBytes.Lengths[i] = uint32(0)
					}
					nulls.Add(vec.Nsp, uint64(i))
				}
			}
		}
		fillBlank += time.Since(wait_b)
		handler.choose_false += time.Since(wait_d)
	}

	handler.batchFilled = batchBegin + fetchCnt
	{
		handler.batchData.InitZsOne(handler.batchSize)
		handler.batchData.ExpandNulls()
	}

	//if handler.batchFilled == handler.batchSize {
	//	minLen := math.MaxInt64
	//	maxLen := 0
	//	for _, vec := range batchData.Vecs {
	//		logutil.Infof("len %d type %d %s ",vec.Length(),vec.Typ.Oid,vec.Typ.String())
	//		minLen = Min(vec.Length(),int(minLen))
	//		maxLen = Max(vec.Length(),int(maxLen))
	//	}
	//
	//	if minLen != maxLen{
	//		logutil.Errorf("vector length mis equal %d %d",minLen,maxLen)
	//		return fmt.Errorf("vector length mis equal %d %d",minLen,maxLen)
	//	}
	//}

	wait_c := time.Now()
	/*
		write batch into the engine
	*/
	//the second parameter must be FALSE here
	err = writeBatchToStorage(handler, forceConvert)

	toStorage += time.Since(wait_c)

	allFetchCnt += fetchCnt
	//}

	handler.row2col += row2col
	handler.fillBlank += fillBlank
	handler.toStorage += toStorage

	//logutil.Infof("----- row2col %s fillBlank %s toStorage %s",
	//	row2col,fillBlank,toStorage)

	if err != nil {
		logutil.Errorf("saveBatchToStorage failed. err:%v", err)
		return err
	}

	if allFetchCnt != countOfLineArray {
		return fmt.Errorf("allFetchCnt %d != countOfLineArray %d ", allFetchCnt, countOfLineArray)
	}
	return nil
}

/*
save batch to storage.
when force is true, batchsize will be changed.
*/
func writeBatchToStorage(handler *WriteBatchHandler, force bool) error {
	var err error = nil

	ctx := handler.loadCtx
	if handler.batchFilled == handler.batchSize {
		//batchBytes := 0
		//for _, vec := range handler.batchData.Vecs {
		//	//logutil.Infof("len %d type %d %s ",vec.Length(),vec.Typ.Oid,vec.Typ.String())
		//	switch vec.Typ.Oid {
		//	case types.T_char, types.T_varchar:
		//		vBytes := vec.Col.(*types.Bytes)
		//		batchBytes += len(vBytes.Data)
		//	default:
		//		batchBytes += vec.Length() * int(vec.Typ.Size)
		//	}
		//}
		//
		//logutil.Infof("----batchBytes %v B %v MB",batchBytes,batchBytes / 1024.0 / 1024.0)
		//
		wait_a := time.Now()
		handler.ThreadInfo.SetTime(wait_a)
		handler.ThreadInfo.SetCnt(1)
		//dbHandler := handler.dbHandler
		var dbHandler engine.Database
		var txnHandler *TxnHandler
		tableHandler := handler.tableHandler
		initSes := handler.ses
		tmpSes := NewBackgroundSession(ctx, initSes.GuestMmu, initSes.Mempool, initSes.Pu, gSysVariables)
		defer tmpSes.Close()
		if !handler.skipWriteBatch {
			if handler.oneTxnPerBatch {
				txnHandler = tmpSes.GetTxnHandler()
				dbHandler, err = tmpSes.GetStorage().Database(ctx, handler.dbName, engine.Snapshot(txnHandler.GetTxn().GetCtx()))
				if err != nil {
					goto handleError
				}
				tableHandler, err = dbHandler.Relation(ctx, handler.tableName)
				if err != nil {
					goto handleError
				}
			}
			err = tableHandler.Write(ctx, handler.batchData)
			if handler.oneTxnPerBatch {
				if err != nil {
					goto handleError
				}
				err = tmpSes.TxnCommitSingleStatement(nil)
				if err != nil {
					goto handleError
				}
			}
		}

	handleError:
		handler.ThreadInfo.SetCnt(0)
		if err == nil {
			handler.result.Records += uint64(handler.batchSize)
		} else if isWriteBatchTimeoutError(err) {
			logutil.Errorf("write failed. err: %v", err)
			handler.result.WriteTimeout += uint64(handler.batchSize)
			//clean timeout error
			err = nil
		} else {
			logutil.Errorf("write failed. err: %v", err)
			handler.result.Skipped += uint64(handler.batchSize)
		}

		if handler.oneTxnPerBatch && err != nil {
			err2 := tmpSes.TxnRollbackSingleStatement(nil)
			if err2 != nil {
				logutil.Errorf("rollback failed.error:%v", err2)
			}
		}

		handler.writeBatch += time.Since(wait_a)

		wait_b := time.Now()
		//clear batch
		//clear vector.nulls.Nulls
		for _, vec := range handler.batchData.Vecs {
			vec.Nsp = &nulls.Nulls{}
			switch vec.Typ.Oid {
			case types.T_char, types.T_varchar, types.T_json:
				vBytes := vec.Col.(*types.Bytes)
				vBytes.Data = vBytes.Data[:0]
			}
		}
		handler.batchFilled = 0

		handler.resetBatch += time.Since(wait_b)
	} else {
		if force {
			//first, remove redundant rows at last
			needLen := handler.batchFilled
			if needLen > 0 {
				//logutil.Infof("needLen: %d batchSize %d", needLen, handler.batchSize)
				for _, vec := range handler.batchData.Vecs {
					//logutil.Infof("needLen %d %d type %d %s ",needLen,i,vec.Typ.Oid,vec.Typ.String())
					//remove nulls.NUlls
					for j := uint64(handler.batchFilled); j < uint64(handler.batchSize); j++ {
						nulls.Del(vec.Nsp, j)
					}
					//remove row
					switch vec.Typ.Oid {
					case types.T_bool:
						cols := vec.Col.([]bool)
						vec.Col = cols[:needLen]
					case types.T_int8:
						cols := vec.Col.([]int8)
						vec.Col = cols[:needLen]
					case types.T_int16:
						cols := vec.Col.([]int16)
						vec.Col = cols[:needLen]
					case types.T_int32:
						cols := vec.Col.([]int32)
						vec.Col = cols[:needLen]
					case types.T_int64:
						cols := vec.Col.([]int64)
						vec.Col = cols[:needLen]
					case types.T_uint8:
						cols := vec.Col.([]uint8)
						vec.Col = cols[:needLen]
					case types.T_uint16:
						cols := vec.Col.([]uint16)
						vec.Col = cols[:needLen]
					case types.T_uint32:
						cols := vec.Col.([]uint32)
						vec.Col = cols[:needLen]
					case types.T_uint64:
						cols := vec.Col.([]uint64)
						vec.Col = cols[:needLen]
					case types.T_float32:
						cols := vec.Col.([]float32)
						vec.Col = cols[:needLen]
					case types.T_float64:
						cols := vec.Col.([]float64)
						vec.Col = cols[:needLen]
					case types.T_char, types.T_varchar, types.T_json: //bytes is different
						vBytes := vec.Col.(*types.Bytes)
						//logutil.Infof("saveBatchToStorage before data %s ",vBytes.String())
						if len(vBytes.Offsets) > needLen {
							vec.Col = vBytes.Window(0, needLen)
						}

						//logutil.Infof("saveBatchToStorage after data %s ",vBytes.String())
					case types.T_date:
						cols := vec.Col.([]types.Date)
						vec.Col = cols[:needLen]
					case types.T_datetime:
						cols := vec.Col.([]types.Datetime)
						vec.Col = cols[:needLen]
					case types.T_decimal64:
						cols := vec.Col.([]types.Decimal64)
						vec.Col = cols[:needLen]
					case types.T_decimal128:
						cols := vec.Col.([]types.Decimal128)
						vec.Col = cols[:needLen]
					case types.T_timestamp:
						cols := vec.Col.([]types.Timestamp)
						vec.Col = cols[:needLen]
					}
				}

				//for _, vec := range handler.batchData.Vecs {
				//	logutil.Infof("len %d type %d %s ",vec.Length(),vec.Typ.Oid,vec.Typ.String())
				//}

				wait_a := time.Now()
				handler.ThreadInfo.SetTime(wait_a)
				handler.ThreadInfo.SetCnt(1)
				var txnHandler *TxnHandler
				tableHandler := handler.tableHandler
				// dbHandler := handler.dbHandler
				initSes := handler.ses
				tmpSes := NewBackgroundSession(ctx, initSes.GuestMmu, initSes.Mempool, initSes.Pu, gSysVariables)
				defer tmpSes.Close()
				var dbHandler engine.Database
				if !handler.skipWriteBatch {
					if handler.oneTxnPerBatch {
						txnHandler = tmpSes.GetTxnHandler()
						dbHandler, err = tmpSes.GetStorage().Database(ctx, handler.dbName, engine.Snapshot(txnHandler.GetTxn().GetCtx()))
						if err != nil {
							goto handleError2
						}
						//new relation
						tableHandler, err = dbHandler.Relation(ctx, handler.tableName)
						if err != nil {
							goto handleError2
						}
					}
					err = tableHandler.Write(ctx, handler.batchData)
					if handler.oneTxnPerBatch {
						if err != nil {
							goto handleError2
						}
						err = tmpSes.TxnCommitSingleStatement(nil)
						if err != nil {
							goto handleError2
						}
					}
				}
			handleError2:
				handler.ThreadInfo.SetCnt(0)
				if err == nil {
					handler.result.Records += uint64(needLen)
				} else if isWriteBatchTimeoutError(err) {
					logutil.Errorf("write failed. err: %v", err)
					handler.result.WriteTimeout += uint64(needLen)
					//clean timeout error
					err = nil
				} else {
					logutil.Errorf("write failed. err:%v \n", err)
					handler.result.Skipped += uint64(needLen)
				}

				if handler.oneTxnPerBatch && err != nil {
					err2 := tmpSes.TxnRollbackSingleStatement(nil)
					if err2 != nil {
						logutil.Errorf("rollback failed.error:%v", err2)
					}
				}
			}
		}
	}
	return err
}

// row2col algorithm
var row2colChoose bool = true

var saveLinesToStorage = func(handler *ParseLineHandler, force bool) error {
	writeHandler := &WriteBatchHandler{
		SharePart: SharePart{
			lineIdx:     handler.lineIdx,
			maxFieldCnt: handler.maxFieldCnt,
		},
	}
	err := initWriteBatchHandler(handler, writeHandler)
	if err != nil {
		writeHandler.simdCsvErr = err
		return err
	}

	handler.simdCsvWaitWriteRoutineToQuit.Add(1)
	go func() {
		defer handler.simdCsvWaitWriteRoutineToQuit.Done()

		//step 3 : save into storage
		err = rowToColumnAndSaveToStorage(writeHandler, force, row2colChoose)
		writeHandler.simdCsvErr = err

		releaseBatch(handler, writeHandler.pl)
		writeHandler.batchData = nil
		writeHandler.simdCsvLineArray = nil

		if err != nil {
			handler.simdCsvNotiyEventChan <- newNotifyEvent(NOTIFY_EVENT_WRITE_BATCH_ERROR, err, writeHandler)
		} else {
			handler.simdCsvNotiyEventChan <- newNotifyEvent(NOTIFY_EVENT_WRITE_BATCH_RESULT, nil, writeHandler)
		}
	}()
	return nil
}

func PrintThreadInfo(handler *ParseLineHandler, close *CloseFlag, a time.Duration) {
	for {
		if close.IsClosed() {
			logutil.Infof("load stream is over, start to leave.")
			return
		} else {
			for i, v := range handler.threadInfo {
				ret := v.GetTime()
				if ret == nil {
					continue
				} else {
					startTime := ret.(time.Time)
					threadCnt := v.GetCnt()
					if threadCnt == 1 {
						logutil.Infof("Print the ThreadInfo. id:%v, startTime:%v, spendTime:%v", i, startTime, time.Since(startTime))
					}
				}
			}
			time.Sleep(a * time.Second)
		}
	}
}

/*
LoadLoop reads data from stream, extracts the fields, and saves into the table
*/
func (mce *MysqlCmdExecutor) LoadLoop(requestCtx context.Context, load *tree.Load, dbHandler engine.Database, tableHandler engine.Relation, dbName string) (*LoadResult, error) {
	ses := mce.GetSession()

	//begin:=  time.Now()
	//defer func() {
	//	logutil.Infof("-----load loop exit %s",time.Since(begin))
	//}()

	result := &LoadResult{}

	/*
		step1 : read block from file
	*/
	dataFile, err := os.Open(load.Param.Filepath)
	if err != nil {
		logutil.Errorf("open file failed. err:%v", err)
		return nil, err
	}
	defer func() {
		err := dataFile.Close()
		if err != nil {
			logutil.Errorf("close file failed. err:%v", err)
		}
	}()

	//processTime := time.Now()
	process_block := time.Duration(0)

	curBatchSize := int(ses.Pu.SV.BatchSizeInLoadData)
	//simdcsv
	handler := &ParseLineHandler{
		SharePart: SharePart{
			load:             load,
			lineIdx:          0,
			simdCsvLineArray: make([][]string, curBatchSize),
			storage:          ses.Pu.StorageEngine,
			dbHandler:        dbHandler,
			tableHandler:     tableHandler,
			tableName:        string(load.Table.Name()),
			dbName:           dbName,
			txnHandler:       ses.GetTxnHandler(),
			ses:              ses,
			oneTxnPerBatch:   ses.Pu.SV.OneTxnPerBatchDuringLoad,
			lineCount:        0,
			batchSize:        curBatchSize,
			result:           result,
			skipWriteBatch:   ses.Pu.SV.LoadDataSkipWritingBatch,
			loadCtx:          requestCtx,
		},
		threadInfo:                    make(map[int]*ThreadInfo),
		simdCsvWaitWriteRoutineToQuit: &sync.WaitGroup{},
	}

	handler.simdCsvConcurrencyCountOfWriteBatch = Min(int(ses.Pu.SV.LoadDataConcurrencyCount), runtime.NumCPU())
	handler.simdCsvConcurrencyCountOfWriteBatch = Max(1, handler.simdCsvConcurrencyCountOfWriteBatch)
	handler.simdCsvBatchPool = make(chan *PoolElement, handler.simdCsvConcurrencyCountOfWriteBatch)
	for i := 0; i < handler.simdCsvConcurrencyCountOfWriteBatch; i++ {
		handler.threadInfo[i] = &ThreadInfo{}
	}

	//logutil.Infof("-----write concurrent count %d ",handler.simdCsvConcurrencyCountOfWriteBatch)

	handler.ignoreFieldError = true
	dh := handler.load.DuplicateHandling
	if dh != nil {
		switch dh.(type) {
		case *tree.DuplicateKeyIgnore:
			handler.ignoreFieldError = true
		case *tree.DuplicateKeyError, *tree.DuplicateKeyReplace:
			handler.ignoreFieldError = false
		}
	}

	notifyChanSize := handler.simdCsvConcurrencyCountOfWriteBatch * 2
	notifyChanSize = Max(100, notifyChanSize)

	handler.simdCsvReader = simdcsv.NewReaderWithOptions(dataFile,
		rune(load.Param.Tail.Fields.Terminated[0]),
		'#',
		false,
		false)

	/*
		error channel
	*/
	handler.simdCsvNotiyEventChan = make(chan *notifyEvent, notifyChanSize)

	//release resources of handler
	defer handler.close()

	err = initParseLineHandler(requestCtx, handler)
	if err != nil {
		return nil, err
	}

	//TODO: remove it after tae is ready
	if handler.oneTxnPerBatch {
		err = ses.TxnCommitSingleStatement(nil)
		if err != nil {
			return nil, err
		}
	}

	wg := sync.WaitGroup{}

	/*
		get lines from simdcsv, deliver them to the output channel.
	*/
	wg.Add(1)
	go func() {
		defer wg.Done()
		wait_b := time.Now()
<<<<<<< HEAD
=======
		//TODO: add a output callback
		//TODO: remove the channel
>>>>>>> 271b7d18
		err = handler.simdCsvReader.ReadLoop(requestCtx, nil, handler.getLineOutCallback)
		//last batch
		err = saveLinesToStorage(handler, true)
		if err != nil {
			logutil.Errorf("get line from simdcsv failed. err:%v", err)
			handler.simdCsvNotiyEventChan <- newNotifyEvent(NOTIFY_EVENT_OUTPUT_SIMDCSV_ERROR, err, nil)
		}
		if err != nil {
			handler.simdCsvNotiyEventChan <- newNotifyEvent(NOTIFY_EVENT_READ_SIMDCSV_ERROR, err, nil)
		}
		process_block += time.Since(wait_b)
	}()

	var statsWg sync.WaitGroup
	statsWg.Add(1)

	closechannel := CloseFlag{}
	var retErr error = nil
	go func() {
		defer statsWg.Done()
		/*
			collect statistics from every batch.
		*/
		var ne *notifyEvent = nil
		for {
			quit := false
			select {
			case <-requestCtx.Done():
				logutil.Info("cancel the load")
				retErr = NewMysqlError(ER_QUERY_INTERRUPTED)
				quit = true
			case ne = <-handler.simdCsvNotiyEventChan:
				switch ne.neType {
				case NOTIFY_EVENT_WRITE_BATCH_RESULT:
					collectWriteBatchResult(handler, ne.wbh, nil)
				case NOTIFY_EVENT_END:
					retErr = nil
					quit = true
				case NOTIFY_EVENT_READ_SIMDCSV_ERROR,
					NOTIFY_EVENT_OUTPUT_SIMDCSV_ERROR,
					NOTIFY_EVENT_WRITE_BATCH_ERROR:
					if ses.IsTaeEngine() || !errorCanBeIgnored(ne.err) {
						retErr = ne.err
						quit = true
					}
					collectWriteBatchResult(handler, ne.wbh, ne.err)
				default:
					logutil.Errorf("get unsupported notify event %d", ne.neType)
					quit = true
				}
			}

			if quit {
				handler.simdCsvReader.Close()

				go func() {
					for closechannel.IsOpened() {
						select {
						case <-handler.simdCsvNotiyEventChan:
						default:
						}
					}
				}()
				break
			}
		}
	}()

	close := CloseFlag{}
	var a = time.Duration(ses.Pu.SV.PrintLogInterVal)
	go func() {
		PrintThreadInfo(handler, &close, a)
	}()

	//until now, the last writer has been counted.
	//There are no more new threads can be spawned.
	//wait csvReader and rowConverter to quit.
	wg.Wait()

	//until now, csvReader and rowConverter has quit.
	//wait writers to quit
	handler.simdCsvWaitWriteRoutineToQuit.Wait()

	//until now, all writers has quit.
	//tell stats to quit. NOTIFY_EVENT_END must be the last event in the queue.
	handler.simdCsvNotiyEventChan <- newNotifyEvent(NOTIFY_EVENT_END, nil, nil)

	//wait stats to quit
	statsWg.Wait()
	close.Close()
	closechannel.Close()
	return result, retErr
}<|MERGE_RESOLUTION|>--- conflicted
+++ resolved
@@ -242,76 +242,6 @@
 	return nil
 }
 
-<<<<<<< HEAD
-=======
-func (plh *ParseLineHandler) getLineOutFromSimdCsvRoutine() error {
-	wait_a := time.Now()
-	defer func() {
-		AtomicAddDuration(plh.asyncChan, time.Since(wait_a))
-	}()
-
-	var lineOut simdcsv.LineOut
-	var status bool
-	for {
-		quit := false
-		select {
-		case <-plh.loadCtx.Done():
-			logutil.Infof("----- get stop in getLineOutFromSimdCsvRoutine")
-			quit = true
-		case lineOut, status = <-getLineOutChan(plh.simdCsvGetParsedLinesChan):
-			if !status {
-				quit = true
-			}
-		}
-
-		if quit {
-			break
-		}
-		wait_d := time.Now()
-		if lineOut.Line == nil && lineOut.Lines == nil {
-			break
-		}
-		if lineOut.Line != nil {
-			//step 1 : skip dropped lines
-			if plh.lineCount < plh.load.Param.Tail.IgnoredLines {
-				plh.lineCount++
-				continue
-			}
-
-			wait_b := time.Now()
-
-			//step 2 : append line into line array
-			plh.simdCsvLineArray[plh.lineIdx] = lineOut.Line
-			plh.lineIdx++
-			plh.lineCount++
-			plh.maxFieldCnt = Max(plh.maxFieldCnt, len(lineOut.Line))
-
-			AtomicAddDuration(plh.csvLineArray1, time.Since(wait_b))
-
-			if plh.lineIdx == plh.batchSize {
-				//logutil.Infof("+++++ batch bytes %v B %v MB",plh.bytes,plh.bytes / 1024.0 / 1024.0)
-				err := saveLinesToStorage(plh, false)
-				if err != nil {
-					return err
-				}
-
-				plh.lineIdx = 0
-				plh.maxFieldCnt = 0
-				plh.bytes = 0
-			}
-		}
-		AtomicAddDuration(plh.asyncChanLoop, time.Since(wait_d))
-	}
-
-	//last batch
-	err := saveLinesToStorage(plh, true)
-	if err != nil {
-		return err
-	}
-	return nil
-}
-
->>>>>>> 271b7d18
 func AtomicAddDuration(v atomic.Value, t interface{}) {
 	var ti time.Duration = 0
 	switch t := t.(type) {
@@ -2081,11 +2011,6 @@
 	go func() {
 		defer wg.Done()
 		wait_b := time.Now()
-<<<<<<< HEAD
-=======
-		//TODO: add a output callback
-		//TODO: remove the channel
->>>>>>> 271b7d18
 		err = handler.simdCsvReader.ReadLoop(requestCtx, nil, handler.getLineOutCallback)
 		//last batch
 		err = saveLinesToStorage(handler, true)
