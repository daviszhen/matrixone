--- conflicted
+++ resolved
@@ -4950,56 +4950,12 @@
 	return err
 }
 
-func createTablesInSystemOfGeneralTenant(ctx context.Context, bh BackgroundExec, tenant *TenantInfo, pu *config.ParameterUnit, newTenant *TenantInfo) error {
-	//with new tenant
-	ctx = context.WithValue(ctx, defines.TenantIDKey{}, uint32(newTenant.GetTenantID()))
-	ctx = context.WithValue(ctx, defines.UserIDKey{}, uint32(newTenant.GetUserID()))
-	ctx = context.WithValue(ctx, defines.RoleIDKey{}, uint32(newTenant.GetDefaultRoleID()))
-
-	var err error
-	sqls := make([]string, 0)
-
-	//TODO: fix tables or views to the designated account
-	sqls = append(sqls, "create database "+trace.SystemDBConst+";")
-	sqls = append(sqls, "use system;")
-	traceTables := []string{
-		trace.SingleStatementTable.ToCreateSql(true),
-	}
-
-	sqls = append(sqls, traceTables...)
-	sqls = append(sqls, "create database "+metric.MetricDBConst+";")
-	sqls = append(sqls, "use system_metrics;")
-	metricTables := []string{
-		metric.SingleMetricTable.ToCreateSql(true),
-	}
-
-	//TODO: add views sql_xxx,server_xxx
-
-	sqls = append(sqls, metricTables...)
-
-	for _, sql := range sqls {
-		bh.ClearExecResultSet()
-		err = bh.Exec(ctx, sql)
-		if err != nil {
-			return err
-		}
-	}
-	return err
-}
-
 // createTablesInInformationSchemaOfGeneralTenant creates the database information_schema and the views or tables.
 func createTablesInInformationSchemaOfGeneralTenant(ctx context.Context, bh BackgroundExec, tenant *TenantInfo, pu *config.ParameterUnit, newTenant *TenantInfo) error {
 	//with new tenant
-<<<<<<< HEAD
-	ctx = context.WithValue(ctx, defines.TenantIDKey{}, uint32(newTenant.GetTenantID()))
-	ctx = context.WithValue(ctx, defines.UserIDKey{}, uint32(newTenant.GetUserID()))
-	ctx = context.WithValue(ctx, defines.RoleIDKey{}, uint32(newTenant.GetDefaultRoleID()))
-=======
-	//TODO: when we have the auto_increment column, we need new strategy.
 	ctx = context.WithValue(ctx, defines.TenantIDKey{}, newTenant.GetTenantID())
 	ctx = context.WithValue(ctx, defines.UserIDKey{}, newTenant.GetUserID())
 	ctx = context.WithValue(ctx, defines.RoleIDKey{}, newTenant.GetDefaultRoleID())
->>>>>>> 375e39a5
 
 	var err error
 	sqls := make([]string, 0, len(sysview.InitInformationSchemaSysTables)+len(sysview.InitMysqlSysTables)+4)
