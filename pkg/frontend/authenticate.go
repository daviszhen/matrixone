// Copyright 2021 Matrix Origin
//
// Licensed under the Apache License, Version 2.0 (the "License");
// you may not use this file except in compliance with the License.
// You may obtain a copy of the License at
//
//      http://www.apache.org/licenses/LICENSE-2.0
//
// Unless required by applicable law or agreed to in writing, software
// distributed under the License is distributed on an "AS IS" BASIS,
// WITHOUT WARRANTIES OR CONDITIONS OF ANY KIND, either express or implied.
// See the License for the specific language governing permissions and
// limitations under the License.

package frontend

import (
	"bytes"
	"context"
	"encoding/json"
	"fmt"
	"math"
	"math/bits"
	"os"
	"sort"
	"strconv"
	"strings"
	"sync/atomic"
	"time"

	"github.com/matrixorigin/matrixone/pkg/sql/parsers/dialect/mysql"

	"github.com/matrixorigin/matrixone/pkg/catalog"
	"github.com/matrixorigin/matrixone/pkg/common/moerr"
	"github.com/matrixorigin/matrixone/pkg/common/mpool"
	"github.com/matrixorigin/matrixone/pkg/config"
	"github.com/matrixorigin/matrixone/pkg/container/types"
	"github.com/matrixorigin/matrixone/pkg/logutil"
	"github.com/matrixorigin/matrixone/pkg/pb/plan"
	"github.com/matrixorigin/matrixone/pkg/sql/parsers/dialect"
	"github.com/matrixorigin/matrixone/pkg/sql/parsers/tree"
	plan2 "github.com/matrixorigin/matrixone/pkg/sql/plan"
	"github.com/matrixorigin/matrixone/pkg/util/metric/mometric"
	"github.com/matrixorigin/matrixone/pkg/util/sysview"
	"github.com/matrixorigin/matrixone/pkg/util/trace"
	"github.com/matrixorigin/matrixone/pkg/util/trace/impl/motrace"
	"github.com/tidwall/btree"

	"github.com/matrixorigin/matrixone/pkg/defines"
)

type TenantInfo struct {
	Tenant      string
	User        string
	DefaultRole string

	TenantID      uint32
	UserID        uint32
	DefaultRoleID uint32

	// true: use secondary role all
	// false: use secondary role none
	useAllSecondaryRole bool

	delimiter byte

	version string
}

func (ti *TenantInfo) String() string {
	delimiter := ti.delimiter
	if !strconv.IsPrint(rune(delimiter)) {
		delimiter = ':'
	}
	return fmt.Sprintf("{account %s%c%s%c%s -- %d%c%d%c%d}",
		ti.Tenant, delimiter, ti.User, delimiter, ti.DefaultRole,
		ti.TenantID, delimiter, ti.UserID, delimiter, ti.DefaultRoleID)
}

func (ti *TenantInfo) GetTenant() string {
	return ti.Tenant
}

func (ti *TenantInfo) GetTenantID() uint32 {
	return ti.TenantID
}

func (ti *TenantInfo) SetTenantID(id uint32) {
	ti.TenantID = id
}

func (ti *TenantInfo) GetUser() string {
	return ti.User
}

func (ti *TenantInfo) SetUser(user string) {
	ti.User = user
}

func (ti *TenantInfo) GetUserID() uint32 {
	return ti.UserID
}

func (ti *TenantInfo) SetUserID(id uint32) {
	ti.UserID = id
}

func (ti *TenantInfo) GetDefaultRole() string {
	return ti.DefaultRole
}

func (ti *TenantInfo) SetDefaultRole(r string) {
	ti.DefaultRole = r
}

func (ti *TenantInfo) HasDefaultRole() bool {
	return len(ti.GetDefaultRole()) != 0
}

func (ti *TenantInfo) GetDefaultRoleID() uint32 {
	return ti.DefaultRoleID
}

func (ti *TenantInfo) SetDefaultRoleID(id uint32) {
	ti.DefaultRoleID = id
}

func (ti *TenantInfo) IsSysTenant() bool {
	return strings.ToLower(ti.GetTenant()) == GetDefaultTenant()
}

func (ti *TenantInfo) IsDefaultRole() bool {
	return ti.GetDefaultRole() == GetDefaultRole()
}

func (ti *TenantInfo) IsMoAdminRole() bool {
	return ti.IsSysTenant() && strings.ToLower(ti.GetDefaultRole()) == moAdminRoleName
}

func (ti *TenantInfo) IsAccountAdminRole() bool {
	return !ti.IsSysTenant() && strings.ToLower(ti.GetDefaultRole()) == accountAdminRoleName
}

func (ti *TenantInfo) IsAdminRole() bool {
	return ti.IsMoAdminRole() || ti.IsAccountAdminRole()
}

func (ti *TenantInfo) IsNameOfAdminRoles(name string) bool {
	n := strings.ToLower(name)
	if ti.IsSysTenant() {
		return n == moAdminRoleName
	} else {
		return n == accountAdminRoleName
	}
}

func (ti *TenantInfo) SetUseSecondaryRole(v bool) {
	ti.useAllSecondaryRole = v
}

func (ti *TenantInfo) GetUseSecondaryRole() bool {
	return ti.useAllSecondaryRole
}

func (ti *TenantInfo) GetVersion() string {
	return ti.version
}

func (ti *TenantInfo) SetVersion(version string) {
	ti.version = version
}

func GetDefaultTenant() string {
	return sysAccountName
}

func GetDefaultRole() string {
	return moAdminRoleName
}

func isCaseInsensitiveEqual(n string, role string) bool {
	return strings.ToLower(n) == role
}

func isPublicRole(n string) bool {
	return isCaseInsensitiveEqual(n, publicRoleName)
}

func isPredefinedRole(r string) bool {
	n := strings.ToLower(r)
	return n == publicRoleName || n == accountAdminRoleName || n == moAdminRoleName
}

func isSysTenant(n string) bool {
	return isCaseInsensitiveEqual(n, sysAccountName)
}

// splitUserInput splits user input into account info
func splitUserInput(ctx context.Context, userInput string, delimiter byte) (*TenantInfo, error) {
	p := strings.IndexByte(userInput, delimiter)
	if p == -1 {
		return &TenantInfo{
			Tenant:    GetDefaultTenant(),
			User:      userInput,
			delimiter: delimiter,
		}, nil
	} else {
		tenant := userInput[:p]
		tenant = strings.TrimSpace(tenant)
		if len(tenant) == 0 {
			return &TenantInfo{}, moerr.NewInternalError(ctx, "invalid tenant name '%s'", tenant)
		}
		userRole := userInput[p+1:]
		p2 := strings.IndexByte(userRole, delimiter)
		if p2 == -1 {
			//tenant:user
			user := userRole
			user = strings.TrimSpace(user)
			if len(user) == 0 {
				return &TenantInfo{}, moerr.NewInternalError(ctx, "invalid user name '%s'", user)
			}
			return &TenantInfo{
				Tenant:    tenant,
				User:      user,
				delimiter: delimiter,
			}, nil
		} else {
			user := userRole[:p2]
			user = strings.TrimSpace(user)
			if len(user) == 0 {
				return &TenantInfo{}, moerr.NewInternalError(ctx, "invalid user name '%s'", user)
			}
			role := userRole[p2+1:]
			role = strings.TrimSpace(role)
			if len(role) == 0 {
				return &TenantInfo{}, moerr.NewInternalError(ctx, "invalid role name '%s'", role)
			}
			return &TenantInfo{
				Tenant:      tenant,
				User:        user,
				DefaultRole: role,
				delimiter:   delimiter,
			}, nil
		}
	}
}

//GetTenantInfo extract tenant info from the input of the user.
/**
The format of the user
1. tenant:user:role
2. tenant:user
3. user

a new format:
1. tenant#user#role
2. tenant#user
*/
func GetTenantInfo(ctx context.Context, userInput string) (*TenantInfo, error) {
	if strings.IndexByte(userInput, ':') != -1 {
		return splitUserInput(ctx, userInput, ':')
	} else if strings.IndexByte(userInput, '#') != -1 {
		return splitUserInput(ctx, userInput, '#')
	} else if strings.Contains(userInput, "%3A") {
		newUserInput := strings.ReplaceAll(userInput, "%3A", ":")
		return splitUserInput(ctx, newUserInput, ':')
	}
	return splitUserInput(ctx, userInput, ':')
}

// initUser for initialization or something special
type initUser struct {
	account  *TenantInfo
	password []byte
}

var (
	specialUser atomic.Value
)

// SetSpecialUser saves the user for initialization
// !!!NOTE: userName must not contain Colon ':'
func SetSpecialUser(userName string, password []byte) {
	acc := &TenantInfo{
		Tenant:        sysAccountName,
		User:          userName,
		DefaultRole:   moAdminRoleName,
		TenantID:      sysAccountID,
		UserID:        math.MaxUint32,
		DefaultRoleID: moAdminRoleID,
	}

	user := &initUser{
		account:  acc,
		password: password,
	}

	specialUser.Store(user)
}

// isSpecialUser checks the user is the one for initialization
func isSpecialUser(userName string) (bool, []byte, *TenantInfo) {
	user := getSpecialUser()
	if user != nil && user.account.GetUser() == userName {
		return true, user.password, user.account
	}
	return false, nil, nil
}

// getSpecialUser loads the user for initialization
func getSpecialUser() *initUser {
	value := specialUser.Load()
	if value == nil {
		return nil
	}
	return value.(*initUser)
}

const (
// createMoUserIndex      = 0
// createMoAccountIndex = 1
// createMoRoleIndex      = 2
// createMoUserGrantIndex = 3
// createMoRoleGrantIndex = 4
// createMoRolePrivIndex  = 5
)

const (
	//tenant
	sysAccountID       = 0
	sysAccountName     = "sys"
	sysAccountStatus   = "open"
	sysAccountComments = "system account"

	//role
	moAdminRoleID   = 0
	moAdminRoleName = "moadmin"
	//	moAdminRoleComment      = "super admin role"
	publicRoleID   = 1
	publicRoleName = "public"
	//	publicRoleComment       = "public role"
	accountAdminRoleID   = 2
	accountAdminRoleName = "accountadmin"
	//	accountAdminRoleComment = "account admin role"

	//user
	userStatusLock   = "lock"
	userStatusUnlock = "unlock"

	defaultPasswordEnv = "DEFAULT_PASSWORD"

	rootID            = 0
	rootHost          = "localhost"
	rootName          = "root"
	rootPassword      = "111"
	rootStatus        = userStatusUnlock
	rootExpiredTime   = "NULL"
	rootLoginType     = "PASSWORD"
	rootCreatorID     = rootID
	rootOwnerRoleID   = moAdminRoleID
	rootDefaultRoleID = moAdminRoleID

	dumpID   = 1
	dumpHost = "localhost"
	dumpName = "dump"
	//dumpPassword      = "111"
	dumpStatus        = userStatusUnlock
	dumpExpiredTime   = "NULL"
	dumpLoginType     = "PASSWORD"
	dumpCreatorID     = rootID
	dumpOwnerRoleID   = moAdminRoleID
	dumpDefaultRoleID = moAdminRoleID

	moCatalog = "mo_catalog"

	moMysqlCompatbilityModeDefaultDb = "%!%mo_mysql_compatibility_mode_temp_db"
)

type objectType int

const (
	objectTypeDatabase objectType = iota
	objectTypeTable
	objectTypeFunction
	objectTypeAccount
	objectTypeNone

	objectIDAll = 0 //denotes all objects in the object type
)

func (ot objectType) String() string {
	switch ot {
	case objectTypeDatabase:
		return "database"
	case objectTypeTable:
		return "table"
	case objectTypeFunction:
		return "function"
	case objectTypeAccount:
		return "account"
	case objectTypeNone:
		return "none"
	}
	panic("unsupported object type")
}

type privilegeLevelType int

const (
	//*
	privilegeLevelStar privilegeLevelType = iota
	//*.*
	privilegeLevelStarStar
	//db_name
	privilegeLevelDatabase
	//db_name.*
	privilegeLevelDatabaseStar
	//db_name.tbl_name
	privilegeLevelDatabaseTable
	//tbl_name
	privilegeLevelTable
	//db_name.routine_name
	privilegeLevelRoutine
	//
	privilegeLevelEnd
)

func (plt privilegeLevelType) String() string {
	switch plt {
	case privilegeLevelStar:
		return "*"
	case privilegeLevelStarStar:
		return "*.*"
	case privilegeLevelDatabase:
		return "d"
	case privilegeLevelDatabaseStar:
		return "d.*"
	case privilegeLevelDatabaseTable:
		return "d.t"
	case privilegeLevelTable:
		return "t"
	case privilegeLevelRoutine:
		return "r"
	}
	panic(fmt.Sprintf("no such privilege level type %d", plt))
}

type PrivilegeType int

const (
	PrivilegeTypeCreateAccount PrivilegeType = iota
	PrivilegeTypeDropAccount
	PrivilegeTypeAlterAccount
	PrivilegeTypeCreateUser
	PrivilegeTypeDropUser
	PrivilegeTypeAlterUser
	PrivilegeTypeCreateRole
	PrivilegeTypeDropRole
	PrivilegeTypeAlterRole
	PrivilegeTypeCreateDatabase
	PrivilegeTypeDropDatabase
	PrivilegeTypeShowDatabases
	PrivilegeTypeConnect
	PrivilegeTypeManageGrants
	PrivilegeTypeAccountAll
	PrivilegeTypeAccountOwnership
	PrivilegeTypeUserOwnership
	PrivilegeTypeRoleOwnership
	PrivilegeTypeShowTables
	PrivilegeTypeCreateObject //includes: table, view, stream, sequence, function, dblink,etc
	PrivilegeTypeCreateTable
	PrivilegeTypeCreateView
	PrivilegeTypeDropObject
	PrivilegeTypeDropTable
	PrivilegeTypeDropView
	PrivilegeTypeAlterObject
	PrivilegeTypeAlterTable
	PrivilegeTypeAlterView
	PrivilegeTypeDatabaseAll
	PrivilegeTypeDatabaseOwnership
	PrivilegeTypeSelect
	PrivilegeTypeInsert
	PrivilegeTypeUpdate
	PrivilegeTypeTruncate
	PrivilegeTypeDelete
	PrivilegeTypeReference
	PrivilegeTypeIndex //include create/alter/drop index
	PrivilegeTypeTableAll
	PrivilegeTypeTableOwnership
	PrivilegeTypeExecute
	PrivilegeTypeCanGrantRoleToOthersInCreateUser // used in checking the privilege of CreateUser with the default role
	PrivilegeTypeValues
)

type PrivilegeScope uint8

const (
	PrivilegeScopeSys      PrivilegeScope = 1
	PrivilegeScopeAccount  PrivilegeScope = 2
	PrivilegeScopeUser     PrivilegeScope = 4
	PrivilegeScopeRole     PrivilegeScope = 8
	PrivilegeScopeDatabase PrivilegeScope = 16
	PrivilegeScopeTable    PrivilegeScope = 32
	PrivilegeScopeRoutine  PrivilegeScope = 64
)

func (ps PrivilegeScope) String() string {
	sb := strings.Builder{}
	first := true
	for i := 0; i < 8; i++ {
		var s string
		switch ps & (1 << i) {
		case PrivilegeScopeSys:
			s = "sys"
		case PrivilegeScopeAccount:
			s = "account"
		case PrivilegeScopeUser:
			s = "user"
		case PrivilegeScopeRole:
			s = "role"
		case PrivilegeScopeDatabase:
			s = "database"
		case PrivilegeScopeTable:
			s = "table"
		case PrivilegeScopeRoutine:
			s = "routine"
		default:
			s = ""
		}
		if len(s) != 0 {
			if !first {
				sb.WriteString(",")
			} else {
				first = false
			}
			sb.WriteString(s)
		}
	}
	return sb.String()
}

func (pt PrivilegeType) String() string {
	switch pt {
	case PrivilegeTypeCreateAccount:
		return "create account"
	case PrivilegeTypeDropAccount:
		return "drop account"
	case PrivilegeTypeAlterAccount:
		return "alter account"
	case PrivilegeTypeCreateUser:
		return "create user"
	case PrivilegeTypeDropUser:
		return "drop user"
	case PrivilegeTypeAlterUser:
		return "alter user"
	case PrivilegeTypeCreateRole:
		return "create role"
	case PrivilegeTypeDropRole:
		return "drop role"
	case PrivilegeTypeAlterRole:
		return "alter role"
	case PrivilegeTypeCreateDatabase:
		return "create database"
	case PrivilegeTypeDropDatabase:
		return "drop database"
	case PrivilegeTypeShowDatabases:
		return "show databases"
	case PrivilegeTypeConnect:
		return "connect"
	case PrivilegeTypeManageGrants:
		return "manage grants"
	case PrivilegeTypeAccountAll:
		return "account all"
	case PrivilegeTypeAccountOwnership:
		return "account ownership"
	case PrivilegeTypeUserOwnership:
		return "user ownership"
	case PrivilegeTypeRoleOwnership:
		return "role ownership"
	case PrivilegeTypeShowTables:
		return "show tables"
	case PrivilegeTypeCreateObject:
		return "create object"
	case PrivilegeTypeCreateTable:
		return "create table"
	case PrivilegeTypeCreateView:
		return "create view"
	case PrivilegeTypeDropObject:
		return "drop object"
	case PrivilegeTypeDropTable:
		return "drop table"
	case PrivilegeTypeDropView:
		return "drop view"
	case PrivilegeTypeAlterObject:
		return "alter object"
	case PrivilegeTypeAlterTable:
		return "alter table"
	case PrivilegeTypeAlterView:
		return "alter view"
	case PrivilegeTypeDatabaseAll:
		return "database all"
	case PrivilegeTypeDatabaseOwnership:
		return "database ownership"
	case PrivilegeTypeSelect:
		return "select"
	case PrivilegeTypeInsert:
		return "insert"
	case PrivilegeTypeUpdate:
		return "update"
	case PrivilegeTypeTruncate:
		return "truncate"
	case PrivilegeTypeDelete:
		return "delete"
	case PrivilegeTypeReference:
		return "reference"
	case PrivilegeTypeIndex:
		return "index"
	case PrivilegeTypeTableAll:
		return "table all"
	case PrivilegeTypeTableOwnership:
		return "table ownership"
	case PrivilegeTypeExecute:
		return "execute"
	case PrivilegeTypeValues:
		return "values"
	}
	panic(fmt.Sprintf("no such privilege type %d", pt))
}

func (pt PrivilegeType) Scope() PrivilegeScope {
	switch pt {
	case PrivilegeTypeCreateAccount:
		return PrivilegeScopeSys
	case PrivilegeTypeDropAccount:
		return PrivilegeScopeSys
	case PrivilegeTypeAlterAccount:
		return PrivilegeScopeSys
	case PrivilegeTypeCreateUser:
		return PrivilegeScopeAccount
	case PrivilegeTypeDropUser:
		return PrivilegeScopeAccount
	case PrivilegeTypeAlterUser:
		return PrivilegeScopeAccount
	case PrivilegeTypeCreateRole:
		return PrivilegeScopeAccount
	case PrivilegeTypeDropRole:
		return PrivilegeScopeAccount
	case PrivilegeTypeAlterRole:
		return PrivilegeScopeAccount
	case PrivilegeTypeCreateDatabase:
		return PrivilegeScopeAccount
	case PrivilegeTypeDropDatabase:
		return PrivilegeScopeAccount
	case PrivilegeTypeShowDatabases:
		return PrivilegeScopeAccount
	case PrivilegeTypeConnect:
		return PrivilegeScopeAccount
	case PrivilegeTypeManageGrants:
		return PrivilegeScopeAccount
	case PrivilegeTypeAccountAll:
		return PrivilegeScopeAccount
	case PrivilegeTypeAccountOwnership:
		return PrivilegeScopeAccount
	case PrivilegeTypeUserOwnership:
		return PrivilegeScopeUser
	case PrivilegeTypeRoleOwnership:
		return PrivilegeScopeRole
	case PrivilegeTypeShowTables:
		return PrivilegeScopeDatabase
	case PrivilegeTypeCreateObject, PrivilegeTypeCreateTable, PrivilegeTypeCreateView:
		return PrivilegeScopeDatabase
	case PrivilegeTypeDropObject, PrivilegeTypeDropTable, PrivilegeTypeDropView:
		return PrivilegeScopeDatabase
	case PrivilegeTypeAlterObject, PrivilegeTypeAlterTable, PrivilegeTypeAlterView:
		return PrivilegeScopeDatabase
	case PrivilegeTypeDatabaseAll:
		return PrivilegeScopeDatabase
	case PrivilegeTypeDatabaseOwnership:
		return PrivilegeScopeDatabase
	case PrivilegeTypeSelect:
		return PrivilegeScopeTable
	case PrivilegeTypeInsert:
		return PrivilegeScopeTable
	case PrivilegeTypeUpdate:
		return PrivilegeScopeTable
	case PrivilegeTypeTruncate:
		return PrivilegeScopeTable
	case PrivilegeTypeDelete:
		return PrivilegeScopeTable
	case PrivilegeTypeReference:
		return PrivilegeScopeTable
	case PrivilegeTypeIndex:
		return PrivilegeScopeTable
	case PrivilegeTypeTableAll:
		return PrivilegeScopeTable
	case PrivilegeTypeTableOwnership:
		return PrivilegeScopeTable
	case PrivilegeTypeExecute:
		return PrivilegeScopeTable
	case PrivilegeTypeValues:
		return PrivilegeScopeTable
	}
	panic(fmt.Sprintf("no such privilege type %d", pt))
}

var (
	sysWantedDatabases = map[string]int8{
		"mo_catalog":         0,
		"information_schema": 0,
		"system":             0,
		"system_metrics":     0,
	}
	sysWantedTables = map[string]int8{
		"mo_user":                     0,
		"mo_account":                  0,
		"mo_role":                     0,
		"mo_user_grant":               0,
		"mo_role_grant":               0,
		"mo_role_privs":               0,
		"mo_user_defined_function":    0,
		"mo_mysql_compatibility_mode": 0,
		catalog.AutoIncrTableName:     0,
	}
	//predefined tables of the database mo_catalog in every account
	predefinedTables = map[string]int8{
<<<<<<< HEAD
		"mo_database":                0,
		"mo_tables":                  0,
		"mo_columns":                 0,
		"mo_account":                 0,
		"mo_user":                    0,
		"mo_role":                    0,
		"mo_user_grant":              0,
		"mo_role_grant":              0,
		"mo_role_privs":              0,
		"mo_user_defined_function":   0,
		"mo_stored_procedure":        0,
		"mo_mysql_compatbility_mode": 0,
		catalog.AutoIncrTableName:    0,
		"mo_indexes":                 0,
		"mo_pubs":                    0,
	}
	createDbInformationSchemaSql = "create database if not exists information_schema;"
=======
		"mo_database":                 0,
		"mo_tables":                   0,
		"mo_columns":                  0,
		"mo_account":                  0,
		"mo_user":                     0,
		"mo_role":                     0,
		"mo_user_grant":               0,
		"mo_role_grant":               0,
		"mo_role_privs":               0,
		"mo_user_defined_function":    0,
		"mo_stored_procedure":         0,
		"mo_mysql_compatibility_mode": 0,
		catalog.AutoIncrTableName:     0,
		"mo_indexes":                  0,
		"mo_pubs":                     0,
	}
	createDbInformationSchemaSql = "create database information_schema;"
>>>>>>> 4d4150ae
	createAutoTableSql           = fmt.Sprintf("create table `%s`(name varchar(770) primary key, offset bigint unsigned, step bigint unsigned);", catalog.AutoIncrTableName)
	// mo_indexes is a data dictionary table, must be created first when creating tenants, and last when deleting tenants
	// mo_indexes table does not have `auto_increment` column,
	createMoIndexesSql = `create table mo_indexes(
				id 			bigint unsigned not null,
				table_id 	bigint unsigned not null,
				database_id bigint unsigned not null,
				name 		varchar(64) not null,
				type        varchar(11) not null,
				is_visible  tinyint not null,
				hidden      tinyint not null,
				comment 	varchar(2048) not null,
				column_name    varchar(256) not null,
				ordinal_position  int unsigned  not null,
				options     text,
				index_table_name varchar(5000),
				primary key(id, column_name)
			);`

	//the sqls creating many tables for the tenant.
	//Wrap them in a transaction
	createSqls = []string{
		`create table mo_user(
				user_id int signed auto_increment primary key,
				user_host varchar(100),
				user_name varchar(300),
				authentication_string varchar(100),
				status   varchar(8),
				created_time  timestamp,
				expired_time timestamp,
				login_type  varchar(16),
				creator int signed,
				owner int signed,
				default_role int signed
    		);`,
		`create table mo_account(
				account_id int signed auto_increment primary key,
				account_name varchar(300),
				status varchar(300),
				created_time timestamp,
				comments varchar(256),
				version bigint unsigned auto_increment,
				suspended_time timestamp default NULL
			);`,
		`create table mo_role(
				role_id int signed auto_increment primary key,
				role_name varchar(300),
				creator int signed,
				owner int signed,
				created_time timestamp,
				comments text
			);`,
		`create table mo_user_grant(
				role_id int signed,
				user_id int signed,
				granted_time timestamp,
				with_grant_option bool,
				primary key(role_id, user_id)
			);`,
		`create table mo_role_grant(
				granted_id int signed,
				grantee_id int signed,
				operation_role_id int signed,
				operation_user_id int signed,
				granted_time timestamp,
				with_grant_option bool,
				primary key(granted_id, grantee_id)
			);`,
		`create table mo_role_privs(
				role_id int signed,
				role_name  varchar(100),
				obj_type  varchar(16),
				obj_id bigint unsigned,
				privilege_id int,
				privilege_name varchar(100),
				privilege_level varchar(100),
				operation_user_id int unsigned,
				granted_time timestamp,
				with_grant_option bool,
				primary key(role_id, obj_type, obj_id, privilege_id, privilege_level)
			);`,
		`create table mo_user_defined_function(
				function_id int auto_increment,
				name     varchar(100),
				owner  int unsigned,
				args     text,
				retType  varchar(20),
				body     text,
				language varchar(20),
				db       varchar(100),
				definer  varchar(50),
				modified_time timestamp,
				created_time  timestamp,
				type    varchar(10),
				security_type varchar(10), 
				comment  varchar(5000),
				character_set_client varchar(64),
				collation_connection varchar(64),
				database_collation varchar(64),
				primary key(function_id)
			);`,
		`create table mo_mysql_compatibility_mode(
				configuration_id int auto_increment,
				account_name varchar(300),
				dat_name     varchar(5000),
				configuration  json,
				primary key(configuration_id)
			);`,
		`create table mo_pubs(
    		pub_name varchar(64) primary key,
    		database_name varchar(5000),
    		database_id bigint unsigned,
    		all_table bool,
    		all_account bool,
    		table_list text,
    		account_list text,
    		created_time timestamp,
    		owner int unsigned,
    		creator int unsigned,
    		comment text
    		);`,
		`create table mo_stored_procedure(
				proc_id int auto_increment,
				name     varchar(100),
				args     text,
				body     text,
				db       varchar(100),
				definer  varchar(50),
				modified_time timestamp,
				created_time  timestamp,
				type    varchar(10),
				security_type varchar(10), 
				comment  varchar(5000),
				character_set_client varchar(64),
				collation_connection varchar(64),
				database_collation varchar(64),
				primary key(proc_id)
			);`,
	}

	//drop tables for the tenant
	dropSqls = []string{
		`drop table if exists mo_catalog.mo_user;`,
		`drop table if exists mo_catalog.mo_role;`,
		`drop table if exists mo_catalog.mo_user_grant;`,
		`drop table if exists mo_catalog.mo_role_grant;`,
		`drop table if exists mo_catalog.mo_role_privs;`,
		`drop table if exists mo_catalog.mo_user_defined_function;`,
		`drop table if exists mo_catalog.mo_stored_procedure;`,
		`drop table if exists mo_catalog.mo_mysql_compatibility_mode;`,
	}
	dropMoPubsSql     = `drop table if exists mo_catalog.mo_pubs;`
	deleteMoPubsSql   = `delete from mo_catalog.mo_pubs;`
	dropAutoIcrColSql = fmt.Sprintf("drop table if exists mo_catalog.`%s`;", catalog.AutoIncrTableName)

	dropMoIndexes = `drop table if exists mo_catalog.mo_indexes;`

	initMoMysqlCompatbilityModeFormat = `insert into mo_catalog.mo_mysql_compatibility_mode(
		account_name,
		dat_name,
		configuration) values ("%s","%s",%s);`

	initMoUserDefinedFunctionFormat = `insert into mo_catalog.mo_user_defined_function(
			name,
			owner,
			args,
			retType,
			body,
			language,
			db,
			definer,
			modified_time,
			created_time,
			type,
			security_type,
			comment,
			character_set_client,
			collation_connection,
			database_collation) values ("%s",%d,'%s',"%s","%s","%s","%s","%s","%s","%s","%s","%s","%s","%s","%s","%s");`

	initMoStoredProcedureFormat = `insert into mo_catalog.mo_stored_procedure(
		name,
		args,
		body,
		db,
		definer,
		modified_time,
		created_time,
		type,
		security_type,
		comment,
		character_set_client,
		collation_connection,
		database_collation) values ("%s",'%s',"%s","%s","%s","%s","%s","%s","%s","%s","%s","%s","%s");`

	initMoAccountFormat = `insert into mo_catalog.mo_account(
				account_id,
				account_name,
				status,
				created_time,
				comments) values (%d,"%s","%s","%s","%s");`
	initMoAccountWithoutIDFormat = `insert into mo_catalog.mo_account(
				account_name,
				status,
				created_time,
				comments) values ("%s","%s","%s","%s");`
	initMoRoleFormat = `insert into mo_catalog.mo_role(
				role_id,
				role_name,
				creator,
				owner,
				created_time,
				comments
			) values (%d,"%s",%d,%d,"%s","%s");`
	initMoRoleWithoutIDFormat = `insert into mo_catalog.mo_role(
				role_name,
				creator,
				owner,
				created_time,
				comments
			) values ("%s",%d,%d,"%s","%s");`
	initMoUserFormat = `insert into mo_catalog.mo_user(
				user_id,
				user_host,
				user_name,
				authentication_string,
				status,
				created_time,
				expired_time,
				login_type,
				creator,
				owner,
				default_role
    		) values(%d,"%s","%s","%s","%s","%s",%s,"%s",%d,%d,%d);`
	initMoUserWithoutIDFormat = `insert into mo_catalog.mo_user(
				user_host,
				user_name,
				authentication_string,
				status,
				created_time,
				expired_time,
				login_type,
				creator,
				owner,
				default_role
    		) values("%s","%s","%s","%s","%s",%s,"%s",%d,%d,%d);`
	initMoRolePrivFormat = `insert into mo_catalog.mo_role_privs(
				role_id,
				role_name,
				obj_type,
				obj_id,
				privilege_id,
				privilege_name,
				privilege_level,
				operation_user_id,
				granted_time,
				with_grant_option
			) values(%d,"%s","%s",%d,%d,"%s","%s",%d,"%s",%v);`
	initMoUserGrantFormat = `insert into mo_catalog.mo_user_grant(
            	role_id,
				user_id,
				granted_time,
				with_grant_option
			) values(%d,%d,"%s",%v);`
)

const (
	//privilege verification
	checkTenantFormat = `select account_id,account_name,status,version,suspended_time from mo_catalog.mo_account where account_name = "%s";`

	updateCommentsOfAccountFormat = `update mo_catalog.mo_account set comments = "%s" where account_name = "%s";`

	updateStatusOfAccountFormat = `update mo_catalog.mo_account set status = "%s",suspended_time = "%s" where account_name = "%s";`

	updateStatusAndVersionOfAccountFormat = `update mo_catalog.mo_account set status = "%s",version = %d,suspended_time = "%s" where account_name = "%s";`

	deleteAccountFromMoAccountFormat = `delete from mo_catalog.mo_account where account_name = "%s";`

	getPasswordOfUserFormat = `select user_id,authentication_string,default_role from mo_catalog.mo_user where user_name = "%s";`

	updatePasswordOfUserFormat = `update mo_catalog.mo_user set authentication_string = "%s" where user_name = "%s";`

	checkRoleExistsFormat = `select role_id from mo_catalog.mo_role where role_id = %d and role_name = "%s";`

	roleNameOfRoleIdFormat = `select role_name from mo_catalog.mo_role where role_id = %d;`

	roleIdOfRoleFormat = `select role_id from mo_catalog.mo_role where role_name = "%s";`

	//operations on the mo_user_grant
	getRoleOfUserFormat = `select r.role_id from  mo_catalog.mo_role r, mo_catalog.mo_user_grant ug where ug.role_id = r.role_id and ug.user_id = %d and r.role_name = "%s";`

	getRoleIdOfUserIdFormat = `select role_id,with_grant_option from mo_catalog.mo_user_grant where user_id = %d;`

	checkUserGrantFormat = `select role_id,user_id,with_grant_option from mo_catalog.mo_user_grant where role_id = %d and user_id = %d;`

	checkUserHasRoleFormat = `select u.user_id,ug.role_id from mo_catalog.mo_user u, mo_catalog.mo_user_grant ug where u.user_id = ug.user_id and u.user_name = "%s" and ug.role_id = %d;`

	//with_grant_option = true
	checkUserGrantWGOFormat = `select role_id,user_id from mo_catalog.mo_user_grant where with_grant_option = true and role_id = %d and user_id = %d;`

	updateUserGrantFormat = `update mo_catalog.mo_user_grant set granted_time = "%s", with_grant_option = %v where role_id = %d and user_id = %d;`

	insertUserGrantFormat = `insert into mo_catalog.mo_user_grant(role_id,user_id,granted_time,with_grant_option) values (%d,%d,"%s",%v);`

	deleteUserGrantFormat = `delete from mo_catalog.mo_user_grant where role_id = %d and user_id = %d;`

	//operations on the mo_role_grant
	checkRoleGrantFormat = `select granted_id,grantee_id,with_grant_option from mo_catalog.mo_role_grant where granted_id = %d and grantee_id = %d;`

	//with_grant_option = true
	getRoleGrantWGOFormat = `select grantee_id from mo_catalog.mo_role_grant where with_grant_option = true and granted_id = %d;`

	updateRoleGrantFormat = `update mo_catalog.mo_role_grant set operation_role_id = %d, operation_user_id = %d, granted_time = "%s", with_grant_option = %v where granted_id = %d and grantee_id = %d;`

	insertRoleGrantFormat = `insert mo_catalog.mo_role_grant(granted_id,grantee_id,operation_role_id,operation_user_id,granted_time,with_grant_option) values (%d,%d,%d,%d,"%s",%v);`

	deleteRoleGrantFormat = `delete from mo_catalog.mo_role_grant where granted_id = %d and grantee_id = %d;`

	getAllStuffRoleGrantFormat = `select granted_id,grantee_id,with_grant_option from mo_catalog.mo_role_grant;`

	getInheritedRoleIdOfRoleIdFormat = `select granted_id,with_grant_option from mo_catalog.mo_role_grant where grantee_id = %d;`

	checkRoleHasPrivilegeFormat = `select role_id,with_grant_option from mo_catalog.mo_role_privs where role_id = %d and obj_type = "%s" and obj_id = %d and privilege_id = %d;`

	//with_grant_option = true
	checkRoleHasPrivilegeWGOFormat = `select role_id from mo_catalog.mo_role_privs where with_grant_option = true and privilege_id = %d;`

	updateRolePrivsFormat = `update mo_catalog.mo_role_privs set operation_user_id = %d, granted_time = "%s", with_grant_option = %v where role_id = %d and obj_type = "%s" and obj_id = %d and privilege_id = %d;`

	insertRolePrivsFormat = `insert into mo_catalog.mo_role_privs(role_id,role_name,obj_type,obj_id,privilege_id,privilege_name,privilege_level,operation_user_id,granted_time,with_grant_option) 
								values (%d,"%s","%s",%d,%d,"%s","%s",%d,"%s",%v);`

	deleteRolePrivsFormat = `delete from mo_catalog.mo_role_privs 
       									where role_id = %d 
       									    and obj_type = "%s" 
       									    and obj_id = %d 
       									    and privilege_id = %d 
       									    and privilege_level = "%s";`

	checkDatabaseFormat = `select dat_id from mo_catalog.mo_database where datname = "%s";`

	checkDatabaseTableFormat = `select t.rel_id from mo_catalog.mo_database d, mo_catalog.mo_tables t
										where d.dat_id = t.reldatabase_id
											and d.datname = "%s"
											and t.relname = "%s";`

	//TODO:fix privilege_level string and obj_type string
	//For object_type : table, privilege_level : *.*
	checkWithGrantOptionForTableStarStar = `select rp.privilege_id,rp.with_grant_option
				from mo_catalog.mo_database d, mo_catalog.mo_tables t, mo_catalog.mo_role_privs rp
				where d.dat_id = t.reldatabase_id
					and rp.obj_id = 0
					and rp.obj_type = "%s"
					and rp.role_id = %d
					and rp.privilege_id = %d
					and rp.privilege_level = "%s"
					and rp.with_grant_option = true;`

	//For object_type : table, privilege_level : db.*
	checkWithGrantOptionForTableDatabaseStar = `select rp.privilege_id,rp.with_grant_option
				from mo_catalog.mo_database d, mo_catalog.mo_tables t, mo_catalog.mo_role_privs rp
				where d.dat_id = t.reldatabase_id
					and rp.obj_id = 0
					and rp.obj_type = "%s"
					and rp.role_id = %d
					and rp.privilege_id = %d
					and rp.privilege_level = "%s"
					and d.datname = "%s"
					and rp.with_grant_option = true;`

	//For object_type : table, privilege_level : db.table
	checkWithGrantOptionForTableDatabaseTable = `select rp.privilege_id,rp.with_grant_option
				from mo_catalog.mo_database d, mo_catalog.mo_tables t, mo_catalog.mo_role_privs rp
				where d.dat_id = t.reldatabase_id
					and rp.obj_id = t.rel_id
					and rp.obj_type = "%s"
					and rp.role_id = %d
					and rp.privilege_id = %d
					and rp.privilege_level = "%s"
					and d.datname = "%s"
					and t.relname = "%s"
					and rp.with_grant_option = true;`

	//For object_type : database, privilege_level : *
	checkWithGrantOptionForDatabaseStar = `select rp.privilege_id,rp.with_grant_option
				from mo_catalog.mo_database d, mo_catalog.mo_tables t, mo_catalog.mo_role_privs rp
				where d.dat_id = t.reldatabase_id
					and rp.obj_id = 0
					and rp.obj_type = "%s"
					and rp.role_id = %d
					and rp.privilege_id = %d
					and rp.privilege_level = "%s"
					and rp.with_grant_option = true;`

	//For object_type : database, privilege_level : *.*
	checkWithGrantOptionForDatabaseStarStar = `select rp.privilege_id,rp.with_grant_option
				from mo_catalog.mo_database d, mo_catalog.mo_tables t, mo_catalog.mo_role_privs rp
				where d.dat_id = t.reldatabase_id
					and rp.obj_id = 0
					and rp.obj_type = "%s"
					and rp.role_id = %d
					and rp.privilege_id = %d
					and rp.privilege_level = "%s"
					and rp.with_grant_option = true;`

	//For object_type : database, privilege_level : db
	checkWithGrantOptionForDatabaseDB = `select rp.privilege_id,rp.with_grant_option
				from mo_catalog.mo_database d, mo_catalog.mo_tables t, mo_catalog.mo_role_privs rp
				where d.dat_id = t.reldatabase_id
					and rp.obj_id = d.dat_id
					and rp.obj_type = "%s"
					and rp.role_id = %d
					and rp.privilege_id = %d
					and rp.privilege_level = "%s"
					and  d.datname = "%s"
					and rp.with_grant_option = true;`

	//For object_type : account, privilege_level : *
	checkWithGrantOptionForAccountStar = `select rp.privilege_id,rp.with_grant_option
				from mo_catalog.mo_database d, mo_catalog.mo_tables t, mo_catalog.mo_role_privs rp
				where d.dat_id = t.reldatabase_id
					and rp.obj_id = 0
					and rp.obj_type = "%s"
					and rp.role_id = %d
					and rp.privilege_id = %d
					and rp.privilege_level = "%s"
					and rp.with_grant_option = true;`

	//for database.table or table
	//check the role has the table level privilege for the privilege level (d.t or t)
	checkRoleHasTableLevelPrivilegeFormat = `select rp.privilege_id,rp.with_grant_option
				from mo_catalog.mo_database d, mo_catalog.mo_tables t, mo_catalog.mo_role_privs rp
				where d.dat_id = t.reldatabase_id
					and rp.obj_id = t.rel_id
					and rp.obj_type = "%s"
					and rp.role_id = %d
					and rp.privilege_id = %d
					and rp.privilege_level in ("%s","%s")
					and d.datname = "%s"
					and t.relname = "%s";`

	//for database.* or *
	checkRoleHasTableLevelForDatabaseStarFormat = `select rp.privilege_id,rp.with_grant_option
				from mo_catalog.mo_database d, mo_catalog.mo_role_privs rp
				where d.dat_id = rp.obj_id
					and rp.obj_type = "%s"
					and rp.role_id = %d
					and rp.privilege_id = %d
					and rp.privilege_level in ("%s","%s")
					and d.datname = "%s";`

	//for *.*
	checkRoleHasTableLevelForStarStarFormat = `select rp.privilege_id,rp.with_grant_option
				from mo_catalog.mo_role_privs rp
				where rp.obj_id = 0
					and rp.obj_type = "%s"
					and rp.role_id = %d
					and rp.privilege_id = %d
					and rp.privilege_level = "%s";`

	//for * or *.*
	checkRoleHasDatabaseLevelForStarStarFormat = `select rp.privilege_id,rp.with_grant_option
				from mo_catalog.mo_role_privs rp
				where rp.obj_id = 0
					and rp.obj_type = "%s"
					and rp.role_id = %d
					and rp.privilege_id = %d
					and rp.privilege_level = "%s";`

	//for database
	checkRoleHasDatabaseLevelForDatabaseFormat = `select rp.privilege_id,rp.with_grant_option
				from mo_catalog.mo_database d, mo_catalog.mo_role_privs rp
				where d.dat_id = rp.obj_id
					and rp.obj_type = "%s"
					and rp.role_id = %d
					and rp.privilege_id = %d
					and rp.privilege_level = "%s"
					and d.datname = "%s";`

	//for *
	checkRoleHasAccountLevelForStarFormat = `select rp.privilege_id,rp.with_grant_option
				from mo_catalog.mo_role_privs rp
				where rp.obj_id = 0
					and rp.obj_type = "%s"
					and rp.role_id = %d
					and rp.privilege_id = %d
					and rp.privilege_level = "%s";`

	checkUdfArgs = `select args,function_id from mo_catalog.mo_user_defined_function where name = "%s" and db = "%s";`

	checkUdfExistence = `select function_id from mo_catalog.mo_user_defined_function where name = "%s" and db = "%s" and args = '%s';`

	checkStoredProcedureArgs = `select proc_id, args from mo_catalog.mo_stored_procedure where name = "%s" and db = "%s";`

	checkProcedureExistence = `select proc_id from mo_catalog.mo_stored_procedure where name = "%s" and db = "%s";`

	//delete role from mo_role,mo_user_grant,mo_role_grant,mo_role_privs
	deleteRoleFromMoRoleFormat = `delete from mo_catalog.mo_role where role_id = %d;`

	deleteRoleFromMoUserGrantFormat = `delete from mo_catalog.mo_user_grant where role_id = %d;`

	deleteRoleFromMoRoleGrantFormat = `delete from mo_catalog.mo_role_grant where granted_id = %d or grantee_id = %d;`

	deleteRoleFromMoRolePrivsFormat = `delete from mo_catalog.mo_role_privs where role_id = %d;`

	//delete user from mo_user,mo_user_grant
	deleteUserFromMoUserFormat = `delete from mo_catalog.mo_user where user_id = %d;`

	deleteUserFromMoUserGrantFormat = `delete from mo_catalog.mo_user_grant where user_id = %d;`

	// delete user defined function from mo_user_defined_function
	deleteUserDefinedFunctionFormat = `delete from mo_catalog.mo_user_defined_function where function_id = %d;`

	// delete stored procedure from mo_user_defined_function
	deleteStoredProcedureFormat = `delete from mo_catalog.mo_stored_procedure where proc_id = %d;`

	// delete a tuple from mo_mysql_compatibility_mode when drop a database
	deleteMysqlCompatbilityModeFormat = `delete from mo_catalog.mo_mysql_compatibility_mode where dat_name = "%s";`

	deleteMysqlCompatbilityModeForAccountFormat = `delete from mo_catalog.mo_mysql_compatibility_mode where account_name = "%s";`

	getDbName = `select datname from mo_catalog.mo_database where datname = "%s";`

	updateConfigurationByDbNameAndAccountName = `update mo_catalog.mo_mysql_compatibility_mode set configuration = %s where account_name = "%s" and dat_name = "%s";`

	getAccountNameFromCompatbility = `select account_name from mo_catalog.mo_mysql_compatibility_mode where account_name = "%s";`

	updateConfigurationByAccountName = `update mo_catalog.mo_mysql_compatibility_mode set configuration = %s where account_name = "%s";`

	getConfiguationByDbName = `select json_unquote(json_extract(configuration,'%s')) from mo_catalog.mo_mysql_compatibility_mode where dat_name = "%s";`

	getDbIdAndTypFormat         = `select dat_id,dat_type from mo_catalog.mo_database where datname = '%s';`
	insertIntoMoPubsFormat      = `insert into mo_catalog.mo_pubs(pub_name,database_name,database_id,all_table,all_account,table_list,account_list,created_time,owner,creator,comment) values ('%s','%s',%d,%t,%t,'%s','%s',now(),%d,%d,'%s');`
	getPubInfoFormat            = `select all_account,account_list,comment from mo_catalog.mo_pubs where pub_name = '%s';`
	updatePubInfoFormat         = `update mo_catalog.mo_pubs set all_account = %t,account_list = '%s',comment = '%s' where pub_name = '%s';`
	dropPubFormat               = `delete from mo_catalog.mo_pubs where pub_name = '%s';`
	getAccountIdAndStatusFormat = `select account_id,status from mo_catalog.mo_account where account_name = '%s';`
	getPubInfoForSubFormat      = `select database_name,all_account,account_list from mo_catalog.mo_pubs where pub_name = "%s";`
	getDbPubCountFormat         = `select count(1) from mo_catalog.mo_pubs where database_name = '%s';`
)

var (
	objectType2privilegeLevels = map[objectType][]privilegeLevelType{
		objectTypeAccount: {privilegeLevelStar},
		objectTypeDatabase: {privilegeLevelDatabase,
			privilegeLevelStar, privilegeLevelStarStar},
		objectTypeTable: {privilegeLevelStarStar,
			privilegeLevelDatabaseStar, privilegeLevelStar,
			privilegeLevelDatabaseTable, privilegeLevelTable},
	}

	// the databases that can not operated by the real user
	bannedCatalogDatabases = map[string]int8{
		"mo_catalog":         0,
		"information_schema": 0,
		"system":             0,
		"system_metrics":     0,
		"mysql":              0,
		"mo_task":            0,
	}

	// the privileges that can not be granted or revoked
	bannedPrivileges = map[PrivilegeType]int8{
		PrivilegeTypeCreateAccount: 0,
		PrivilegeTypeAlterAccount:  0,
		PrivilegeTypeDropAccount:   0,
	}
)

func getSqlForAccountIdAndStatus(ctx context.Context, accName string, check bool) (string, error) {
	if check && accountNameIsInvalid(accName) {
		return "", moerr.NewInternalError(ctx, fmt.Sprintf("account name %s is invalid", accName))
	}
	return fmt.Sprintf(getAccountIdAndStatusFormat, accName), nil
}

func getSqlForPubInfoForSub(ctx context.Context, pubName string, check bool) (string, error) {
	if check && nameIsInvalid(pubName) {
		return "", moerr.NewInternalError(ctx, fmt.Sprintf("pub name %s is invalid", pubName))
	}
	return fmt.Sprintf(getPubInfoForSubFormat, pubName), nil
}

func getSqlForGetConfiguationByDbName(ctx context.Context, path string, dbName string) (string, error) {
	err := inputNameIsInvalid(ctx, dbName)
	if err != nil {
		return "", err
	}
	return fmt.Sprintf(getConfiguationByDbName, path, dbName), nil
}

func getSqlForGetAccountNameFromCompatbility(ctx context.Context, accountName string) (string, error) {
	err := inputNameIsInvalid(ctx, accountName)
	if err != nil {
		return "", err
	}
	return fmt.Sprintf(getAccountNameFromCompatbility, accountName), nil
}

func getSqlForGetDbName(ctx context.Context, dbName string) (string, error) {
	err := inputNameIsInvalid(ctx, dbName)
	if err != nil {
		return "", err
	}
	return fmt.Sprintf(getDbName, dbName), nil
}

func getSqlForUpdateConfigurationByAccountName(ctx context.Context, update_config, accountName string) (string, error) {
	err := inputNameIsInvalid(ctx, accountName)
	if err != nil {
		return "", err
	}
	return fmt.Sprintf(updateConfigurationByAccountName, update_config, accountName), nil
}

func getSqlForUpdateConfigurationByDbNameAndAccountName(ctx context.Context, update_config, accountName, datname string) (string, error) {
	err := inputNameIsInvalid(ctx, accountName, datname)
	if err != nil {
		return "", err
	}
	return fmt.Sprintf(updateConfigurationByDbNameAndAccountName, update_config, accountName, datname), nil
}

func getSqlForCheckTenant(ctx context.Context, tenant string) (string, error) {
	err := inputNameIsInvalid(ctx, tenant)
	if err != nil {
		return "", err
	}
	return fmt.Sprintf(checkTenantFormat, tenant), nil
}

func getSqlForUpdateCommentsOfAccount(ctx context.Context, comment, account string) (string, error) {
	err := inputNameIsInvalid(ctx, account)
	if err != nil {
		return "", err
	}
	return fmt.Sprintf(updateCommentsOfAccountFormat, comment, account), nil
}

func getSqlForUpdateStatusOfAccount(ctx context.Context, status, timestamp, account string) (string, error) {
	err := inputNameIsInvalid(ctx, status, account)
	if err != nil {
		return "", err
	}
	return fmt.Sprintf(updateStatusOfAccountFormat, status, timestamp, account), nil
}

func getSqlForUpdateStatusAndVersionOfAccount(ctx context.Context, status, timestamp, account string, version uint64) (string, error) {
	err := inputNameIsInvalid(ctx, status, account)
	if err != nil {
		return "", err
	}
	return fmt.Sprintf(updateStatusAndVersionOfAccountFormat, status, version, timestamp, account), nil
}

func getSqlForDeleteAccountFromMoAccount(ctx context.Context, account string) (string, error) {
	err := inputNameIsInvalid(ctx, account)
	if err != nil {
		return "", err
	}
	return fmt.Sprintf(deleteAccountFromMoAccountFormat, account), nil
}

func getSqlForPasswordOfUser(ctx context.Context, user string) (string, error) {
	err := inputNameIsInvalid(ctx, user)
	if err != nil {
		return "", err
	}
	return fmt.Sprintf(getPasswordOfUserFormat, user), nil
}

func getSqlForUpdatePasswordOfUser(ctx context.Context, password, user string) (string, error) {
	err := inputNameIsInvalid(ctx, user)
	if err != nil {
		return "", err
	}
	return fmt.Sprintf(updatePasswordOfUserFormat, password, user), nil
}

func getSqlForCheckRoleExists(ctx context.Context, roleID int, roleName string) (string, error) {
	err := inputNameIsInvalid(ctx, roleName)
	if err != nil {
		return "", err
	}
	return fmt.Sprintf(checkRoleExistsFormat, roleID, roleName), nil
}

func getSqlForRoleNameOfRoleId(roleId int64) string {
	return fmt.Sprintf(roleNameOfRoleIdFormat, roleId)
}

func getSqlForRoleIdOfRole(ctx context.Context, roleName string) (string, error) {
	err := inputNameIsInvalid(ctx, roleName)
	if err != nil {
		return "", err
	}
	return fmt.Sprintf(roleIdOfRoleFormat, roleName), nil
}

func getSqlForRoleOfUser(ctx context.Context, userID int64, roleName string) (string, error) {
	err := inputNameIsInvalid(ctx, roleName)
	if err != nil {
		return "", err
	}
	return fmt.Sprintf(getRoleOfUserFormat, userID, roleName), nil
}

func getSqlForRoleIdOfUserId(userId int) string {
	return fmt.Sprintf(getRoleIdOfUserIdFormat, userId)
}

func getSqlForCheckUserGrant(roleId, userId int64) string {
	return fmt.Sprintf(checkUserGrantFormat, roleId, userId)
}

func getSqlForCheckUserHasRole(ctx context.Context, userName string, roleId int64) (string, error) {
	err := inputNameIsInvalid(ctx, userName)
	if err != nil {
		return "", err
	}
	return fmt.Sprintf(checkUserHasRoleFormat, userName, roleId), nil
}

func getSqlForCheckUserGrantWGO(roleId, userId int64) string {
	return fmt.Sprintf(checkUserGrantWGOFormat, roleId, userId)
}

func getSqlForUpdateUserGrant(roleId, userId int64, timestamp string, withGrantOption bool) string {
	return fmt.Sprintf(updateUserGrantFormat, timestamp, withGrantOption, roleId, userId)
}

func getSqlForInsertUserGrant(roleId, userId int64, timestamp string, withGrantOption bool) string {
	return fmt.Sprintf(insertUserGrantFormat, roleId, userId, timestamp, withGrantOption)
}

func getSqlForDeleteUserGrant(roleId, userId int64) string {
	return fmt.Sprintf(deleteUserGrantFormat, roleId, userId)
}

func getSqlForCheckRoleGrant(grantedId, granteeId int64) string {
	return fmt.Sprintf(checkRoleGrantFormat, grantedId, granteeId)
}

func getSqlForCheckRoleGrantWGO(grantedId int64) string {
	return fmt.Sprintf(getRoleGrantWGOFormat, grantedId)
}

func getSqlForUpdateRoleGrant(grantedId, granteeId, operationRoleId, operationUserId int64, timestamp string, withGrantOption bool) string {
	return fmt.Sprintf(updateRoleGrantFormat, operationRoleId, operationUserId, timestamp, withGrantOption, grantedId, granteeId)
}

func getSqlForInsertRoleGrant(grantedId, granteeId, operationRoleId, operationUserId int64, timestamp string, withGrantOption bool) string {
	return fmt.Sprintf(insertRoleGrantFormat, grantedId, granteeId, operationRoleId, operationUserId, timestamp, withGrantOption)
}

func getSqlForDeleteRoleGrant(grantedId, granteeId int64) string {
	return fmt.Sprintf(deleteRoleGrantFormat, grantedId, granteeId)
}

func getSqlForGetAllStuffRoleGrantFormat() string {
	return getAllStuffRoleGrantFormat
}

func getSqlForInheritedRoleIdOfRoleId(roleId int64) string {
	return fmt.Sprintf(getInheritedRoleIdOfRoleIdFormat, roleId)
}

func getSqlForCheckRoleHasPrivilege(roleId int64, objType objectType, objId, privilegeId int64) string {
	return fmt.Sprintf(checkRoleHasPrivilegeFormat, roleId, objType, objId, privilegeId)
}

func getSqlForCheckRoleHasPrivilegeWGO(privilegeId int64) string {
	return fmt.Sprintf(checkRoleHasPrivilegeWGOFormat, privilegeId)
}

func getSqlForUpdateRolePrivs(userId int64, timestamp string, withGrantOption bool, roleId int64, objType objectType, objId, privilegeId int64) string {
	return fmt.Sprintf(updateRolePrivsFormat, userId, timestamp, withGrantOption, roleId, objType, objId, privilegeId)
}

func getSqlForInsertRolePrivs(roleId int64, roleName, objType string, objId, privilegeId int64, privilegeName, privilegeLevel string, operationUserId int64, grantedTime string, withGrantOption bool) string {
	return fmt.Sprintf(insertRolePrivsFormat, roleId, roleName, objType, objId, privilegeId, privilegeName, privilegeLevel, operationUserId, grantedTime, withGrantOption)
}

func getSqlForDeleteRolePrivs(roleId int64, objType string, objId, privilegeId int64, privilegeLevel string) string {
	return fmt.Sprintf(deleteRolePrivsFormat, roleId, objType, objId, privilegeId, privilegeLevel)
}

func getSqlForCheckWithGrantOptionForTableStarStar(roleId int64, privId PrivilegeType) string {
	return fmt.Sprintf(checkWithGrantOptionForTableStarStar, objectTypeTable, roleId, privId, privilegeLevelStarStar)
}

func getSqlForCheckWithGrantOptionForTableDatabaseStar(ctx context.Context, roleId int64, privId PrivilegeType, dbName string) (string, error) {
	err := inputNameIsInvalid(ctx, dbName)
	if err != nil {
		return "", err
	}
	return fmt.Sprintf(checkWithGrantOptionForTableDatabaseStar, objectTypeTable, roleId, privId, privilegeLevelDatabaseStar, dbName), nil
}

func getSqlForCheckWithGrantOptionForTableDatabaseTable(ctx context.Context, roleId int64, privId PrivilegeType, dbName string, tableName string) (string, error) {
	err := inputNameIsInvalid(ctx, dbName, tableName)
	if err != nil {
		return "", err
	}
	return fmt.Sprintf(checkWithGrantOptionForTableDatabaseTable, objectTypeTable, roleId, privId, privilegeLevelDatabaseTable, dbName, tableName), nil
}

func getSqlForCheckWithGrantOptionForDatabaseStar(roleId int64, privId PrivilegeType) string {
	return fmt.Sprintf(checkWithGrantOptionForDatabaseStar, objectTypeDatabase, roleId, privId, privilegeLevelStar)
}

func getSqlForCheckWithGrantOptionForDatabaseStarStar(roleId int64, privId PrivilegeType) string {
	return fmt.Sprintf(checkWithGrantOptionForDatabaseStarStar, objectTypeDatabase, roleId, privId, privilegeLevelStarStar)
}

func getSqlForCheckWithGrantOptionForDatabaseDB(ctx context.Context, roleId int64, privId PrivilegeType, dbName string) (string, error) {
	err := inputNameIsInvalid(ctx, dbName)
	if err != nil {
		return "", err
	}
	return fmt.Sprintf(checkWithGrantOptionForDatabaseDB, objectTypeDatabase, roleId, privId, privilegeLevelDatabase, dbName), nil
}

func getSqlForCheckWithGrantOptionForAccountStar(roleId int64, privId PrivilegeType) string {
	return fmt.Sprintf(checkWithGrantOptionForAccountStar, objectTypeAccount, roleId, privId, privilegeLevelStarStar)
}

func getSqlForCheckRoleHasTableLevelPrivilege(ctx context.Context, roleId int64, privId PrivilegeType, dbName string, tableName string) (string, error) {
	err := inputNameIsInvalid(ctx, dbName, tableName)
	if err != nil {
		return "", err
	}
	return fmt.Sprintf(checkRoleHasTableLevelPrivilegeFormat, objectTypeTable, roleId, privId, privilegeLevelDatabaseTable, privilegeLevelTable, dbName, tableName), nil
}

func getSqlForCheckRoleHasTableLevelForDatabaseStar(ctx context.Context, roleId int64, privId PrivilegeType, dbName string) (string, error) {
	err := inputNameIsInvalid(ctx, dbName)
	if err != nil {
		return "", err
	}
	return fmt.Sprintf(checkRoleHasTableLevelForDatabaseStarFormat, objectTypeTable, roleId, privId, privilegeLevelDatabaseStar, privilegeLevelStar, dbName), nil
}

func getSqlForCheckRoleHasTableLevelForStarStar(roleId int64, privId PrivilegeType) string {
	return fmt.Sprintf(checkRoleHasTableLevelForStarStarFormat, objectTypeTable, roleId, privId, privilegeLevelStarStar)
}

func getSqlForCheckRoleHasDatabaseLevelForStarStar(roleId int64, privId PrivilegeType, level privilegeLevelType) string {
	return fmt.Sprintf(checkRoleHasDatabaseLevelForStarStarFormat, objectTypeDatabase, roleId, privId, level)
}

func getSqlForCheckRoleHasDatabaseLevelForDatabase(ctx context.Context, roleId int64, privId PrivilegeType, dbName string) (string, error) {
	err := inputNameIsInvalid(ctx, dbName)
	if err != nil {
		return "", err
	}
	return fmt.Sprintf(checkRoleHasDatabaseLevelForDatabaseFormat, objectTypeDatabase, roleId, privId, privilegeLevelDatabase, dbName), nil
}

func getSqlForCheckRoleHasAccountLevelForStar(roleId int64, privId PrivilegeType) string {
	return fmt.Sprintf(checkRoleHasAccountLevelForStarFormat, objectTypeAccount, roleId, privId, privilegeLevelStar)
}
func getSqlForGetDbIdAndType(ctx context.Context, dbName string, checkNameValid bool) (string, error) {
	if checkNameValid {
		err := inputNameIsInvalid(ctx, dbName)
		if err != nil {
			return "", err
		}
	}
	return fmt.Sprintf(getDbIdAndTypFormat, dbName), nil
}

func getSqlForInsertIntoMoPubs(ctx context.Context, pubName, databaseName string, databaseId uint64, allTable, allAccount bool, tableList, accountList string, owner, creator uint32, comment string, checkNameValid bool) (string, error) {
	if checkNameValid {
		err := inputNameIsInvalid(ctx, pubName, databaseName)
		if err != nil {
			return "", err
		}
	}
	return fmt.Sprintf(insertIntoMoPubsFormat, pubName, databaseName, databaseId, allTable, allAccount, tableList, accountList, owner, creator, comment), nil
}
func getSqlForGetPubInfo(ctx context.Context, pubName string, checkNameValid bool) (string, error) {
	if checkNameValid {
		err := inputNameIsInvalid(ctx, pubName)
		if err != nil {
			return "", err
		}
	}
	return fmt.Sprintf(getPubInfoFormat, pubName), nil
}
func getSqlForUpdatePubInfo(ctx context.Context, pubName string, accountAll bool, accountList string, comment string, checkNameValid bool) (string, error) {
	if checkNameValid {
		err := inputNameIsInvalid(ctx, pubName)
		if err != nil {
			return "", err
		}
	}
	return fmt.Sprintf(updatePubInfoFormat, accountAll, accountList, comment, pubName), nil
}

func getSqlForDropPubInfo(ctx context.Context, pubName string, checkNameValid bool) (string, error) {
	if checkNameValid {
		err := inputNameIsInvalid(ctx, pubName)
		if err != nil {
			return "", err
		}
	}
	return fmt.Sprintf(dropPubFormat, pubName), nil
}

func getSqlForDbPubCount(ctx context.Context, dbName string) (string, error) {

	err := inputNameIsInvalid(ctx, dbName)
	if err != nil {
		return "", err
	}
	return fmt.Sprintf(getDbPubCountFormat, dbName), nil
}

func getSqlForCheckDatabase(ctx context.Context, dbName string) (string, error) {
	err := inputNameIsInvalid(ctx, dbName)
	if err != nil {
		return "", err
	}
	return fmt.Sprintf(checkDatabaseFormat, dbName), nil
}

func getSqlForCheckDatabaseTable(ctx context.Context, dbName, tableName string) (string, error) {
	err := inputNameIsInvalid(ctx, dbName, tableName)
	if err != nil {
		return "", err
	}
	return fmt.Sprintf(checkDatabaseTableFormat, dbName, tableName), nil
}

func getSqlForDeleteRole(roleId int64) []string {
	return []string{
		fmt.Sprintf(deleteRoleFromMoRoleFormat, roleId),
		fmt.Sprintf(deleteRoleFromMoUserGrantFormat, roleId),
		fmt.Sprintf(deleteRoleFromMoRoleGrantFormat, roleId, roleId),
		fmt.Sprintf(deleteRoleFromMoRolePrivsFormat, roleId),
	}
}

func getSqlForDropAccount() []string {
	return dropSqls
}

func getSqlForDeleteUser(userId int64) []string {
	return []string{
		fmt.Sprintf(deleteUserFromMoUserFormat, userId),
		fmt.Sprintf(deleteUserFromMoUserGrantFormat, userId),
	}
}

func getSqlForDeleteMysqlCompatbilityMode(dtname string) string {
	return fmt.Sprintf(deleteMysqlCompatbilityModeFormat, dtname)
}

func getSqlForDeleteMysqlCompatbilityModeForAccount(ctx context.Context, account_name string) (string, error) {
	err := inputNameIsInvalid(ctx, account_name)
	if err != nil {
		return "", err
	}
	return fmt.Sprintf(deleteMysqlCompatbilityModeForAccountFormat, account_name), nil
}

// isClusterTable decides a table is the index table or not
func isIndexTable(name string) bool {
	return strings.HasPrefix(name, catalog.IndexTableNamePrefix)
}

// isClusterTable decides a table is the cluster table or not
func isClusterTable(dbName, name string) bool {
	if dbName == moCatalog {
		//if it is neither among the tables nor the index table,
		//it is the cluster table.
		if _, ok := predefinedTables[name]; !ok && !isIndexTable(name) {
			return true
		}
	}
	return false
}

func isBannedDatabase(dbName string) bool {
	_, ok := bannedCatalogDatabases[dbName]
	return ok
}

func isBannedPrivilege(priv PrivilegeType) bool {
	_, ok := bannedPrivileges[priv]
	return ok
}

type specialTag int

const (
	specialTagNone            specialTag = 0
	specialTagAdmin           specialTag = 1
	specialTagWithGrantOption specialTag = 2
	specialTagOwnerOfObject   specialTag = 4
)

type privilegeKind int

const (
	privilegeKindGeneral privilegeKind = iota //as same as definition in the privilegeEntriesMap
	privilegeKindInherit                      //General + with_grant_option
	privilegeKindSpecial                      //no obj_type,obj_id,privilege_level. only needs (MOADMIN / ACCOUNTADMIN, with_grant_option, owner of object)
	privilegeKindNone                         //does not need any privilege
)

type clusterTableOperationType int

const (
	clusterTableNone clusterTableOperationType = iota
	clusterTableCreate
	clusterTableSelect //read only
	clusterTableModify //include insert,update,delete
	clusterTableDrop
)

type privilege struct {
	kind privilegeKind
	//account: the privilege can be defined before constructing the plan.
	//database: (do not need the database_id) the privilege can be defined before constructing the plan.
	//table: need table id. the privilege can be defined after constructing the plan.
	//function: need function id ?
	objType objectType
	entries []privilegeEntry
	special specialTag
	//the statement writes the database or table directly like drop database and table
	writeDatabaseAndTableDirectly bool
	//operate the cluster table
	isClusterTable bool
	//operation on cluster table,
	clusterTableOperation clusterTableOperationType
}

func (p *privilege) objectType() objectType {
	return p.objType
}

func (p *privilege) privilegeKind() privilegeKind {
	return p.kind
}

type privilegeEntryType int

const (
	privilegeEntryTypeGeneral  privilegeEntryType = iota
	privilegeEntryTypeCompound                    //multi privileges take effect together
)

// privilegeItem is the item for in the compound entry
type privilegeItem struct {
	privilegeTyp          PrivilegeType
	role                  *tree.Role
	users                 []*tree.User
	dbName                string
	tableName             string
	isClusterTable        bool
	clusterTableOperation clusterTableOperationType
}

// compoundEntry is the entry has multi privilege items
type compoundEntry struct {
	items []privilegeItem
}

// privilegeEntry denotes the entry of the privilege that appears in the table mo_role_privs
type privilegeEntry struct {
	privilegeId PrivilegeType
	//the predefined privilege level for the privilege.
	//it is not always the same as the one in the runtime.
	privilegeLevel  privilegeLevelType
	objType         objectType
	objId           int
	withGrantOption bool
	//for object type table
	databaseName      string
	tableName         string
	privilegeEntryTyp privilegeEntryType
	compound          *compoundEntry
}

var (
	//initial privilege entries
	privilegeEntriesMap = map[PrivilegeType]privilegeEntry{
		PrivilegeTypeCreateAccount:     {PrivilegeTypeCreateAccount, privilegeLevelStar, objectTypeAccount, objectIDAll, false, "", "", privilegeEntryTypeGeneral, nil},
		PrivilegeTypeDropAccount:       {PrivilegeTypeDropAccount, privilegeLevelStar, objectTypeAccount, objectIDAll, false, "", "", privilegeEntryTypeGeneral, nil},
		PrivilegeTypeAlterAccount:      {PrivilegeTypeAlterAccount, privilegeLevelStar, objectTypeAccount, objectIDAll, false, "", "", privilegeEntryTypeGeneral, nil},
		PrivilegeTypeCreateUser:        {PrivilegeTypeCreateUser, privilegeLevelStar, objectTypeAccount, objectIDAll, true, "", "", privilegeEntryTypeGeneral, nil},
		PrivilegeTypeDropUser:          {PrivilegeTypeDropUser, privilegeLevelStar, objectTypeAccount, objectIDAll, true, "", "", privilegeEntryTypeGeneral, nil},
		PrivilegeTypeAlterUser:         {PrivilegeTypeAlterUser, privilegeLevelStar, objectTypeAccount, objectIDAll, true, "", "", privilegeEntryTypeGeneral, nil},
		PrivilegeTypeCreateRole:        {PrivilegeTypeCreateRole, privilegeLevelStar, objectTypeAccount, objectIDAll, true, "", "", privilegeEntryTypeGeneral, nil},
		PrivilegeTypeDropRole:          {PrivilegeTypeDropRole, privilegeLevelStar, objectTypeAccount, objectIDAll, true, "", "", privilegeEntryTypeGeneral, nil},
		PrivilegeTypeAlterRole:         {PrivilegeTypeAlterRole, privilegeLevelStar, objectTypeAccount, objectIDAll, true, "", "", privilegeEntryTypeGeneral, nil},
		PrivilegeTypeCreateDatabase:    {PrivilegeTypeCreateDatabase, privilegeLevelStar, objectTypeAccount, objectIDAll, true, "", "", privilegeEntryTypeGeneral, nil},
		PrivilegeTypeDropDatabase:      {PrivilegeTypeDropDatabase, privilegeLevelStar, objectTypeAccount, objectIDAll, true, "", "", privilegeEntryTypeGeneral, nil},
		PrivilegeTypeShowDatabases:     {PrivilegeTypeShowDatabases, privilegeLevelStar, objectTypeAccount, objectIDAll, true, "", "", privilegeEntryTypeGeneral, nil},
		PrivilegeTypeConnect:           {PrivilegeTypeConnect, privilegeLevelStar, objectTypeAccount, objectIDAll, true, "", "", privilegeEntryTypeGeneral, nil},
		PrivilegeTypeManageGrants:      {PrivilegeTypeManageGrants, privilegeLevelStar, objectTypeAccount, objectIDAll, true, "", "", privilegeEntryTypeGeneral, nil},
		PrivilegeTypeAccountAll:        {PrivilegeTypeAccountAll, privilegeLevelStar, objectTypeAccount, objectIDAll, true, "", "", privilegeEntryTypeGeneral, nil},
		PrivilegeTypeAccountOwnership:  {PrivilegeTypeAccountOwnership, privilegeLevelStar, objectTypeAccount, objectIDAll, true, "", "", privilegeEntryTypeGeneral, nil},
		PrivilegeTypeUserOwnership:     {PrivilegeTypeUserOwnership, privilegeLevelStar, objectTypeAccount, objectIDAll, true, "", "", privilegeEntryTypeGeneral, nil},
		PrivilegeTypeRoleOwnership:     {PrivilegeTypeRoleOwnership, privilegeLevelStar, objectTypeAccount, objectIDAll, true, "", "", privilegeEntryTypeGeneral, nil},
		PrivilegeTypeShowTables:        {PrivilegeTypeShowTables, privilegeLevelStar, objectTypeDatabase, objectIDAll, true, "", "", privilegeEntryTypeGeneral, nil},
		PrivilegeTypeCreateObject:      {PrivilegeTypeCreateObject, privilegeLevelStar, objectTypeDatabase, objectIDAll, true, "", "", privilegeEntryTypeGeneral, nil},
		PrivilegeTypeCreateTable:       {PrivilegeTypeCreateTable, privilegeLevelStar, objectTypeDatabase, objectIDAll, true, "", "", privilegeEntryTypeGeneral, nil},
		PrivilegeTypeCreateView:        {PrivilegeTypeCreateView, privilegeLevelStar, objectTypeDatabase, objectIDAll, true, "", "", privilegeEntryTypeGeneral, nil},
		PrivilegeTypeDropObject:        {PrivilegeTypeDropObject, privilegeLevelStar, objectTypeDatabase, objectIDAll, true, "", "", privilegeEntryTypeGeneral, nil},
		PrivilegeTypeDropTable:         {PrivilegeTypeDropTable, privilegeLevelStar, objectTypeDatabase, objectIDAll, true, "", "", privilegeEntryTypeGeneral, nil},
		PrivilegeTypeDropView:          {PrivilegeTypeDropView, privilegeLevelStar, objectTypeDatabase, objectIDAll, true, "", "", privilegeEntryTypeGeneral, nil},
		PrivilegeTypeAlterObject:       {PrivilegeTypeAlterObject, privilegeLevelStar, objectTypeDatabase, objectIDAll, true, "", "", privilegeEntryTypeGeneral, nil},
		PrivilegeTypeAlterTable:        {PrivilegeTypeAlterTable, privilegeLevelStar, objectTypeDatabase, objectIDAll, true, "", "", privilegeEntryTypeGeneral, nil},
		PrivilegeTypeAlterView:         {PrivilegeTypeAlterView, privilegeLevelStar, objectTypeDatabase, objectIDAll, true, "", "", privilegeEntryTypeGeneral, nil},
		PrivilegeTypeDatabaseAll:       {PrivilegeTypeDatabaseAll, privilegeLevelStar, objectTypeDatabase, objectIDAll, true, "", "", privilegeEntryTypeGeneral, nil},
		PrivilegeTypeDatabaseOwnership: {PrivilegeTypeDatabaseOwnership, privilegeLevelStar, objectTypeDatabase, objectIDAll, true, "", "", privilegeEntryTypeGeneral, nil},
		PrivilegeTypeSelect:            {PrivilegeTypeSelect, privilegeLevelStarStar, objectTypeTable, objectIDAll, true, "", "", privilegeEntryTypeGeneral, nil},
		PrivilegeTypeInsert:            {PrivilegeTypeInsert, privilegeLevelStarStar, objectTypeTable, objectIDAll, true, "", "", privilegeEntryTypeGeneral, nil},
		PrivilegeTypeUpdate:            {PrivilegeTypeUpdate, privilegeLevelStarStar, objectTypeTable, objectIDAll, true, "", "", privilegeEntryTypeGeneral, nil},
		PrivilegeTypeTruncate:          {PrivilegeTypeTruncate, privilegeLevelStarStar, objectTypeTable, objectIDAll, true, "", "", privilegeEntryTypeGeneral, nil},
		PrivilegeTypeDelete:            {PrivilegeTypeDelete, privilegeLevelStarStar, objectTypeTable, objectIDAll, true, "", "", privilegeEntryTypeGeneral, nil},
		PrivilegeTypeReference:         {PrivilegeTypeReference, privilegeLevelStarStar, objectTypeTable, objectIDAll, true, "", "", privilegeEntryTypeGeneral, nil},
		PrivilegeTypeIndex:             {PrivilegeTypeIndex, privilegeLevelStarStar, objectTypeTable, objectIDAll, true, "", "", privilegeEntryTypeGeneral, nil},
		PrivilegeTypeTableAll:          {PrivilegeTypeTableAll, privilegeLevelStarStar, objectTypeTable, objectIDAll, true, "", "", privilegeEntryTypeGeneral, nil},
		PrivilegeTypeTableOwnership:    {PrivilegeTypeTableOwnership, privilegeLevelStarStar, objectTypeTable, objectIDAll, true, "", "", privilegeEntryTypeGeneral, nil},
		PrivilegeTypeExecute:           {PrivilegeTypeExecute, privilegeLevelRoutine, objectTypeFunction, objectIDAll, true, "", "", privilegeEntryTypeGeneral, nil},
		PrivilegeTypeValues:            {PrivilegeTypeValues, privilegeLevelTable, objectTypeTable, objectIDAll, true, "", "", privilegeEntryTypeGeneral, nil},
	}

	//the initial entries of mo_role_privs for the role 'moadmin'
	entriesOfMoAdminForMoRolePrivsFor = []PrivilegeType{
		PrivilegeTypeCreateAccount,
		PrivilegeTypeDropAccount,
		PrivilegeTypeAlterAccount,
		PrivilegeTypeCreateUser,
		PrivilegeTypeDropUser,
		PrivilegeTypeAlterUser,
		PrivilegeTypeCreateRole,
		PrivilegeTypeDropRole,
		PrivilegeTypeCreateDatabase,
		PrivilegeTypeDropDatabase,
		PrivilegeTypeShowDatabases,
		PrivilegeTypeConnect,
		PrivilegeTypeManageGrants,
		PrivilegeTypeAccountAll,
		PrivilegeTypeShowTables,
		PrivilegeTypeCreateTable,
		PrivilegeTypeDropTable,
		PrivilegeTypeAlterTable,
		PrivilegeTypeCreateView,
		PrivilegeTypeDropView,
		PrivilegeTypeAlterView,
		PrivilegeTypeDatabaseAll,
		PrivilegeTypeDatabaseOwnership,
		PrivilegeTypeSelect,
		PrivilegeTypeInsert,
		PrivilegeTypeUpdate,
		PrivilegeTypeTruncate,
		PrivilegeTypeDelete,
		PrivilegeTypeReference,
		PrivilegeTypeIndex,
		PrivilegeTypeTableAll,
		PrivilegeTypeTableOwnership,
		PrivilegeTypeValues,
	}

	//the initial entries of mo_role_privs for the role 'accountadmin'
	entriesOfAccountAdminForMoRolePrivsFor = []PrivilegeType{
		PrivilegeTypeCreateUser,
		PrivilegeTypeDropUser,
		PrivilegeTypeAlterUser,
		PrivilegeTypeCreateRole,
		PrivilegeTypeDropRole,
		PrivilegeTypeCreateDatabase,
		PrivilegeTypeDropDatabase,
		PrivilegeTypeShowDatabases,
		PrivilegeTypeConnect,
		PrivilegeTypeManageGrants,
		PrivilegeTypeAccountAll,
		PrivilegeTypeShowTables,
		PrivilegeTypeCreateTable,
		PrivilegeTypeDropTable,
		PrivilegeTypeAlterTable,
		PrivilegeTypeCreateView,
		PrivilegeTypeDropView,
		PrivilegeTypeAlterView,
		PrivilegeTypeDatabaseAll,
		PrivilegeTypeDatabaseOwnership,
		PrivilegeTypeSelect,
		PrivilegeTypeInsert,
		PrivilegeTypeUpdate,
		PrivilegeTypeTruncate,
		PrivilegeTypeDelete,
		PrivilegeTypeReference,
		PrivilegeTypeIndex,
		PrivilegeTypeTableAll,
		PrivilegeTypeTableOwnership,
		PrivilegeTypeValues,
	}

	//the initial entries of mo_role_privs for the role 'public'
	entriesOfPublicForMoRolePrivsFor = []PrivilegeType{
		PrivilegeTypeConnect,
	}
)

type verifiedRoleType int

const (
	roleType verifiedRoleType = iota
	userType
)

// privilegeCache cache privileges on table
type privilegeCache struct {
	//For objectType table
	//For objectType table *, *.*
	storeForTable [int(privilegeLevelEnd)]btree.Set[PrivilegeType]
	//For objectType table database.*
	storeForTable2 btree.Map[string, *btree.Set[PrivilegeType]]
	//For objectType table database.table , table
	storeForTable3 btree.Map[string, *btree.Map[string, *btree.Set[PrivilegeType]]]

	//For objectType database *, *.*
	storeForDatabase [int(privilegeLevelEnd)]btree.Set[PrivilegeType]
	//For objectType database
	storeForDatabase2 btree.Map[string, *btree.Set[PrivilegeType]]
	//For objectType account *
	storeForAccount [int(privilegeLevelEnd)]btree.Set[PrivilegeType]
	total           atomic.Uint64
	hit             atomic.Uint64
}

// has checks the cache has privilege on a table
func (pc *privilegeCache) has(objTyp objectType, plt privilegeLevelType, dbName, tableName string, priv PrivilegeType) bool {
	pc.total.Add(1)
	privSet := pc.getPrivilegeSet(objTyp, plt, dbName, tableName)
	if privSet != nil && privSet.Contains(priv) {
		pc.hit.Add(1)
		return true
	}
	return false
}

func (pc *privilegeCache) getPrivilegeSet(objTyp objectType, plt privilegeLevelType, dbName, tableName string) *btree.Set[PrivilegeType] {
	switch objTyp {
	case objectTypeTable:
		switch plt {
		case privilegeLevelStarStar, privilegeLevelStar:
			return &pc.storeForTable[plt]
		case privilegeLevelDatabaseStar:
			dbStore, ok1 := pc.storeForTable2.Get(dbName)
			if !ok1 {
				dbStore = &btree.Set[PrivilegeType]{}
				pc.storeForTable2.Set(dbName, dbStore)
			}
			return dbStore
		case privilegeLevelDatabaseTable, privilegeLevelTable:
			tableStore, ok1 := pc.storeForTable3.Get(dbName)
			if !ok1 {
				tableStore = &btree.Map[string, *btree.Set[PrivilegeType]]{}
				pc.storeForTable3.Set(dbName, tableStore)
			}
			privSet, ok2 := tableStore.Get(tableName)
			if !ok2 {
				privSet = &btree.Set[PrivilegeType]{}
				tableStore.Set(tableName, privSet)
			}
			return privSet
		default:
			return nil
		}
	case objectTypeDatabase:
		switch plt {
		case privilegeLevelStar, privilegeLevelStarStar:
			return &pc.storeForDatabase[plt]
		case privilegeLevelDatabase:
			dbStore, ok1 := pc.storeForDatabase2.Get(dbName)
			if !ok1 {
				dbStore = &btree.Set[PrivilegeType]{}
				pc.storeForDatabase2.Set(dbName, dbStore)
			}
			return dbStore
		default:
			return nil
		}
	case objectTypeAccount:
		return &pc.storeForAccount[plt]
	default:
		return nil
	}

}

// set replaces the privileges by new ones
func (pc *privilegeCache) set(objTyp objectType, plt privilegeLevelType, dbName, tableName string, priv ...PrivilegeType) {
	privSet := pc.getPrivilegeSet(objTyp, plt, dbName, tableName)
	if privSet != nil {
		privSet.Clear()
		for _, p := range priv {
			privSet.Insert(p)
		}
	}
}

// add puts the privileges without replacing existed ones
func (pc *privilegeCache) add(objTyp objectType, plt privilegeLevelType, dbName, tableName string, priv ...PrivilegeType) {
	privSet := pc.getPrivilegeSet(objTyp, plt, dbName, tableName)
	if privSet != nil {
		for _, p := range priv {
			privSet.Insert(p)
		}
	}
}

// invalidate makes the cache empty
func (pc *privilegeCache) invalidate() {
	//total := pc.total.Swap(0)
	//hit := pc.hit.Swap(0)
	for i := privilegeLevelStar; i < privilegeLevelEnd; i++ {
		pc.storeForTable[i].Clear()
		pc.storeForDatabase[i].Clear()
		pc.storeForAccount[i].Clear()
	}
	pc.storeForTable2.Clear()
	pc.storeForTable3.Clear()
	pc.storeForDatabase2.Clear()
	//ratio := float64(0)
	//if total == 0 {
	//	ratio = 0
	//} else {
	//	ratio = float64(hit) / float64(total)
	//}
	//logutil.Debugf("-->hit %d total %d ratio %f", hit, total, ratio)
}

// verifiedRole holds the role info that has been checked
type verifiedRole struct {
	typ         verifiedRoleType
	name        string
	id          int64
	userIsAdmin bool
}

// verifyRoleFunc gets result set from mo_role_grant or mo_user_grant
func verifyRoleFunc(ctx context.Context, bh BackgroundExec, sql, name string, typ verifiedRoleType) (*verifiedRole, error) {
	var err error
	var erArray []ExecResult
	var roleId int64
	bh.ClearExecResultSet()
	err = bh.Exec(ctx, sql)
	if err != nil {
		return nil, err
	}

	erArray, err = getResultSet(ctx, bh)
	if err != nil {
		return nil, err
	}

	if execResultArrayHasData(erArray) {
		roleId, err = erArray[0].GetInt64(ctx, 0, 0)
		if err != nil {
			return nil, err
		}
		return &verifiedRole{typ, name, roleId, false}, nil
	}
	return nil, nil
}

// userIsAdministrator checks the user is the administrator
func userIsAdministrator(ctx context.Context, bh BackgroundExec, userId int64, account *TenantInfo) (bool, error) {
	var err error
	var erArray []ExecResult
	var sql string
	if account.IsSysTenant() {
		sql, err = getSqlForRoleOfUser(ctx, userId, moAdminRoleName)
	} else {
		sql, err = getSqlForRoleOfUser(ctx, userId, accountAdminRoleName)
	}
	if err != nil {
		return false, err
	}

	bh.ClearExecResultSet()
	err = bh.Exec(ctx, sql)
	if err != nil {
		return false, err
	}

	erArray, err = getResultSet(ctx, bh)
	if err != nil {
		return false, err
	}

	if execResultArrayHasData(erArray) {
		return true, nil
	}
	return false, nil
}

type visitTag int

const (
	vtUnVisited visitTag = 0
	vtVisited   visitTag = 1
	vtVisiting  visitTag = -1
)

// edge <from,to> in the graph
type edge struct {
	from    int64
	to      int64
	invalid bool
}

func (e *edge) isInvalid() bool {
	return e.invalid
}

func (e *edge) setInvalid() {
	e.invalid = true
}

// graph the acyclic graph
type graph struct {
	edges    []*edge
	vertexes map[int64]int
	adjacent map[int64][]int
}

func NewGraph() *graph {
	return &graph{
		vertexes: make(map[int64]int),
		adjacent: make(map[int64][]int),
	}
}

// addEdge adds the directed edge <from,to> into the graph
func (g *graph) addEdge(from, to int64) int {
	edgeId := len(g.edges)
	g.edges = append(g.edges, &edge{from, to, false})
	g.adjacent[from] = append(g.adjacent[from], edgeId)
	g.vertexes[from] = 0
	g.vertexes[to] = 0
	return edgeId
}

// removeEdge removes the directed edge (edgeId) from the graph
func (g *graph) removeEdge(edgeId int) {
	e := g.getEdge(edgeId)
	e.setInvalid()
}

func (g *graph) getEdge(eid int) *edge {
	return g.edges[eid]
}

// dfs use the toposort to check the loop
func (g *graph) toposort(u int64, visited map[int64]visitTag) bool {
	visited[u] = vtVisiting
	//loop on adjacent vertex
	for _, eid := range g.adjacent[u] {
		e := g.getEdge(eid)
		if e.isInvalid() {
			continue
		}
		if visited[e.to] == vtVisiting { //find the loop in the vertex
			return false
		} else if visited[e.to] == vtUnVisited && !g.toposort(e.to, visited) { //find the loop in the adjacent vertexes
			return false
		}
	}
	visited[u] = vtVisited
	return true
}

// hasLoop checks the loop
func (g *graph) hasLoop(start int64) bool {
	visited := make(map[int64]visitTag)
	for v := range g.vertexes {
		visited[v] = vtUnVisited
	}

	return !g.toposort(start, visited)
}

func inputNameIsInvalid(ctx context.Context, inputs ...string) error {
	for _, input := range inputs {
		for _, t := range input {
			if t == ' ' || t == '\t' || t == '`' || t == '"' || t == '\'' {
				return moerr.NewInternalError(ctx, `invalid input`)
			}
		}
	}
	return nil
}

// nameIsInvalid checks the name of user/role is valid or not
func nameIsInvalid(name string) bool {
	s := strings.TrimSpace(name)
	if len(s) == 0 {
		return true
	}
	return strings.Contains(s, ":") || strings.Contains(s, "#")
}
func accountNameIsInvalid(name string) bool {
	s := strings.TrimSpace(name)
	if len(s) == 0 {
		return true
	}
	for _, c := range s {
		switch {
		case c >= '0' && c <= '9':
			continue
		case c >= 'a' && c <= 'z':
			continue
		case c >= 'A' && c <= 'Z':
			continue
		case c == '_' || c == '-':
			continue
		default:
			return true
		}
	}
	return false
}

// normalizeName normalizes and checks the name
func normalizeName(ctx context.Context, name string) (string, error) {
	s := strings.TrimSpace(name)
	if nameIsInvalid(s) {
		return "", moerr.NewInternalError(ctx, `the name "%s" is invalid`, name)
	}
	return s, nil
}

func normalizeNameOfAccount(ctx context.Context, ca *tree.CreateAccount) error {
	s := strings.TrimSpace(ca.Name)
	if len(s) == 0 {
		return moerr.NewInternalError(ctx, `the name "%s" is invalid`, ca.Name)
	}
	if accountNameIsInvalid(s) {
		return moerr.NewInternalError(ctx, `the name "%s" is invalid`, ca.Name)
	}
	ca.Name = s
	return nil
}

// normalizeNameOfRole normalizes the name
func normalizeNameOfRole(ctx context.Context, role *tree.Role) error {
	var err error
	role.UserName, err = normalizeName(ctx, role.UserName)
	return err
}

// normalizeNamesOfRoles normalizes the names and checks them
func normalizeNamesOfRoles(ctx context.Context, roles []*tree.Role) error {
	var err error
	for i := 0; i < len(roles); i++ {
		err = normalizeNameOfRole(ctx, roles[i])
		if err != nil {
			return err
		}
	}
	return nil
}

// normalizeNameOfUser normalizes the name
func normalizeNameOfUser(ctx context.Context, user *tree.User) error {
	var err error
	user.Username, err = normalizeName(ctx, user.Username)
	return err
}

// normalizeNamesOfUsers normalizes the names and checks them
func normalizeNamesOfUsers(ctx context.Context, users []*tree.User) error {
	var err error
	for i := 0; i < len(users); i++ {
		err = normalizeNameOfUser(ctx, users[i])
		if err != nil {
			return err
		}
	}
	return nil
}

func doAlterUser(ctx context.Context, ses *Session, au *tree.AlterUser) error {

	var err error
	var sql string
	var vr *verifiedRole
	var user *tree.User
	var userName string
	var hostName string
	var password string
	var erArray []ExecResult
	var encryption string
	account := ses.GetTenantInfo()
	currentUser := account.User

	//1.authenticate the actions
	if au.Role != nil {
		return moerr.NewInternalError(ctx, "not support alter role")
	}
	if au.MiscOpt != nil {
		return moerr.NewInternalError(ctx, "not support password or lock operation")
	}
	if au.CommentOrAttribute.Exist {
		return moerr.NewInternalError(ctx, "not support alter comment or attribute")
	}
	if len(au.Users) != 1 {
		return moerr.NewInternalError(ctx, "can only alter one user at a time")
	}

	err = normalizeNamesOfUsers(ctx, au.Users)
	if err != nil {
		return err
	}

	bh := ses.GetBackgroundExec(ctx)
	defer bh.Close()

	user = au.Users[0]
	userName = user.Username
	hostName = user.Hostname
	password = user.AuthOption.Str
	if len(password) == 0 {
		err = moerr.NewInternalError(ctx, "password is empty string")
		goto handleFailed
	}
	//put it into the single transaction
	err = bh.Exec(ctx, "begin")
	if err != nil {
		goto handleFailed
	}

	if user.AuthOption == nil {
		err = moerr.NewInternalError(ctx, "Operation ALTER USER failed for '%s'@'%s', alter Auth is nil", userName, hostName)
		goto handleFailed
	}

	if user.AuthOption.Typ != tree.AccountIdentifiedByPassword {
		err = moerr.NewInternalError(ctx, "Operation ALTER USER failed for '%s'@'%s', only support alter Auth by identified by", userName, hostName)
		goto handleFailed
	}

	//check the user exists or not
	sql, err = getSqlForPasswordOfUser(ctx, userName)
	if err != nil {
		goto handleFailed
	}
	vr, err = verifyRoleFunc(ctx, bh, sql, userName, roleType)
	if err != nil {
		goto handleFailed
	}

	if vr == nil {
		//If Exists :
		// false : return an error
		// true : return and  do nothing
		if !au.IfExists {
			err = moerr.NewInternalError(ctx, "Operation ALTER USER failed for '%s'@'%s', user does't exist", user.Username, user.Hostname)
			goto handleFailed
		} else {
			return err
		}
	}

	//if the user is admin user with the role moadmin or accountadmin,
	//the user can be altered
	//otherwise only general user can alter itself
	if account.IsSysTenant() {
		sql, err = getSqlForCheckUserHasRole(ctx, currentUser, moAdminRoleID)
	} else {
		sql, err = getSqlForCheckUserHasRole(ctx, currentUser, accountAdminRoleID)
	}
	if err != nil {
		goto handleFailed
	}

	bh.ClearExecResultSet()
	err = bh.Exec(ctx, sql)
	if err != nil {
		goto handleFailed
	}

	erArray, err = getResultSet(ctx, bh)
	if err != nil {
		goto handleFailed
	}

	//encryption the password
	encryption = HashPassWord(password)

	if execResultArrayHasData(erArray) {
		sql, err = getSqlForUpdatePasswordOfUser(ctx, encryption, userName)
		if err != nil {
			goto handleFailed
		}
		err = bh.Exec(ctx, sql)
		if err != nil {
			goto handleFailed
		}
	} else {
		if currentUser != userName {
			err = moerr.NewInternalError(ctx, "Operation ALTER USER failed for '%s'@'%s', don't have the privilege to alter", userName, hostName)
			goto handleFailed
		}
		sql, err = getSqlForUpdatePasswordOfUser(ctx, encryption, userName)
		if err != nil {
			goto handleFailed
		}
		err = bh.Exec(ctx, sql)
		if err != nil {
			goto handleFailed
		}
	}

	err = bh.Exec(ctx, "commit;")
	if err != nil {
		goto handleFailed
	}

	return err

handleFailed:

	//ROLLBACK the transaction
	rbErr := bh.Exec(ctx, "rollback;")
	if rbErr != nil {
		return rbErr
	}
	return err

}
func doAlterAccount(ctx context.Context, ses *Session, aa *tree.AlterAccount) error {
	var err error
	var sql string
	var erArray []ExecResult
	var targetAccountId uint64
	var version uint64
	var accountExist bool
	account := ses.GetTenantInfo()
	if !(account.IsSysTenant() && account.IsMoAdminRole()) {
		return moerr.NewInternalError(ctx, "tenant %s user %s role %s do not have the privilege to alter the account",
			account.GetTenant(), account.GetUser(), account.GetDefaultRole())
	}

	optionBits := uint8(0)
	if aa.AuthOption.Exist {
		optionBits |= 1
	}
	if aa.StatusOption.Exist {
		optionBits |= 1 << 1
	}
	if aa.Comment.Exist {
		optionBits |= 1 << 2
	}
	optionCount := bits.OnesCount8(optionBits)
	if optionCount == 0 {
		return moerr.NewInternalError(ctx, "at least one option at a time")
	}
	if optionCount > 1 {
		return moerr.NewInternalError(ctx, "at most one option at a time")
	}

	//normalize the name
	aa.Name, err = normalizeName(ctx, aa.Name)
	if err != nil {
		return err
	}

	if aa.AuthOption.Exist {
		aa.AuthOption.AdminName, err = normalizeName(ctx, aa.AuthOption.AdminName)
		if err != nil {
			return err
		}
		if aa.AuthOption.IdentifiedType.Typ != tree.AccountIdentifiedByPassword {
			return moerr.NewInternalError(ctx, "only support identified by password")
		}

		if len(aa.AuthOption.IdentifiedType.Str) == 0 {
			err = moerr.NewInternalError(ctx, "password is empty string")
			return err
		}
	}

	if aa.StatusOption.Exist {
		//SYS account can not be suspended
		if isSysTenant(aa.Name) {
			return moerr.NewInternalError(ctx, "account sys can not be suspended")
		}
	}

	bh := ses.GetBackgroundExec(ctx)
	defer bh.Close()

	err = bh.Exec(ctx, "begin")
	if err != nil {
		goto handleFailed
	}

	//step 1: check account exists or not
	//get accountID
	sql, err = getSqlForCheckTenant(ctx, aa.Name)
	if err != nil {
		goto handleFailed
	}
	bh.ClearExecResultSet()
	err = bh.Exec(ctx, sql)
	if err != nil {
		goto handleFailed
	}

	erArray, err = getResultSet(ctx, bh)
	if err != nil {
		goto handleFailed
	}

	if execResultArrayHasData(erArray) {
		for i := uint64(0); i < erArray[0].GetRowCount(); i++ {
			targetAccountId, err = erArray[0].GetUint64(ctx, i, 0)
			if err != nil {
				goto handleFailed
			}
			version, err = erArray[0].GetUint64(ctx, i, 3)
			if err != nil {
				goto handleFailed
			}
		}
		accountExist = true
	} else {
		//IfExists :
		// false : return an error
		// true : skip and do nothing
		if !aa.IfExists {
			err = moerr.NewInternalError(ctx, "there is no account %s", aa.Name)
			goto handleFailed
		}
	}

	if accountExist {
		//Option 1: alter the password of admin for the account
		if aa.AuthOption.Exist {
			//!!!NOTE!!!:switch into the target account's context, then update the table mo_user.
			accountCtx := context.WithValue(ctx, defines.TenantIDKey{}, uint32(targetAccountId))

			//1, check the admin exists or not
			sql, err = getSqlForPasswordOfUser(ctx, aa.AuthOption.AdminName)
			if err != nil {
				goto handleFailed
			}
			bh.ClearExecResultSet()
			err = bh.Exec(accountCtx, sql)
			if err != nil {
				goto handleFailed
			}

			erArray, err = getResultSet(accountCtx, bh)
			if err != nil {
				goto handleFailed
			}

			if !execResultArrayHasData(erArray) {
				err = moerr.NewInternalError(accountCtx, "there is no user %s", aa.AuthOption.AdminName)
				goto handleFailed
			}

			//2, update the password
			//encryption the password
			encryption := HashPassWord(aa.AuthOption.IdentifiedType.Str)
			sql, err = getSqlForUpdatePasswordOfUser(ctx, encryption, aa.AuthOption.AdminName)
			if err != nil {
				goto handleFailed
			}
			bh.ClearExecResultSet()
			err = bh.Exec(accountCtx, sql)
			if err != nil {
				goto handleFailed
			}
		}

		//Option 2: alter the comment of the account
		if aa.Comment.Exist {
			sql, err = getSqlForUpdateCommentsOfAccount(ctx, aa.Comment.Comment, aa.Name)
			if err != nil {
				goto handleFailed
			}
			bh.ClearExecResultSet()
			err = bh.Exec(ctx, sql)
			if err != nil {
				goto handleFailed
			}
		}

		//Option 3: suspend or resume the account
		if aa.StatusOption.Exist {
			if aa.StatusOption.Option == tree.AccountStatusSuspend {
				sql, err = getSqlForUpdateStatusOfAccount(ctx, aa.StatusOption.Option.String(), types.CurrentTimestamp().String2(time.UTC, 0), aa.Name)
				if err != nil {
					goto handleFailed
				}
				bh.ClearExecResultSet()
				err = bh.Exec(ctx, sql)
				if err != nil {
					goto handleFailed
				}
			} else if aa.StatusOption.Option == tree.AccountStatusOpen {
				sql, err = getSqlForUpdateStatusAndVersionOfAccount(ctx, aa.StatusOption.Option.String(), types.CurrentTimestamp().String2(time.UTC, 0), aa.Name, (version+1)%math.MaxUint64)
				if err != nil {
					goto handleFailed
				}
				bh.ClearExecResultSet()
				err = bh.Exec(ctx, sql)
				if err != nil {
					goto handleFailed
				}
			}
		}
	}

	err = bh.Exec(ctx, "commit;")
	if err != nil {
		goto handleFailed
	}

	//if alter account suspend, add the account to kill queue
	if accountExist {
		if aa.StatusOption.Exist && aa.StatusOption.Option == tree.AccountStatusSuspend {
			ses.getRoutineManager().accountRoutine.enKillQueue(int64(targetAccountId), version)
		}
	}

	return err
handleFailed:
	//ROLLBACK the transaction
	rbErr := bh.Exec(ctx, "rollback;")
	if rbErr != nil {
		return rbErr
	}
	return err
}

// doSwitchRole accomplishes the Use Role and Use Secondary Role statement
func doSwitchRole(ctx context.Context, ses *Session, sr *tree.SetRole) error {
	var err error
	var sql string
	var erArray []ExecResult
	var roleId int64

	account := ses.GetTenantInfo()

	if sr.SecondaryRole {
		//use secondary role all or none
		switch sr.SecondaryRoleType {
		case tree.SecondaryRoleTypeAll:
			account.SetUseSecondaryRole(true)
		case tree.SecondaryRoleTypeNone:
			account.SetUseSecondaryRole(false)
		}
	} else if sr.Role != nil {
		err = normalizeNameOfRole(ctx, sr.Role)
		if err != nil {
			return err
		}

		//step1 : check the role exists or not;
		bh := ses.GetBackgroundExec(ctx)
		defer bh.Close()

		err = bh.Exec(ctx, "begin;")
		if err != nil {
			goto handleFailed
		}

		sql, err = getSqlForRoleIdOfRole(ctx, sr.Role.UserName)
		if err != nil {
			goto handleFailed
		}
		bh.ClearExecResultSet()
		err = bh.Exec(ctx, sql)
		if err != nil {
			goto handleFailed
		}

		erArray, err = getResultSet(ctx, bh)
		if err != nil {
			goto handleFailed
		}
		if execResultArrayHasData(erArray) {
			roleId, err = erArray[0].GetInt64(ctx, 0, 0)
			if err != nil {
				goto handleFailed
			}
		} else {
			err = moerr.NewInternalError(ctx, "there is no role %s", sr.Role.UserName)
			goto handleFailed
		}

		//step2 : check the role has been granted to the user or not
		sql = getSqlForCheckUserGrant(roleId, int64(account.GetUserID()))
		bh.ClearExecResultSet()
		err = bh.Exec(ctx, sql)
		if err != nil {
			goto handleFailed
		}

		erArray, err = getResultSet(ctx, bh)
		if err != nil {
			goto handleFailed
		}

		if !execResultArrayHasData(erArray) {
			err = moerr.NewInternalError(ctx, "the role %s has not be granted to the user %s", sr.Role.UserName, account.GetUser())
			goto handleFailed
		}

		err = bh.Exec(ctx, "commit;")
		if err != nil {
			goto handleFailed
		}

		//step3 : switch the default role and role id;
		account.SetDefaultRoleID(uint32(roleId))
		account.SetDefaultRole(sr.Role.UserName)
		//then, reset secondary role to none
		account.SetUseSecondaryRole(false)

		return err

	handleFailed:
		//ROLLBACK the transaction
		rbErr := bh.Exec(ctx, "rollback;")
		if rbErr != nil {
			return rbErr
		}
		return err
	}

	return err
}

func getSubscriptionMeta(ctx context.Context, dbName string, ses *Session, txn TxnOperator) (*plan.SubscriptionMeta, error) {
	dbMeta, err := ses.GetParameterUnit().StorageEngine.Database(ctx, dbName, txn)
	if err != nil {
		return nil, err
	}

	if dbMeta.IsSubscription(ctx) {
		if sub, err := checkSubscriptionValid(ctx, ses, dbMeta.GetCreateSql(ctx)); err != nil {
			return nil, err
		} else {
			return sub, nil
		}
	}
	return nil, nil
}

func isSubscriptionValid(allAccount bool, accountList string, accName string) bool {
	if allAccount {
		return true
	}
	return strings.Contains(accountList, accName)
}

func checkSubscriptionValidCommon(ctx context.Context, ses *Session, subName, accName, pubName string) (*plan.SubscriptionMeta, error) {
	bh := ses.GetBackgroundExec(ctx)
	defer bh.Close()
	var (
		err                                                      error
		sql, accStatus, allAccountStr, accountList, databaseName string
		erArray                                                  []ExecResult
		tenantInfo                                               *TenantInfo
		accId                                                    int64
		newCtx                                                   context.Context
		subs                                                     *plan.SubscriptionMeta
	)

	tenantInfo = ses.GetTenantInfo()

	newCtx = context.WithValue(ctx, defines.TenantIDKey{}, catalog.System_Account)
	//get pubAccountId from publication info
	sql, err = getSqlForAccountIdAndStatus(newCtx, accName, true)

	if err != nil {
		return nil, err
	}
	err = bh.Exec(ctx, "begin;")
	if err != nil {
		goto handleFailed
	}
	bh.ClearExecResultSet()
	err = bh.Exec(newCtx, sql)
	if err != nil {
		goto handleFailed
	}

	erArray, err = getResultSet(newCtx, bh)
	if err != nil {
		goto handleFailed
	}

	if !execResultArrayHasData(erArray) {
		err = moerr.NewInternalError(newCtx, "there is no publication %s", pubName)
		goto handleFailed
	}
	accId, err = erArray[0].GetInt64(newCtx, 0, 0)
	if err != nil {
		goto handleFailed
	}

	accStatus, err = erArray[0].GetString(newCtx, 0, 1)
	if err != nil {
		goto handleFailed
	}

	if accStatus == tree.AccountStatusSuspend.String() {
		err = moerr.NewInternalError(newCtx, "the account %s is suspended", accName)
		goto handleFailed
	}

	//check the publication is already exist or not

	newCtx = context.WithValue(ctx, defines.TenantIDKey{}, uint32(accId))
	sql, err = getSqlForPubInfoForSub(newCtx, pubName, true)
	if err != nil {
		goto handleFailed
	}
	bh.ClearExecResultSet()
	err = bh.Exec(newCtx, sql)
	if err != nil {
		goto handleFailed
	}
	if erArray, err = getResultSet(newCtx, bh); err != nil {
		goto handleFailed
	}
	if !execResultArrayHasData(erArray) {
		err = moerr.NewInternalError(newCtx, "there is no publication %s", pubName)
		goto handleFailed
	}

	databaseName, err = erArray[0].GetString(newCtx, 0, 0)

	if err != nil {
		goto handleFailed
	}

	allAccountStr, err = erArray[0].GetString(newCtx, 0, 1)
	if err != nil {
		goto handleFailed
	}
	accountList, err = erArray[0].GetString(newCtx, 0, 2)
	if err != nil {
		goto handleFailed
	}
	if !isSubscriptionValid(allAccountStr == "true", accountList, tenantInfo.GetTenant()) {
		err = moerr.NewInternalError(newCtx, "the account %s is not allowed to subscribe the publication %s", tenantInfo.GetTenant(), pubName)
		goto handleFailed
	}

	subs = &plan.SubscriptionMeta{
		Name:        pubName,
		AccountId:   int32(accId),
		DbName:      databaseName,
		AccountName: accName,
		SubName:     subName,
	}

	return subs, nil
handleFailed:
	//ROLLBACK the transaction
	rbErr := bh.Exec(ctx, "rollback;")
	if rbErr != nil {
		return nil, rbErr
	}
	return nil, err
}

func checkSubscriptionValid(ctx context.Context, ses *Session, createSql string) (*plan.SubscriptionMeta, error) {
	var (
		err                       error
		lowerAny                  any
		lowerInt64                int64
		accName, pubName, subName string
		tenantInfo                *TenantInfo
		ast                       []tree.Statement
	)
	tenantInfo = ses.GetTenantInfo()
	lowerAny, err = ses.GetGlobalVar("lower_case_table_names")
	if err != nil {
		return nil, err
	}
	lowerInt64 = lowerAny.(int64)
	ast, err = mysql.Parse(ctx, createSql, lowerInt64)
	if err != nil {
		return nil, err
	}

	accName = string(ast[0].(*tree.CreateDatabase).SubscriptionOption.From)
	pubName = string(ast[0].(*tree.CreateDatabase).SubscriptionOption.Publication)
	subName = string(ast[0].(*tree.CreateDatabase).Name)

	if tenantInfo != nil && accName == tenantInfo.GetTenant() {
		return nil, moerr.NewInternalError(ctx, "can not subscribe to self")
	}
	return checkSubscriptionValidCommon(ctx, ses, subName, accName, pubName)
}

func isDbPublishing(ctx context.Context, dbName string, ses *Session) (bool, error) {
	bh := ses.GetBackgroundExec(ctx)
	defer bh.Close()
	var (
		err     error
		sql     string
		erArray []ExecResult
		count   int64
	)

	sql, err = getSqlForDbPubCount(ctx, dbName)
	if err != nil {
		return false, err
	}
	err = bh.Exec(ctx, "begin;")
	if err != nil {
		goto handleFailed
	}
	bh.ClearExecResultSet()
	err = bh.Exec(ctx, sql)
	if err != nil {
		goto handleFailed
	}
	erArray, err = getResultSet(ctx, bh)
	if err != nil {
		goto handleFailed
	}
	if !execResultArrayHasData(erArray) {
		return false, moerr.NewInternalError(ctx, "there is no publication for database %s", dbName)
	}
	count, err = erArray[0].GetInt64(ctx, 0, 0)
	if err != nil {
		goto handleFailed
	}
	err = bh.Exec(ctx, "commit;")
	if err != nil {
		goto handleFailed
	}
	return count > 0, nil

handleFailed:
	//ROLLBACK the transaction
	rbErr := bh.Exec(ctx, "rollback;")
	if rbErr != nil {
		return false, rbErr
	}
	return false, err
}

func doCreatePublication(ctx context.Context, ses *Session, cp *tree.CreatePublication) error {
	bh := ses.GetBackgroundExec(ctx)
	defer bh.Close()
	const allTable = true
	var (
		err         error
		sql         string
		erArray     []ExecResult
		datId       uint64
		datType     string
		allAccount  bool
		tableList   string
		accountList string
		tenantInfo  *TenantInfo
	)

	tenantInfo = ses.GetTenantInfo()

	if !tenantInfo.IsAdminRole() {
		return moerr.NewInternalError(ctx, "only admin can create publication")
	}

	allAccount = len(cp.Accounts) == 0
	if !allAccount {
		accts := make([]string, 0, len(cp.Accounts))
		for _, acct := range cp.Accounts {
			accName := string(acct)
			if accountNameIsInvalid(accName) {
				return moerr.NewInternalError(ctx, "invalid account name '%s'", accName)
			}
			accts = append(accts, accName)
		}
		sort.Strings(accts)
		accountList = strings.Join(accts, ",")
	}

	err = bh.Exec(ctx, "begin;")
	if err != nil {
		goto handleFailed
	}
	bh.ClearExecResultSet()

	sql, err = getSqlForGetDbIdAndType(ctx, string(cp.Database), true)
	if err != nil {
		goto handleFailed
	}
	err = bh.Exec(ctx, sql)
	if err != nil {
		goto handleFailed
	}
	erArray, err = getResultSet(ctx, bh)
	if err != nil {
		goto handleFailed
	}
	if !execResultArrayHasData(erArray) {
		err = moerr.NewInternalError(ctx, "database '%s' does not exist", cp.Database)
		goto handleFailed
	}
	datId, err = erArray[0].GetUint64(ctx, 0, 0)
	if err != nil {
		goto handleFailed
	}
	datType, err = erArray[0].GetString(ctx, 0, 1)
	if err != nil {
		goto handleFailed
	}
	if datType != "" { //TODO: check the dat_type
		err = moerr.NewInternalError(ctx, "database '%s' is not a user database", cp.Database)
		goto handleFailed
	}
	bh.ClearExecResultSet()
	sql, err = getSqlForInsertIntoMoPubs(ctx, string(cp.Name), string(cp.Database), datId, allTable, allAccount, tableList, accountList, tenantInfo.GetDefaultRoleID(), tenantInfo.GetUserID(), cp.Comment, true)
	if err != nil {
		goto handleFailed
	}
	err = bh.Exec(ctx, sql)
	if err != nil {
		goto handleFailed
	}
	err = bh.Exec(ctx, "commit;")
	if err != nil {
		goto handleFailed
	}
	return err
handleFailed:
	//ROLLBACK the transaction
	rbErr := bh.Exec(ctx, "rollback;")
	if rbErr != nil {
		return rbErr
	}
	return err
}

func doAlterPublication(ctx context.Context, ses *Session, ap *tree.AlterPublication) error {
	bh := ses.GetBackgroundExec(ctx)
	defer bh.Close()
	var (
		allAccount     bool
		allAccountStr  string
		accountList    string
		accountListSep []string
		comment        string
		sql            string
		erArray        []ExecResult
		tenantInfo     *TenantInfo
		err            error
	)

	tenantInfo = ses.GetTenantInfo()

	if !tenantInfo.IsAdminRole() {
		return moerr.NewInternalError(ctx, "only admin can alter publication")
	}

	err = bh.Exec(ctx, "begin;")
	if err != nil {
		goto handleFailed
	}
	bh.ClearExecResultSet()
	sql, err = getSqlForGetPubInfo(ctx, string(ap.Name), true)
	if err != nil {
		goto handleFailed
	}
	err = bh.Exec(ctx, sql)
	if err != nil {
		goto handleFailed
	}
	erArray, err = getResultSet(ctx, bh)
	if err != nil {
		goto handleFailed
	}
	if !execResultArrayHasData(erArray) {
		err = moerr.NewInternalError(ctx, "publication '%s' does not exist", ap.Name)
		goto handleFailed
	}
	allAccountStr, err = erArray[0].GetString(ctx, 0, 0)
	if err != nil {
		goto handleFailed
	}
	allAccount = allAccountStr == "true"
	accountList, err = erArray[0].GetString(ctx, 0, 1)
	if err != nil {
		goto handleFailed
	}

	comment, err = erArray[0].GetString(ctx, 0, 2)
	if err != nil {
		goto handleFailed
	}

	if ap.AccountsSet != nil {
		switch {
		case ap.AccountsSet.All:
			allAccount = true
			accountList = ""
		case len(ap.AccountsSet.SetAccounts) > 0:
			/* do not check accountName if exists here */
			accts := make([]string, 0, len(ap.AccountsSet.SetAccounts))
			for _, acct := range ap.AccountsSet.SetAccounts {
				s := string(acct)
				if accountNameIsInvalid(s) {
					err = moerr.NewInternalError(ctx, "invalid account name '%s'", s)
					goto handleFailed
				}
				accts = append(accts, s)
			}
			sort.Strings(accts)
			accountList = strings.Join(accts, ",")
			allAccount = false
		case len(ap.AccountsSet.DropAccounts) > 0:
			if allAccount {
				err = moerr.NewInternalError(ctx, "cannot drop accounts from all account option")
				goto handleFailed
			}
			accountListSep = strings.Split(accountList, ",")
			for _, acct := range ap.AccountsSet.DropAccounts {
				if accountNameIsInvalid(string(acct)) {
					err = moerr.NewInternalError(ctx, "invalid account name '%s'", acct)
					goto handleFailed
				}
				idx := sort.SearchStrings(accountListSep, string(acct))
				if idx < len(accountListSep) && accountListSep[idx] == string(acct) {
					accountListSep = append(accountListSep[:idx], accountListSep[idx+1:]...)
				}
			}
			accountList = strings.Join(accountListSep, ",")
			allAccount = false
		case len(ap.AccountsSet.AddAccounts) > 0:
			if allAccount {
				err = moerr.NewInternalError(ctx, "cannot add account from all account option")
				goto handleFailed
			}
			accountListSep = strings.Split(accountList, ",")
			for _, acct := range ap.AccountsSet.AddAccounts {
				if accountNameIsInvalid(string(acct)) {
					err = moerr.NewInternalError(ctx, "invalid account name '%s'", acct)
					goto handleFailed
				}
				idx := sort.SearchStrings(accountListSep, string(acct))
				if idx == len(accountListSep) || accountListSep[idx] != string(acct) {
					accountListSep = append(accountListSep[:idx], append([]string{string(acct)}, accountListSep[idx:]...)...)
				}
			}
			allAccount = false
			accountList = strings.Join(accountListSep, ",")
		}
	}
	if ap.Comment != "" {
		comment = ap.Comment
	}
	sql, err = getSqlForUpdatePubInfo(ctx, string(ap.Name), allAccount, accountList, comment, false)
	if err != nil {
		goto handleFailed
	}
	bh.ClearExecResultSet()
	err = bh.Exec(ctx, sql)
	if err != nil {
		goto handleFailed
	}
	err = bh.Exec(ctx, "commit;")
	if err != nil {
		goto handleFailed
	}
	return err

handleFailed:
	//ROLLBACK the transaction
	rbErr := bh.Exec(ctx, "rollback;")
	if rbErr != nil {
		return rbErr
	}
	return err
}

func doDropPublication(ctx context.Context, ses *Session, dp *tree.DropPublication) error {
	bh := ses.GetBackgroundExec(ctx)
	bh.ClearExecResultSet()
	var (
		err        error
		sql        string
		erArray    []ExecResult
		tenantInfo *TenantInfo
	)

	tenantInfo = ses.GetTenantInfo()

	if !tenantInfo.IsAdminRole() {
		return moerr.NewInternalError(ctx, "only admin can drop publication")
	}

	err = bh.Exec(ctx, "begin;")
	if err != nil {
		goto handleFailed
	}
	sql, err = getSqlForGetPubInfo(ctx, string(dp.Name), true)
	if err != nil {
		goto handleFailed
	}
	bh.ClearExecResultSet()
	err = bh.Exec(ctx, sql)
	if err != nil {
		goto handleFailed
	}
	erArray, err = getResultSet(ctx, bh)
	if err != nil {
		goto handleFailed
	}
	if !execResultArrayHasData(erArray) {
		err = moerr.NewInternalError(ctx, "publication '%s' does not exist", dp.Name)
		goto handleFailed
	}

	sql, err = getSqlForDropPubInfo(ctx, string(dp.Name), false)
	if err != nil {
		goto handleFailed
	}

	err = bh.Exec(ctx, sql)
	if err != nil {
		goto handleFailed
	}
	err = bh.Exec(ctx, "commit;")
	if err != nil {
		goto handleFailed
	}
	return err
handleFailed:
	//ROLLBACK the transaction
	rbErr := bh.Exec(ctx, "rollback;")
	if rbErr != nil {
		return rbErr
	}
	return err
}

// doDropAccount accomplishes the DropAccount statement
func doDropAccount(ctx context.Context, ses *Session, da *tree.DropAccount) error {
	bh := ses.GetBackgroundExec(ctx)

	//set backgroundHandler's default schema
	if handler, ok := bh.(*BackgroundHandler); ok {
		handler.ses.Session.txnCompileCtx.dbName = catalog.MO_CATALOG
	}

	defer bh.Close()
	var err error
	var sql, db, table string
	var erArray []ExecResult
	var databases map[string]int8
	var dbSql, prefix string
	var sqlsForDropDatabases = make([]string, 0, 5)

	var deleteCtx context.Context
	var accountId int64
	var version uint64
	var hasAccount = true
	clusterTables := make(map[string]int)

	da.Name, err = normalizeName(ctx, da.Name)
	if err != nil {
		return err
	}

	if isSysTenant(da.Name) {
		return moerr.NewInternalError(ctx, "can not delete the account %s", da.Name)
	}

	err = bh.Exec(ctx, "begin;")
	if err != nil {
		goto handleFailed
	}

	//check the account exists or not
	sql, err = getSqlForCheckTenant(ctx, da.Name)
	if err != nil {
		goto handleFailed
	}
	bh.ClearExecResultSet()
	err = bh.Exec(ctx, sql)
	if err != nil {
		goto handleFailed
	}

	erArray, err = getResultSet(ctx, bh)
	if err != nil {
		goto handleFailed
	}

	if execResultArrayHasData(erArray) {
		accountId, err = erArray[0].GetInt64(ctx, 0, 0)
		if err != nil {
			goto handleFailed
		}
		version, err = erArray[0].GetUint64(ctx, 0, 3)
		if err != nil {
			goto handleFailed
		}
	} else {
		//no such account
		if !da.IfExists { //when the "IF EXISTS" is set, just skip it.
			err = moerr.NewInternalError(ctx, "there is no account %s", da.Name)
			goto handleFailed
		}
		hasAccount = false
	}

	if !hasAccount {
		goto handleFailed
	}

	//drop tables of the tenant
	//NOTE!!!: single DDL drop statement per single transaction
	//SWITCH TO THE CONTEXT of the deleted context
	deleteCtx = context.WithValue(ctx, defines.TenantIDKey{}, uint32(accountId))

	//step 2 : drop table mo_user
	//step 3 : drop table mo_role
	//step 4 : drop table mo_user_grant
	//step 5 : drop table mo_role_grant
	//step 6 : drop table mo_role_privs
	//step 7 : drop table mo_user_defined_function
	//step 8 : drop table mo_mysql_compatibility_mode
	//step 9 : drop table %!%mo_increment_columns
	for _, sql = range getSqlForDropAccount() {
		err = bh.Exec(deleteCtx, sql)
		if err != nil {
			goto handleFailed
		}
	}

	// delete all publications

	err = bh.Exec(deleteCtx, deleteMoPubsSql)

	if err != nil {
		goto handleFailed
	}

	//drop databases created by user
	databases = make(map[string]int8)
	dbSql = "show databases;"
	bh.ClearExecResultSet()
	err = bh.Exec(deleteCtx, dbSql)
	if err != nil {
		goto handleFailed
	}

	erArray, err = getResultSet(ctx, bh)
	if err != nil {
		goto handleFailed
	}

	for i := uint64(0); i < erArray[0].GetRowCount(); i++ {
		db, err = erArray[0].GetString(ctx, i, 0)
		if err != nil {
			goto handleFailed
		}
		databases[db] = 0
	}

	prefix = "drop database if exists "

	for db = range databases {
		if db == "mo_catalog" {
			continue
		}
		bb := &bytes.Buffer{}
		bb.WriteString(prefix)
		//handle the database annotated by '`'
		if db != strings.ToLower(db) {
			bb.WriteString("`")
			bb.WriteString(db)
			bb.WriteString("`")
		} else {
			bb.WriteString(db)
		}
		bb.WriteString(";")
		sqlsForDropDatabases = append(sqlsForDropDatabases, bb.String())
	}

	for _, sql = range sqlsForDropDatabases {
		err = bh.Exec(deleteCtx, sql)
		if err != nil {
			goto handleFailed
		}
	}

	//  drop table mo_pubs
	err = bh.Exec(deleteCtx, dropMoPubsSql)
	if err != nil {
		goto handleFailed
	}

	// drop autoIcr table
	err = bh.Exec(deleteCtx, dropAutoIcrColSql)
	if err != nil {
		goto handleFailed
	}

	//step 11: drop mo_catalog.mo_indexes under general tenant
	err = bh.Exec(deleteCtx, dropMoIndexes)
	if err != nil {
		goto handleFailed
	}

	//step 1 : delete the account in the mo_account of the sys account
	sql, err = getSqlForDeleteAccountFromMoAccount(ctx, da.Name)
	if err != nil {
		goto handleFailed
	}
	err = bh.Exec(ctx, sql)
	if err != nil {
		goto handleFailed
	}

	//step 2: get all cluster table in the mo_catalog

	sql = "show tables from mo_catalog;"
	bh.ClearExecResultSet()
	err = bh.Exec(ctx, sql)
	if err != nil {
		goto handleFailed
	}

	erArray, err = getResultSet(ctx, bh)
	if err != nil {
		goto handleFailed
	}

	for i := uint64(0); i < erArray[0].GetRowCount(); i++ {
		table, err = erArray[0].GetString(ctx, i, 0)
		if err != nil {
			goto handleFailed
		}
		if isClusterTable("mo_catalog", table) {
			clusterTables[table] = 0
		}
	}

	//step3 : delete all data of the account in the cluster table
	for clusterTable := range clusterTables {
		sql = fmt.Sprintf("delete from mo_catalog.`%s` where account_id = %d;", clusterTable, accountId)
		bh.ClearExecResultSet()
		err = bh.Exec(ctx, sql)
		if err != nil {
			goto handleFailed
		}
	}

	//step4: delete data of mo_mysql_comaptbility_mode table
	sql, err = getSqlForDeleteMysqlCompatbilityModeForAccount(ctx, da.Name)
	if err != nil {
		goto handleFailed
	}
	err = bh.Exec(ctx, sql)
	if err != nil {
		goto handleFailed
	}

	err = bh.Exec(ctx, "commit;")
	if err != nil {
		goto handleFailed
	}

	//if drop the account, add the account to kill queue
	ses.getRoutineManager().accountRoutine.enKillQueue(accountId, version)

	return err

handleFailed:
	//ROLLBACK the transaction
	rbErr := bh.Exec(ctx, "rollback;")
	if rbErr != nil {
		return rbErr
	}
	return err
}

// doDropUser accomplishes the DropUser statement
func doDropUser(ctx context.Context, ses *Session, du *tree.DropUser) error {
	var err error
	var vr *verifiedRole
	var sql string
	var sqls []string
	var erArray []ExecResult
	account := ses.GetTenantInfo()
	err = normalizeNamesOfUsers(ctx, du.Users)
	if err != nil {
		return err
	}

	bh := ses.GetBackgroundExec(ctx)
	defer bh.Close()

	//put it into the single transaction
	err = bh.Exec(ctx, "begin;")
	if err != nil {
		goto handleFailed
	}

	//step1: check users exists or not.
	//handle "IF EXISTS"
	for _, user := range du.Users {
		sql, err = getSqlForPasswordOfUser(ctx, user.Username)
		if err != nil {
			goto handleFailed
		}
		vr, err = verifyRoleFunc(ctx, bh, sql, user.Username, roleType)
		if err != nil {
			goto handleFailed
		}

		if vr == nil {
			if !du.IfExists { //when the "IF EXISTS" is set, just skip it.
				err = moerr.NewInternalError(ctx, "there is no user %s", user.Username)
				goto handleFailed
			}
		}

		if vr == nil {
			continue
		}

		//if the user is admin user with the role moadmin or accountadmin,
		//the user can not be deleted.
		if account.IsSysTenant() {
			sql, err = getSqlForCheckUserHasRole(ctx, user.Username, moAdminRoleID)
		} else {
			sql, err = getSqlForCheckUserHasRole(ctx, user.Username, accountAdminRoleID)
		}
		if err != nil {
			goto handleFailed
		}

		bh.ClearExecResultSet()
		err = bh.Exec(ctx, sql)
		if err != nil {
			goto handleFailed
		}

		erArray, err = getResultSet(ctx, bh)
		if err != nil {
			goto handleFailed
		}

		if execResultArrayHasData(erArray) {
			err = moerr.NewInternalError(ctx, "can not delete the user %s", user.Username)
			goto handleFailed
		}

		//step2 : delete mo_user
		//step3 : delete mo_user_grant
		sqls = getSqlForDeleteUser(vr.id)
		for _, sqlx := range sqls {
			bh.ClearExecResultSet()
			err = bh.Exec(ctx, sqlx)
			if err != nil {
				goto handleFailed
			}
		}
	}

	err = bh.Exec(ctx, "commit;")
	if err != nil {
		goto handleFailed
	}

	return err

handleFailed:
	//ROLLBACK the transaction
	rbErr := bh.Exec(ctx, "rollback;")
	if rbErr != nil {
		return rbErr
	}
	return err
}

// doDropRole accomplishes the DropRole statement
func doDropRole(ctx context.Context, ses *Session, dr *tree.DropRole) error {
	var err error
	var vr *verifiedRole
	var sql string
	account := ses.GetTenantInfo()
	err = normalizeNamesOfRoles(ctx, dr.Roles)
	if err != nil {
		return err
	}

	bh := ses.GetBackgroundExec(ctx)
	defer bh.Close()

	//put it into the single transaction
	err = bh.Exec(ctx, "begin;")
	if err != nil {
		goto handleFailed
	}

	//step1: check roles exists or not.
	//handle "IF EXISTS"
	for _, role := range dr.Roles {
		sql, err = getSqlForRoleIdOfRole(ctx, role.UserName)
		if err != nil {
			goto handleFailed
		}
		vr, err = verifyRoleFunc(ctx, bh, sql, role.UserName, roleType)
		if err != nil {
			goto handleFailed
		}

		if vr == nil {
			if !dr.IfExists { //when the "IF EXISTS" is set, just skip it.
				err = moerr.NewInternalError(ctx, "there is no role %s", role.UserName)
				goto handleFailed
			}
		}

		//step2 : delete mo_role
		//step3 : delete mo_user_grant
		//step4 : delete mo_role_grant
		//step5 : delete mo_role_privs
		if vr == nil {
			continue
		}

		//NOTE: if the role is the admin role (moadmin,accountadmin) or public,
		//the role can not be deleted.
		if account.IsNameOfAdminRoles(vr.name) || isPublicRole(vr.name) {
			err = moerr.NewInternalError(ctx, "can not delete the role %s", vr.name)
			goto handleFailed
		}

		sqls := getSqlForDeleteRole(vr.id)
		for _, sqlx := range sqls {
			bh.ClearExecResultSet()
			err = bh.Exec(ctx, sqlx)
			if err != nil {
				goto handleFailed
			}
		}
	}

	err = bh.Exec(ctx, "commit;")
	if err != nil {
		goto handleFailed
	}

	return err

handleFailed:
	//ROLLBACK the transaction
	rbErr := bh.Exec(ctx, "rollback;")
	if rbErr != nil {
		return rbErr
	}
	return err
}

func doDropFunction(ctx context.Context, ses *Session, df *tree.DropFunction) error {
	var err error
	var sql string
	var argstr string
	var checkDatabase string
	var dbName string
	var funcId int64
	var fmtctx *tree.FmtCtx
	var erArray []ExecResult

	bh := ses.GetBackgroundExec(ctx)
	defer bh.Close()

	// a database must be selected or specified as qualifier when create a function
	if df.Name.HasNoNameQualifier() {
		if ses.DatabaseNameIsEmpty() {
			return moerr.NewNoDBNoCtx()
		}
		dbName = ses.GetDatabaseName()
	} else {
		dbName = string(df.Name.Name.SchemaName)
	}

	fmtctx = tree.NewFmtCtx(dialect.MYSQL, tree.WithQuoteString(true))

	// validate database name and signature (name + args)
	bh.ClearExecResultSet()
	checkDatabase = fmt.Sprintf(checkUdfArgs, string(df.Name.Name.ObjectName), dbName)
	err = bh.Exec(ctx, checkDatabase)
	if err != nil {
		goto handleFailed
	}

	erArray, err = getResultSet(ctx, bh)
	if err != nil {
		goto handleFailed
	}

	if execResultArrayHasData(erArray) {
		// function with provided name and db exists, now check arguments
		for i := uint64(0); i < erArray[0].GetRowCount(); i++ {
			argstr, err = erArray[0].GetString(ctx, i, 0)
			if err != nil {
				goto handleFailed
			}
			funcId, err = erArray[0].GetInt64(ctx, i, 1)
			if err != nil {
				goto handleFailed
			}
			logutil.Debug("argstr: " + argstr)
			argMap := make(map[string]string)
			json.Unmarshal([]byte(argstr), &argMap)
			argCount := 0
			if len(argMap) == len(df.Args) {
				for _, v := range argMap {
					if v != (df.Args[argCount].GetType(fmtctx)) {
						goto handleFailed
					}
					argCount++
					fmtctx.Reset()
				}
				goto handleArgMatch
			}
		}
		goto handleFailed
	} else {
		// no such function
		return moerr.NewNoUDFNoCtx(string(df.Name.Name.ObjectName))
	}

handleArgMatch:
	//put it into the single transaction
	err = bh.Exec(ctx, "begin;")
	if err != nil {
		goto handleFailed
	}

	sql = fmt.Sprintf(deleteUserDefinedFunctionFormat, funcId)

	err = bh.Exec(ctx, sql)
	if err != nil {
		goto handleFailed
	}

	err = bh.Exec(ctx, "commit;")
	if err != nil {
		goto handleFailed
	}

	return err

handleFailed:
	//ROLLBACK the transaction
	rbErr := bh.Exec(ctx, "rollback;")
	if rbErr != nil {
		return rbErr
	}
	return err
}

func doDropProcedure(ctx context.Context, ses *Session, dp *tree.DropProcedure) error {
	var err error
	var sql string
	var checkDatabase string
	var dbName string
	var procId int64
	var erArray []ExecResult

	bh := ses.GetBackgroundExec(ctx)
	defer bh.Close()

	if dp.Name.HasNoNameQualifier() {
		if ses.DatabaseNameIsEmpty() {
			return moerr.NewNoDBNoCtx()
		}
		dbName = ses.GetDatabaseName()
	} else {
		dbName = string(dp.Name.Name.SchemaName)
	}

	// validate database name and signature (name + args)
	bh.ClearExecResultSet()
	checkDatabase = fmt.Sprintf(checkStoredProcedureArgs, string(dp.Name.Name.ObjectName), dbName)
	err = bh.Exec(ctx, checkDatabase)
	if err != nil {
		goto handleFailed
	}

	erArray, err = getResultSet(ctx, bh)
	if err != nil {
		goto handleFailed
	}

	if execResultArrayHasData(erArray) {
		// function with provided name and db exists, for now we don't support overloading for stored procedure, so go to handle deletion.
		procId, err = erArray[0].GetInt64(ctx, 0, 0)
		if err != nil {
			goto handleFailed
		}
		goto handleArgMatch
	} else {
		// no such procedure
		if dp.IfExists {
			return nil
		}
		return moerr.NewNoUDFNoCtx(string(dp.Name.Name.ObjectName))
	}

handleArgMatch:
	//put it into the single transaction
	err = bh.Exec(ctx, "begin;")
	if err != nil {
		goto handleFailed
	}

	sql = fmt.Sprintf(deleteStoredProcedureFormat, procId)

	err = bh.Exec(ctx, sql)
	if err != nil {
		goto handleFailed
	}

	err = bh.Exec(ctx, "commit;")
	if err != nil {
		goto handleFailed
	}

	return err

handleFailed:
	//ROLLBACK the transaction
	rbErr := bh.Exec(ctx, "rollback;")
	if rbErr != nil {
		return rbErr
	}
	return err
}

// doRevokePrivilege accomplishes the RevokePrivilege statement
func doRevokePrivilege(ctx context.Context, ses *Session, rp *tree.RevokePrivilege) error {
	var err error
	var vr *verifiedRole
	var objType objectType
	var privLevel privilegeLevelType
	var objId int64
	var privType PrivilegeType
	var sql string
	err = normalizeNamesOfRoles(ctx, rp.Roles)
	if err != nil {
		return err
	}

	account := ses.GetTenantInfo()
	bh := ses.GetBackgroundExec(ctx)
	defer bh.Close()

	verifiedRoles := make([]*verifiedRole, len(rp.Roles))
	checkedPrivilegeTypes := make([]PrivilegeType, len(rp.Privileges))

	//put it into the single transaction
	err = bh.Exec(ctx, "begin;")
	if err != nil {
		goto handleFailed
	}

	//handle "IF EXISTS"
	//step 1: check roles. exists or not.
	for i, user := range rp.Roles {
		//check Revoke privilege on xxx yyy from moadmin(accountadmin)
		if account.IsNameOfAdminRoles(user.UserName) {
			err = moerr.NewInternalError(ctx, "the privilege can not be revoked from the role %s", user.UserName)
			goto handleFailed
		}
		sql, err = getSqlForRoleIdOfRole(ctx, user.UserName)
		if err != nil {
			goto handleFailed
		}
		vr, err = verifyRoleFunc(ctx, bh, sql, user.UserName, roleType)
		if err != nil {
			goto handleFailed
		}
		verifiedRoles[i] = vr
		if vr == nil {
			if !rp.IfExists { //when the "IF EXISTS" is set, just skip it.
				err = moerr.NewInternalError(ctx, "there is no role %s", user.UserName)
				goto handleFailed
			}
		}
	}

	//get the object type
	objType, err = convertAstObjectTypeToObjectType(ctx, rp.ObjType)
	if err != nil {
		goto handleFailed
	}

	//check the privilege and the object type
	for i, priv := range rp.Privileges {
		privType, err = convertAstPrivilegeTypeToPrivilegeType(ctx, priv.Type, rp.ObjType)
		if err != nil {
			goto handleFailed
		}
		//check the match between the privilegeScope and the objectType
		err = matchPrivilegeTypeWithObjectType(ctx, privType, objType)
		if err != nil {
			goto handleFailed
		}
		checkedPrivilegeTypes[i] = privType
	}

	//step 2: decide the object type , the object id and the privilege_level
	privLevel, objId, err = checkPrivilegeObjectTypeAndPrivilegeLevel(ctx, ses, bh, rp.ObjType, *rp.Level)
	if err != nil {
		goto handleFailed
	}

	//step 3: delete the granted privilege
	for _, privType = range checkedPrivilegeTypes {
		for _, role := range verifiedRoles {
			if role == nil {
				continue
			}
			if privType == PrivilegeTypeConnect && isPublicRole(role.name) {
				err = moerr.NewInternalError(ctx, "the privilege %s can not be revoked from the role %s", privType, role.name)
				goto handleFailed
			}
			sql := getSqlForDeleteRolePrivs(role.id, objType.String(), objId, int64(privType), privLevel.String())
			bh.ClearExecResultSet()
			err = bh.Exec(ctx, sql)
			if err != nil {
				goto handleFailed
			}
		}
	}

	err = bh.Exec(ctx, "commit;")
	if err != nil {
		goto handleFailed
	}

	return err

handleFailed:
	//ROLLBACK the transaction
	rbErr := bh.Exec(ctx, "rollback;")
	if rbErr != nil {
		return rbErr
	}
	return err
}

// getDatabaseOrTableId gets the id of the database or the table
func getDatabaseOrTableId(ctx context.Context, bh BackgroundExec, isDb bool, dbName, tableName string) (int64, error) {
	var err error
	var sql string
	var erArray []ExecResult
	var id int64
	if isDb {
		sql, err = getSqlForCheckDatabase(ctx, dbName)
	} else {
		sql, err = getSqlForCheckDatabaseTable(ctx, dbName, tableName)
	}
	if err != nil {
		return 0, err
	}
	bh.ClearExecResultSet()
	err = bh.Exec(ctx, sql)
	if err != nil {
		return 0, err
	}

	erArray, err = getResultSet(ctx, bh)
	if err != nil {
		return 0, err
	}

	if execResultArrayHasData(erArray) {
		id, err = erArray[0].GetInt64(ctx, 0, 0)
		if err != nil {
			return 0, err
		}
		return id, nil
	}
	if isDb {
		return 0, moerr.NewInternalError(ctx, `there is no database "%s"`, dbName)
	} else {
		//TODO: check the database exists or not first
		return 0, moerr.NewInternalError(ctx, `there is no table "%s" in database "%s"`, tableName, dbName)
	}
}

// convertAstObjectTypeToObjectType gets the object type from the ast
func convertAstObjectTypeToObjectType(ctx context.Context, ot tree.ObjectType) (objectType, error) {
	var objType objectType
	switch ot {
	case tree.OBJECT_TYPE_TABLE:
		objType = objectTypeTable
	case tree.OBJECT_TYPE_DATABASE:
		objType = objectTypeDatabase
	case tree.OBJECT_TYPE_ACCOUNT:
		objType = objectTypeAccount
	default:
		return 0, moerr.NewInternalError(ctx, `the object type "%s" is unsupported`, ot.String())
	}
	return objType, nil
}

// checkPrivilegeObjectTypeAndPrivilegeLevel checks the relationship among the privilege type, the object type and the privilege level.
// it returns the converted object type, the privilege level and the object id.
func checkPrivilegeObjectTypeAndPrivilegeLevel(ctx context.Context, ses *Session, bh BackgroundExec,
	ot tree.ObjectType, pl tree.PrivilegeLevel) (privilegeLevelType, int64, error) {
	var privLevel privilegeLevelType
	var objId int64
	var err error
	var dbName string

	switch ot {
	case tree.OBJECT_TYPE_TABLE:
		switch pl.Level {
		case tree.PRIVILEGE_LEVEL_TYPE_STAR:
			privLevel = privilegeLevelStar
			objId, err = getDatabaseOrTableId(ctx, bh, true, ses.GetDatabaseName(), "")
			if err != nil {
				return 0, 0, err
			}
		case tree.PRIVILEGE_LEVEL_TYPE_STAR_STAR:
			privLevel = privilegeLevelStarStar
			objId = objectIDAll
		case tree.PRIVILEGE_LEVEL_TYPE_DATABASE_STAR:
			privLevel = privilegeLevelDatabaseStar
			objId, err = getDatabaseOrTableId(ctx, bh, true, pl.DbName, "")
			if err != nil {
				return 0, 0, err
			}
		case tree.PRIVILEGE_LEVEL_TYPE_DATABASE_TABLE:
			privLevel = privilegeLevelDatabaseTable
			objId, err = getDatabaseOrTableId(ctx, bh, false, pl.DbName, pl.TabName)
			if err != nil {
				return 0, 0, err
			}
		case tree.PRIVILEGE_LEVEL_TYPE_TABLE:
			privLevel = privilegeLevelTable
			objId, err = getDatabaseOrTableId(ctx, bh, false, ses.GetDatabaseName(), pl.TabName)
			if err != nil {
				return 0, 0, err
			}
		default:
			err = moerr.NewInternalError(ctx, `in the object type "%s" the privilege level "%s" is unsupported`, ot.String(), pl.String())
			return 0, 0, err
		}
	case tree.OBJECT_TYPE_DATABASE:
		switch pl.Level {
		case tree.PRIVILEGE_LEVEL_TYPE_STAR:
			privLevel = privilegeLevelStar
			objId = objectIDAll
		case tree.PRIVILEGE_LEVEL_TYPE_STAR_STAR:
			privLevel = privilegeLevelStarStar
			objId = objectIDAll
		case tree.PRIVILEGE_LEVEL_TYPE_TABLE:
			//in the syntax, we can not distinguish the table name from the database name.
			privLevel = privilegeLevelDatabase
			dbName = pl.TabName
			objId, err = getDatabaseOrTableId(ctx, bh, true, dbName, "")
			if err != nil {
				return 0, 0, err
			}
		case tree.PRIVILEGE_LEVEL_TYPE_DATABASE:
			privLevel = privilegeLevelDatabase
			dbName = pl.DbName
			objId, err = getDatabaseOrTableId(ctx, bh, true, dbName, "")
			if err != nil {
				return 0, 0, err
			}
		default:
			err = moerr.NewInternalError(ctx, `in the object type "%s" the privilege level "%s" is unsupported`, ot.String(), pl.String())
			return 0, 0, err
		}
	case tree.OBJECT_TYPE_ACCOUNT:
		switch pl.Level {
		case tree.PRIVILEGE_LEVEL_TYPE_STAR:
			privLevel = privilegeLevelStar
			objId = objectIDAll
		default:
			err = moerr.NewInternalError(ctx, `in the object type "%s" the privilege level "%s" is unsupported`, ot.String(), pl.String())
			return 0, 0, err
		}
	default:
		err = moerr.NewInternalError(ctx, `the object type "%s" is unsupported`, ot.String())
		return 0, 0, err
	}

	return privLevel, objId, err
}

// matchPrivilegeTypeWithObjectType matches the privilege type with the object type
func matchPrivilegeTypeWithObjectType(ctx context.Context, privType PrivilegeType, objType objectType) error {
	var err error
	switch privType.Scope() {
	case PrivilegeScopeSys, PrivilegeScopeAccount, PrivilegeScopeUser, PrivilegeScopeRole:
		if objType != objectTypeAccount {
			err = moerr.NewInternalError(ctx, `the privilege "%s" can only be granted to the object type "account"`, privType)
		}
	case PrivilegeScopeDatabase:
		if objType != objectTypeDatabase {
			err = moerr.NewInternalError(ctx, `the privilege "%s" can only be granted to the object type "database"`, privType)
		}
	case PrivilegeScopeTable:
		if objType != objectTypeTable {
			err = moerr.NewInternalError(ctx, `the privilege "%s" can only be granted to the object type "table"`, privType)
		}
	case PrivilegeScopeRoutine:
		if objType != objectTypeFunction {
			err = moerr.NewInternalError(ctx, `the privilege "%s" can only be granted to the object type "function"`, privType)
		}
	}
	return err
}

// doGrantPrivilege accomplishes the GrantPrivilege statement
func doGrantPrivilege(ctx context.Context, ses *Session, gp *tree.GrantPrivilege) error {
	var err error
	var erArray []ExecResult
	var roleId int64
	var privType PrivilegeType
	var objType objectType
	var privLevel privilegeLevelType
	var objId int64
	var sql string

	err = normalizeNamesOfRoles(ctx, gp.Roles)
	if err != nil {
		return err
	}

	account := ses.GetTenantInfo()
	bh := ses.GetBackgroundExec(ctx)
	defer bh.Close()

	//Get primary keys
	//step 1: get role_id
	verifiedRoles := make([]*verifiedRole, len(gp.Roles))
	checkedPrivilegeTypes := make([]PrivilegeType, len(gp.Privileges))

	//put it into the single transaction
	err = bh.Exec(ctx, "begin;")
	if err != nil {
		goto handleFailed
	}

	for i, role := range gp.Roles {
		//check Grant privilege on xxx yyy to moadmin(accountadmin)
		if account.IsNameOfAdminRoles(role.UserName) {
			err = moerr.NewInternalError(ctx, "the privilege can not be granted to the role %s", role.UserName)
			goto handleFailed
		}
		sql, err = getSqlForRoleIdOfRole(ctx, role.UserName)
		if err != nil {
			goto handleFailed
		}
		bh.ClearExecResultSet()
		err = bh.Exec(ctx, sql)
		if err != nil {
			goto handleFailed
		}

		erArray, err = getResultSet(ctx, bh)
		if err != nil {
			goto handleFailed
		}

		if execResultArrayHasData(erArray) {
			for j := uint64(0); j < erArray[0].GetRowCount(); j++ {
				roleId, err = erArray[0].GetInt64(ctx, j, 0)
				if err != nil {
					goto handleFailed
				}
			}
		} else {
			err = moerr.NewInternalError(ctx, "there is no role %s", role.UserName)
			goto handleFailed
		}
		verifiedRoles[i] = &verifiedRole{
			typ:  roleType,
			name: role.UserName,
			id:   roleId,
		}
	}

	//get the object type
	objType, err = convertAstObjectTypeToObjectType(ctx, gp.ObjType)
	if err != nil {
		goto handleFailed
	}

	//check the privilege and the object type
	for i, priv := range gp.Privileges {
		privType, err = convertAstPrivilegeTypeToPrivilegeType(ctx, priv.Type, gp.ObjType)
		if err != nil {
			goto handleFailed
		}
		if isBannedPrivilege(privType) {
			err = moerr.NewInternalError(ctx, "the privilege %s can not be granted", privType)
			goto handleFailed
		}
		//check the match between the privilegeScope and the objectType
		err = matchPrivilegeTypeWithObjectType(ctx, privType, objType)
		if err != nil {
			goto handleFailed
		}
		checkedPrivilegeTypes[i] = privType
	}

	//step 2: get obj_type, privilege_level
	//step 3: get obj_id
	privLevel, objId, err = checkPrivilegeObjectTypeAndPrivilegeLevel(ctx, ses, bh, gp.ObjType, *gp.Level)
	if err != nil {
		goto handleFailed
	}

	//step 4: get privilege_id
	//step 5: check exists
	//step 6: update or insert

	for _, privType = range checkedPrivilegeTypes {
		for _, role := range verifiedRoles {
			sql := getSqlForCheckRoleHasPrivilege(role.id, objType, objId, int64(privType))
			//check exists
			bh.ClearExecResultSet()
			err = bh.Exec(ctx, sql)
			if err != nil {
				goto handleFailed
			}

			erArray, err = getResultSet(ctx, bh)
			if err != nil {
				goto handleFailed
			}

			//choice 1 : update the record
			//choice 2 : inset new record
			choice := 1
			if execResultArrayHasData(erArray) {
				for j := uint64(0); j < erArray[0].GetRowCount(); j++ {
					_, err = erArray[0].GetInt64(ctx, j, 0)
					if err != nil {
						goto handleFailed
					}
				}
			} else {
				choice = 2
			}

			if choice == 1 { //update the record
				sql = getSqlForUpdateRolePrivs(int64(account.GetUserID()),
					types.CurrentTimestamp().String2(time.UTC, 0),
					gp.GrantOption, role.id, objType, objId, int64(privType))
			} else if choice == 2 { //insert new record
				sql = getSqlForInsertRolePrivs(role.id, role.name, objType.String(), objId,
					int64(privType), privType.String(), privLevel.String(), int64(account.GetUserID()),
					types.CurrentTimestamp().String2(time.UTC, 0), gp.GrantOption)
			}

			//insert or update
			bh.ClearExecResultSet()
			err = bh.Exec(ctx, sql)
			if err != nil {
				goto handleFailed
			}
		}
	}

	err = bh.Exec(ctx, "commit;")
	if err != nil {
		goto handleFailed
	}

	return err
handleFailed:
	//ROLLBACK the transaction
	rbErr := bh.Exec(ctx, "rollback;")
	if rbErr != nil {
		return rbErr
	}
	return err
}

// doRevokeRole accomplishes the RevokeRole statement
func doRevokeRole(ctx context.Context, ses *Session, rr *tree.RevokeRole) error {
	var err error
	var sql string
	err = normalizeNamesOfRoles(ctx, rr.Roles)
	if err != nil {
		return err
	}
	err = normalizeNamesOfUsers(ctx, rr.Users)
	if err != nil {
		return err
	}

	account := ses.GetTenantInfo()
	bh := ses.GetBackgroundExec(ctx)
	defer bh.Close()

	//step1 : check Roles exists or not
	var vr *verifiedRole

	verifiedFromRoles := make([]*verifiedRole, len(rr.Roles))
	verifiedToRoles := make([]*verifiedRole, len(rr.Users))

	//put it into the single transaction
	err = bh.Exec(ctx, "begin;")
	if err != nil {
		goto handleFailed
	}

	//handle "IF EXISTS"
	//step1 : check Users are real Users or Roles,  exists or not
	for i, user := range rr.Users {
		sql, err = getSqlForRoleIdOfRole(ctx, user.Username)
		if err != nil {
			goto handleFailed
		}
		vr, err = verifyRoleFunc(ctx, bh, sql, user.Username, roleType)
		if err != nil {
			goto handleFailed
		}
		if vr != nil {
			verifiedToRoles[i] = vr
		} else {
			//check user
			sql, err = getSqlForPasswordOfUser(ctx, user.Username)
			if err != nil {
				goto handleFailed
			}
			vr, err = verifyRoleFunc(ctx, bh, sql, user.Username, userType)
			if err != nil {
				goto handleFailed
			}
			verifiedToRoles[i] = vr
			if vr == nil {
				if !rr.IfExists { //when the "IF EXISTS" is set, just skip the check
					err = moerr.NewInternalError(ctx, "there is no role or user %s", user.Username)
					goto handleFailed
				}
			}
		}
	}

	//handle "IF EXISTS"
	//step2 : check roles before the FROM clause
	for i, role := range rr.Roles {
		sql, err = getSqlForRoleIdOfRole(ctx, role.UserName)
		if err != nil {
			goto handleFailed
		}
		vr, err = verifyRoleFunc(ctx, bh, sql, role.UserName, roleType)
		if err != nil {
			goto handleFailed
		}
		if vr == nil {
			err = moerr.NewInternalError(ctx, "there is no role %s", role.UserName)
			goto handleFailed
		}
		verifiedFromRoles[i] = vr
	}

	//step3 : process Revoke role from role
	//step4 : process Revoke role from user
	for _, from := range verifiedFromRoles {
		for _, to := range verifiedToRoles {
			if to == nil { //Under "IF EXISTS"
				continue
			}
			if account.IsNameOfAdminRoles(from.name) {
				//check Revoke moadmin from root,dump,userX
				//check Revoke accountadmin from root,dump,userX
				//check Revoke moadmin(accountadmin) from roleX
				err = moerr.NewInternalError(ctx, "the role %s can not be revoked", from.name)
				goto handleFailed
			} else if isPublicRole(from.name) {
				//
				err = moerr.NewInternalError(ctx, "the role %s can not be revoked", from.name)
				goto handleFailed
			}

			if to.typ == roleType {
				//check Revoke roleX from moadmin(accountadmin)
				if account.IsNameOfAdminRoles(to.name) {
					err = moerr.NewInternalError(ctx, "the role %s can not be revoked from the role %s", from.name, to.name)
					goto handleFailed
				} else if isPublicRole(to.name) {
					//check Revoke roleX from public
					err = moerr.NewInternalError(ctx, "the role %s can not be revoked from the role %s", from.name, to.name)
					goto handleFailed
				}
			}

			sql := ""
			if to.typ == roleType {
				//revoke from role
				//delete (granted_id,grantee_id) from the mo_role_grant
				sql = getSqlForDeleteRoleGrant(from.id, to.id)
			} else {
				//revoke from user
				//delete (roleId,userId) from the mo_user_grant
				sql = getSqlForDeleteUserGrant(from.id, to.id)
			}
			err = bh.Exec(ctx, sql)
			if err != nil {
				goto handleFailed
			}
		}
	}

	err = bh.Exec(ctx, "commit;")
	if err != nil {
		goto handleFailed
	}

	return err

handleFailed:
	//ROLLBACK the transaction
	rbErr := bh.Exec(ctx, "rollback;")
	if rbErr != nil {
		return rbErr
	}
	return err
}

// verifySpecialRolesInGrant verifies the special roles in the Grant statement
func verifySpecialRolesInGrant(ctx context.Context, account *TenantInfo, from, to *verifiedRole) error {
	if account.IsNameOfAdminRoles(from.name) {
		if to.typ == userType {
			//check Grant moadmin to root,dump
			//check Grant accountadmin to admin_name
			//check Grant moadmin to userX
			//check Grant accountadmin to userX
			if !to.userIsAdmin {
				return moerr.NewInternalError(ctx, "the role %s can not be granted to non administration user %s", from.name, to.name)
			}
		} else {
			//check Grant moadmin(accountadmin) to roleX
			if !account.IsNameOfAdminRoles(to.name) {
				return moerr.NewInternalError(ctx, "the role %s can not be granted to the other role %s", from.name, to.name)
			}
		}
	} else if isPublicRole(from.name) && to.typ == roleType {
		return moerr.NewInternalError(ctx, "the role %s can not be granted to the other role %s", from.name, to.name)
	}

	if to.typ == roleType {
		//check Grant roleX to moadmin(accountadmin)
		if account.IsNameOfAdminRoles(to.name) {
			return moerr.NewInternalError(ctx, "the role %s can not be granted to the role %s", from.name, to.name)
		} else if isPublicRole(to.name) {
			//check Grant roleX to public
			return moerr.NewInternalError(ctx, "the role %s can not be granted to the role %s", from.name, to.name)
		}
	}
	return nil
}

// doGrantRole accomplishes the GrantRole statement
func doGrantRole(ctx context.Context, ses *Session, gr *tree.GrantRole) error {
	var erArray []ExecResult
	var err error
	var withGrantOption int64
	var sql string
	err = normalizeNamesOfRoles(ctx, gr.Roles)
	if err != nil {
		return err
	}
	err = normalizeNamesOfUsers(ctx, gr.Users)
	if err != nil {
		return err
	}

	account := ses.GetTenantInfo()
	bh := ses.GetBackgroundExec(ctx)
	defer bh.Close()

	//step1 : check Roles exists or not
	var vr *verifiedRole
	var needLoadMoRoleGrant bool
	var grantedId, granteeId int64
	var useIsAdmin bool

	verifiedFromRoles := make([]*verifiedRole, len(gr.Roles))
	verifiedToRoles := make([]*verifiedRole, len(gr.Users))

	//load mo_role_grant into memory for
	checkLoopGraph := NewGraph()

	//put it into the single transaction
	err = bh.Exec(ctx, "begin;")
	if err != nil {
		goto handleFailed
	}

	for i, role := range gr.Roles {
		sql, err = getSqlForRoleIdOfRole(ctx, role.UserName)
		if err != nil {
			goto handleFailed
		}
		vr, err = verifyRoleFunc(ctx, bh, sql, role.UserName, roleType)
		if err != nil {
			goto handleFailed
		}
		if vr == nil {
			err = moerr.NewInternalError(ctx, "there is no role %s", role.UserName)
			goto handleFailed
		}
		verifiedFromRoles[i] = vr
	}

	//step2 : check Users are real Users or Roles,  exists or not
	for i, user := range gr.Users {
		sql, err = getSqlForRoleIdOfRole(ctx, user.Username)
		if err != nil {
			goto handleFailed
		}
		vr, err = verifyRoleFunc(ctx, bh, sql, user.Username, roleType)
		if err != nil {
			goto handleFailed
		}
		if vr != nil {
			verifiedToRoles[i] = vr
		} else {
			//check user exists or not
			sql, err = getSqlForPasswordOfUser(ctx, user.Username)
			if err != nil {
				goto handleFailed
			}
			vr, err = verifyRoleFunc(ctx, bh, sql, user.Username, userType)
			if err != nil {
				goto handleFailed
			}
			if vr == nil {
				err = moerr.NewInternalError(ctx, "there is no role or user %s", user.Username)
				goto handleFailed
			}
			verifiedToRoles[i] = vr

			//the user is the administrator or not
			useIsAdmin, err = userIsAdministrator(ctx, bh, vr.id, account)
			if err != nil {
				goto handleFailed
			}
			verifiedToRoles[i].userIsAdmin = useIsAdmin
		}
	}

	//If there is at least one role in the verifiedToRoles,
	//it is necessary to load the mo_role_grant
	for _, role := range verifiedToRoles {
		if role.typ == roleType {
			needLoadMoRoleGrant = true
			break
		}
	}

	if needLoadMoRoleGrant {
		//load mo_role_grant
		sql := getSqlForGetAllStuffRoleGrantFormat()
		bh.ClearExecResultSet()
		err = bh.Exec(ctx, sql)
		if err != nil {
			goto handleFailed
		}

		erArray, err = getResultSet(ctx, bh)
		if err != nil {
			goto handleFailed
		}

		if execResultArrayHasData(erArray) {
			for j := uint64(0); j < erArray[0].GetRowCount(); j++ {
				//column grantedId
				grantedId, err = erArray[0].GetInt64(ctx, j, 0)
				if err != nil {
					goto handleFailed
				}

				//column granteeId
				granteeId, err = erArray[0].GetInt64(ctx, j, 1)
				if err != nil {
					goto handleFailed
				}

				checkLoopGraph.addEdge(grantedId, granteeId)
			}
		}
	}

	//step3 : process Grant role to role
	//step4 : process Grant role to user

	for _, from := range verifiedFromRoles {
		for _, to := range verifiedToRoles {
			err = verifySpecialRolesInGrant(ctx, account, from, to)
			if err != nil {
				goto handleFailed
			}

			sql := ""
			if to.typ == roleType {
				if from.id == to.id { //direct loop
					err = moerr.NewRoleGrantedToSelf(ctx, from.name, to.name)
					goto handleFailed
				} else {
					//check the indirect loop
					edgeId := checkLoopGraph.addEdge(from.id, to.id)
					has := checkLoopGraph.hasLoop(from.id)
					if has {
						err = moerr.NewRoleGrantedToSelf(ctx, from.name, to.name)
						goto handleFailed
					}
					//restore the graph
					checkLoopGraph.removeEdge(edgeId)
				}

				//grant to role
				//get (granted_id,grantee_id,with_grant_option) from the mo_role_grant
				sql = getSqlForCheckRoleGrant(from.id, to.id)
			} else {
				//grant to user
				//get (roleId,userId,with_grant_option) from the mo_user_grant
				sql = getSqlForCheckUserGrant(from.id, to.id)
			}
			bh.ClearExecResultSet()
			err = bh.Exec(ctx, sql)
			if err != nil {
				goto handleFailed
			}

			erArray, err = getResultSet(ctx, bh)
			if err != nil {
				goto handleFailed
			}

			//For Grant role to role
			//choice 1: (granted_id,grantee_id) exists and with_grant_option is same.
			//	Do nothing.
			//choice 2: (granted_id,grantee_id) exists and with_grant_option is different.
			//	Update.
			//choice 3: (granted_id,grantee_id) does not exist.
			// Insert.

			//For Grant role to user
			//choice 1: (roleId,userId) exists and with_grant_option is same.
			//	Do nothing.
			//choice 2: (roleId,userId) exists and with_grant_option is different.
			//	Update.
			//choice 3: (roleId,userId) does not exist.
			// Insert.
			choice := 1
			if execResultArrayHasData(erArray) {
				for j := uint64(0); j < erArray[0].GetRowCount(); j++ {
					withGrantOption, err = erArray[0].GetInt64(ctx, j, 2)
					if err != nil {
						goto handleFailed
					}
					if (withGrantOption == 1) != gr.GrantOption {
						choice = 2
					}
				}
			} else {
				choice = 3
			}

			sql = ""
			if choice == 2 {
				//update grant time
				if to.typ == roleType {
					sql = getSqlForUpdateRoleGrant(from.id, to.id, int64(account.GetDefaultRoleID()), int64(account.GetUserID()), types.CurrentTimestamp().String2(time.UTC, 0), gr.GrantOption)
				} else {
					sql = getSqlForUpdateUserGrant(from.id, to.id, types.CurrentTimestamp().String2(time.UTC, 0), gr.GrantOption)
				}
			} else if choice == 3 {
				//insert new record
				if to.typ == roleType {
					sql = getSqlForInsertRoleGrant(from.id, to.id, int64(account.GetDefaultRoleID()), int64(account.GetUserID()), types.CurrentTimestamp().String2(time.UTC, 0), gr.GrantOption)
				} else {
					sql = getSqlForInsertUserGrant(from.id, to.id, types.CurrentTimestamp().String2(time.UTC, 0), gr.GrantOption)
				}
			}

			if choice != 1 {
				err = bh.Exec(ctx, sql)
				if err != nil {
					goto handleFailed
				}
			}
		}
	}

	err = bh.Exec(ctx, "commit;")
	if err != nil {
		goto handleFailed
	}

	return err

handleFailed:
	//ROLLBACK the transaction
	rbErr := bh.Exec(ctx, "rollback;")
	if rbErr != nil {
		return rbErr
	}
	return err
}

// determinePrivilegeSetOfStatement decides the privileges that the statement needs before running it.
// That is the Set P for the privilege Set .
func determinePrivilegeSetOfStatement(stmt tree.Statement) *privilege {
	typs := make([]PrivilegeType, 0, 5)
	kind := privilegeKindGeneral
	special := specialTagNone
	objType := objectTypeAccount
	var extraEntries []privilegeEntry
	writeDatabaseAndTableDirectly := false
	var clusterTable bool
	var clusterTableOperation clusterTableOperationType
	dbName := ""
	switch st := stmt.(type) {
	case *tree.CreateAccount:
		typs = append(typs, PrivilegeTypeCreateAccount)
	case *tree.DropAccount:
		typs = append(typs, PrivilegeTypeDropAccount)
	case *tree.AlterAccount:
		typs = append(typs, PrivilegeTypeAlterAccount)
	case *tree.CreateUser:
		if st.Role == nil {
			typs = append(typs, PrivilegeTypeCreateUser, PrivilegeTypeAccountAll /*, PrivilegeTypeAccountOwnership*/)
		} else {
			typs = append(typs, PrivilegeTypeAccountAll /*, PrivilegeTypeAccountOwnership*/)
			me1 := &compoundEntry{
				items: []privilegeItem{
					{privilegeTyp: PrivilegeTypeCreateUser},
					{privilegeTyp: PrivilegeTypeManageGrants},
				},
			}
			me2 := &compoundEntry{
				items: []privilegeItem{
					{privilegeTyp: PrivilegeTypeCreateUser},
					{privilegeTyp: PrivilegeTypeCanGrantRoleToOthersInCreateUser, role: st.Role, users: st.Users},
				},
			}

			entry1 := privilegeEntry{
				privilegeEntryTyp: privilegeEntryTypeCompound,
				compound:          me1,
			}
			entry2 := privilegeEntry{
				privilegeEntryTyp: privilegeEntryTypeCompound,
				compound:          me2,
			}
			extraEntries = append(extraEntries, entry1, entry2)
		}
	case *tree.DropUser:
		typs = append(typs, PrivilegeTypeDropUser, PrivilegeTypeAccountAll /*, PrivilegeTypeAccountOwnership, PrivilegeTypeUserOwnership*/)
	case *tree.AlterUser:
		typs = append(typs, PrivilegeTypeAlterUser, PrivilegeTypeAccountAll /*, PrivilegeTypeAccountOwnership, PrivilegeTypeUserOwnership*/)
	case *tree.CreateRole:
		typs = append(typs, PrivilegeTypeCreateRole, PrivilegeTypeAccountAll /*, PrivilegeTypeAccountOwnership*/)
	case *tree.DropRole:
		typs = append(typs, PrivilegeTypeDropRole, PrivilegeTypeAccountAll /*, PrivilegeTypeAccountOwnership, PrivilegeTypeRoleOwnership*/)
	case *tree.Grant:
		if st.Typ == tree.GrantTypeRole {
			kind = privilegeKindInherit
			typs = append(typs, PrivilegeTypeManageGrants, PrivilegeTypeAccountAll /*, PrivilegeTypeAccountOwnership, PrivilegeTypeRoleOwnership*/)
		} else if st.Typ == tree.GrantTypePrivilege {
			objType = objectTypeNone
			kind = privilegeKindSpecial
			special = specialTagAdmin | specialTagWithGrantOption | specialTagOwnerOfObject
		}
	case *tree.GrantRole:
		kind = privilegeKindInherit
		typs = append(typs, PrivilegeTypeManageGrants, PrivilegeTypeAccountAll /*, PrivilegeTypeAccountOwnership, PrivilegeTypeRoleOwnership*/)
	case *tree.GrantPrivilege:
		objType = objectTypeNone
		kind = privilegeKindSpecial
		special = specialTagAdmin | specialTagWithGrantOption | specialTagOwnerOfObject
	case *tree.Revoke:
		if st.Typ == tree.RevokeTypeRole {
			typs = append(typs, PrivilegeTypeManageGrants, PrivilegeTypeAccountAll /*, PrivilegeTypeAccountOwnership, PrivilegeTypeRoleOwnership*/)
		} else if st.Typ == tree.RevokeTypePrivilege {
			objType = objectTypeNone
			kind = privilegeKindSpecial
			special = specialTagAdmin
		}
	case *tree.RevokeRole:
		typs = append(typs, PrivilegeTypeManageGrants, PrivilegeTypeAccountAll /*, PrivilegeTypeAccountOwnership, PrivilegeTypeRoleOwnership*/)
	case *tree.RevokePrivilege:
		objType = objectTypeNone
		kind = privilegeKindSpecial
		special = specialTagAdmin
	case *tree.CreateDatabase:
		typs = append(typs, PrivilegeTypeCreateDatabase, PrivilegeTypeAccountAll /*, PrivilegeTypeAccountOwnership*/)
	case *tree.DropDatabase:
		typs = append(typs, PrivilegeTypeDropDatabase, PrivilegeTypeAccountAll /*, PrivilegeTypeAccountOwnership*/)
		writeDatabaseAndTableDirectly = true
		dbName = string(st.Name)
	case *tree.ShowDatabases:
		typs = append(typs, PrivilegeTypeShowDatabases, PrivilegeTypeAccountAll /*, PrivilegeTypeAccountOwnership*/)
	case *tree.ShowSequences:
		typs = append(typs, PrivilegeTypeAccountAll, PrivilegeTypeDatabaseOwnership)
	case *tree.Use:
		typs = append(typs, PrivilegeTypeConnect, PrivilegeTypeAccountAll /*, PrivilegeTypeAccountOwnership*/)
	case *tree.ShowTables, *tree.ShowCreateTable, *tree.ShowColumns, *tree.ShowCreateView, *tree.ShowCreateDatabase, *tree.ShowCreatePublications:
		objType = objectTypeDatabase
		typs = append(typs, PrivilegeTypeShowTables, PrivilegeTypeDatabaseAll, PrivilegeTypeDatabaseOwnership)
	case *tree.CreateTable:
		objType = objectTypeDatabase
		typs = append(typs, PrivilegeTypeCreateTable, PrivilegeTypeDatabaseAll, PrivilegeTypeDatabaseOwnership)
		writeDatabaseAndTableDirectly = true
		if st.IsClusterTable {
			clusterTable = true
			clusterTableOperation = clusterTableCreate
		}
		dbName = string(st.Table.SchemaName)
	case *tree.CreateView:
		objType = objectTypeDatabase
		typs = append(typs, PrivilegeTypeCreateView, PrivilegeTypeDatabaseAll, PrivilegeTypeDatabaseOwnership)
		writeDatabaseAndTableDirectly = true
		if st.Name != nil {
			dbName = string(st.Name.SchemaName)
		}
	case *tree.CreateSequence:
		objType = objectTypeDatabase
		typs = append(typs, PrivilegeTypeDatabaseAll, PrivilegeTypeDatabaseOwnership)
		writeDatabaseAndTableDirectly = true
		if st.Name != nil {
			dbName = string(st.Name.SchemaName)
		}
	case *tree.AlterView:
		objType = objectTypeDatabase
		typs = append(typs, PrivilegeTypeAlterView, PrivilegeTypeDatabaseAll, PrivilegeTypeDatabaseOwnership)
		writeDatabaseAndTableDirectly = true
		if st.Name != nil {
			dbName = string(st.Name.SchemaName)
		}
	case *tree.AlterDataBaseConfig:
		objType = objectTypeNone
		kind = privilegeKindNone
	case *tree.CreateFunction:
		objType = objectTypeDatabase
		typs = append(typs, PrivilegeTypeCreateView, PrivilegeTypeDatabaseAll, PrivilegeTypeDatabaseOwnership)
		writeDatabaseAndTableDirectly = true

	case *tree.AlterTable:
		objType = objectTypeDatabase
		typs = append(typs, PrivilegeTypeAlterTable, PrivilegeTypeDatabaseAll, PrivilegeTypeDatabaseOwnership)
		writeDatabaseAndTableDirectly = true
		if st.Table != nil {
			dbName = string(st.Table.SchemaName)
		}
	case *tree.CreateProcedure:
		objType = objectTypeDatabase
		typs = append(typs, PrivilegeTypeCreateView, PrivilegeTypeDatabaseAll, PrivilegeTypeDatabaseOwnership)
		writeDatabaseAndTableDirectly = true
	case *tree.CallStmt: // TODO: redesign privilege for calling a procedure
		objType = objectTypeDatabase
		typs = append(typs, PrivilegeTypeCreateView, PrivilegeTypeDatabaseAll, PrivilegeTypeDatabaseOwnership)
		writeDatabaseAndTableDirectly = true
	case *tree.DropTable:
		objType = objectTypeDatabase
		typs = append(typs, PrivilegeTypeDropTable, PrivilegeTypeDropObject, PrivilegeTypeDatabaseAll, PrivilegeTypeDatabaseOwnership)
		writeDatabaseAndTableDirectly = true
		if len(st.Names) != 0 {
			dbName = string(st.Names[0].SchemaName)
		}
	case *tree.DropView:
		objType = objectTypeDatabase
		typs = append(typs, PrivilegeTypeDropView, PrivilegeTypeDropObject, PrivilegeTypeDatabaseAll, PrivilegeTypeDatabaseOwnership)
		writeDatabaseAndTableDirectly = true
		if len(st.Names) != 0 {
			dbName = string(st.Names[0].SchemaName)
		}
	case *tree.DropSequence:
		objType = objectTypeDatabase
		typs = append(typs, PrivilegeTypeDropObject, PrivilegeTypeDatabaseAll, PrivilegeTypeDatabaseOwnership)
		writeDatabaseAndTableDirectly = true
		if len(st.Names) != 0 {
			dbName = string(st.Names[0].SchemaName)
		}
	case *tree.DropFunction:
		objType = objectTypeDatabase
		typs = append(typs, PrivilegeTypeCreateView, PrivilegeTypeDatabaseAll, PrivilegeTypeDatabaseOwnership)
		writeDatabaseAndTableDirectly = true
	case *tree.DropProcedure:
		objType = objectTypeDatabase
		typs = append(typs, PrivilegeTypeCreateView, PrivilegeTypeDatabaseAll, PrivilegeTypeDatabaseOwnership)
		writeDatabaseAndTableDirectly = true
	case *tree.Select, *tree.Do:
		objType = objectTypeTable
		typs = append(typs, PrivilegeTypeSelect, PrivilegeTypeTableAll, PrivilegeTypeTableOwnership)
	case *tree.Insert:
		objType = objectTypeTable
		typs = append(typs, PrivilegeTypeInsert, PrivilegeTypeTableAll, PrivilegeTypeTableOwnership)
		writeDatabaseAndTableDirectly = true
	case *tree.Replace:
		objType = objectTypeTable
		typs = append(typs, PrivilegeTypeInsert, PrivilegeTypeTableAll, PrivilegeTypeTableOwnership)
		writeDatabaseAndTableDirectly = true
	case *tree.Load:
		objType = objectTypeTable
		typs = append(typs, PrivilegeTypeInsert, PrivilegeTypeTableAll, PrivilegeTypeTableOwnership)
		writeDatabaseAndTableDirectly = true
		if st.Table != nil {
			dbName = string(st.Table.SchemaName)
		}
	case *tree.Update:
		objType = objectTypeTable
		typs = append(typs, PrivilegeTypeUpdate, PrivilegeTypeTableAll, PrivilegeTypeTableOwnership)
		writeDatabaseAndTableDirectly = true
	case *tree.Delete:
		objType = objectTypeTable
		typs = append(typs, PrivilegeTypeDelete, PrivilegeTypeTableAll, PrivilegeTypeTableOwnership)
		writeDatabaseAndTableDirectly = true
	case *tree.CreateIndex, *tree.DropIndex:
		objType = objectTypeTable
		typs = append(typs, PrivilegeTypeIndex, PrivilegeTypeTableAll, PrivilegeTypeTableOwnership)
		writeDatabaseAndTableDirectly = true
	case *tree.ShowProcessList, *tree.ShowErrors, *tree.ShowWarnings, *tree.ShowVariables,
		*tree.ShowStatus, *tree.ShowTarget, *tree.ShowTableStatus,
		*tree.ShowGrants, *tree.ShowCollation, *tree.ShowIndex,
		*tree.ShowTableNumber, *tree.ShowColumnNumber,
		*tree.ShowTableValues, *tree.ShowNodeList, *tree.ShowRolesStmt,
		*tree.ShowLocks, *tree.ShowFunctionStatus, *tree.ShowPublications, *tree.ShowSubscriptions,
		*tree.ShowBackendServers:
		objType = objectTypeNone
		kind = privilegeKindNone
	case *tree.ShowAccounts:
		objType = objectTypeNone
		kind = privilegeKindSpecial
		special = specialTagAdmin
	case *tree.ExplainFor, *tree.ExplainAnalyze, *tree.ExplainStmt:
		objType = objectTypeNone
		kind = privilegeKindNone
	case *tree.BeginTransaction, *tree.CommitTransaction, *tree.RollbackTransaction, *tree.SetVar:
		objType = objectTypeNone
		kind = privilegeKindNone
	case *tree.SetDefaultRole, *tree.SetRole, *tree.SetPassword:
		objType = objectTypeNone
		kind = privilegeKindNone
	case *tree.PrepareStmt, *tree.PrepareString, *tree.Deallocate, *tree.Reset:
		objType = objectTypeNone
		kind = privilegeKindNone
	case *tree.Execute:
		objType = objectTypeNone
		kind = privilegeKindNone
	case *tree.Declare:
		objType = objectTypeNone
		kind = privilegeKindNone
	case *InternalCmdFieldList:
		objType = objectTypeNone
		kind = privilegeKindNone
	case *tree.ValuesStatement:
		objType = objectTypeTable
		typs = append(typs, PrivilegeTypeValues, PrivilegeTypeTableAll, PrivilegeTypeTableOwnership)
	case *tree.TruncateTable:
		objType = objectTypeTable
		typs = append(typs, PrivilegeTypeTruncate, PrivilegeTypeTableAll, PrivilegeTypeTableOwnership)
		writeDatabaseAndTableDirectly = true
		if st.Name != nil {
			dbName = string(st.Name.SchemaName)
		}
	case *tree.MoDump:
		objType = objectTypeTable
		typs = append(typs, PrivilegeTypeSelect, PrivilegeTypeTableAll, PrivilegeTypeTableOwnership)
	case *tree.Kill:
		objType = objectTypeNone
		kind = privilegeKindNone
	case *tree.LockTableStmt, *tree.UnLockTableStmt:
		objType = objectTypeNone
		kind = privilegeKindNone
	case *tree.CreatePublication, *tree.DropPublication, *tree.AlterPublication:
		typs = append(typs, PrivilegeTypeAccountAll)
		objType = objectTypeDatabase
		kind = privilegeKindNone
	default:
		panic(fmt.Sprintf("does not have the privilege definition of the statement %s", stmt))
	}

	entries := make([]privilegeEntry, len(typs))
	for i, typ := range typs {
		entries[i] = privilegeEntriesMap[typ]
		entries[i].databaseName = dbName
	}
	entries = append(entries, extraEntries...)
	return &privilege{
		kind:                          kind,
		objType:                       objType,
		entries:                       entries,
		special:                       special,
		writeDatabaseAndTableDirectly: writeDatabaseAndTableDirectly,
		isClusterTable:                clusterTable,
		clusterTableOperation:         clusterTableOperation}
}

// privilege will be done on the table
type privilegeTips struct {
	typ                   PrivilegeType
	databaseName          string
	tableName             string
	isClusterTable        bool
	clusterTableOperation clusterTableOperationType
}

type privilegeTipsArray []privilegeTips

func (pot privilegeTips) String() string {
	return fmt.Sprintf("%s %s %s", pot.typ, pot.databaseName, pot.tableName)
}

func (pota privilegeTipsArray) String() string {
	b := strings.Builder{}
	for _, table := range pota {
		b.WriteString(table.String())
		b.WriteString("\n")
	}
	return b.String()
}

// extractPrivilegeTipsFromPlan extracts the privilege tips from the plan
func extractPrivilegeTipsFromPlan(p *plan2.Plan) privilegeTipsArray {
	//NOTE: the pts may be nil when the plan does operate any table.
	var pts privilegeTipsArray
	appendPt := func(pt privilegeTips) {
		pts = append(pts, pt)
	}
	if p.GetQuery() != nil { //select,insert select, update, delete
		q := p.GetQuery()
		lastNode := q.Nodes[len(q.Nodes)-1]
		var t PrivilegeType
		var clusterTable bool
		var clusterTableOperation clusterTableOperationType
		for _, node := range q.Nodes {
			if node.NodeType == plan.Node_TABLE_SCAN {
				switch lastNode.NodeType {
				case plan.Node_UPDATE:
					t = PrivilegeTypeUpdate
					clusterTableOperation = clusterTableModify
				case plan.Node_DELETE:
					t = PrivilegeTypeDelete
					clusterTableOperation = clusterTableModify
				default:
					t = PrivilegeTypeSelect
					clusterTableOperation = clusterTableSelect
				}
				if node.ObjRef != nil {
					if node.TableDef != nil && node.TableDef.TableType == catalog.SystemClusterRel {
						clusterTable = true
					} else {
						clusterTable = isClusterTable(node.ObjRef.GetSchemaName(), node.ObjRef.GetObjName())
					}
					//do not check the privilege of the index table
					if !isIndexTable(node.ObjRef.GetObjName()) {
						appendPt(privilegeTips{
							typ:                   t,
							databaseName:          node.ObjRef.GetSchemaName(),
							tableName:             node.ObjRef.GetObjName(),
							isClusterTable:        clusterTable,
							clusterTableOperation: clusterTableOperation,
						})
					}
				}
			} else if node.NodeType == plan.Node_INSERT { //insert select
				if node.ObjRef != nil {
					if node.TableDef != nil && node.TableDef.TableType == catalog.SystemClusterRel {
						clusterTable = true
					} else {
						clusterTable = isClusterTable(node.ObjRef.GetSchemaName(), node.ObjRef.GetObjName())
					}
					//do not check the privilege of the index table
					if !isIndexTable(node.ObjRef.GetObjName()) {
						appendPt(privilegeTips{
							typ:                   PrivilegeTypeInsert,
							databaseName:          node.ObjRef.GetSchemaName(),
							tableName:             node.ObjRef.GetObjName(),
							isClusterTable:        clusterTable,
							clusterTableOperation: clusterTableModify,
						})
					}
				}
			} else if node.NodeType == plan.Node_DELETE {
				if node.ObjRef != nil {
					if node.TableDef != nil && node.TableDef.TableType == catalog.SystemClusterRel {
						clusterTable = true
					} else {
						clusterTable = isClusterTable(node.ObjRef.GetSchemaName(), node.ObjRef.GetObjName())
					}
					//do not check the privilege of the index table
					if !isIndexTable(node.ObjRef.GetObjName()) {
						appendPt(privilegeTips{
							typ:                   PrivilegeTypeDelete,
							databaseName:          node.ObjRef.GetSchemaName(),
							tableName:             node.ObjRef.GetObjName(),
							isClusterTable:        clusterTable,
							clusterTableOperation: clusterTableModify,
						})
					}
				}
			}
		}
	} else if p.GetDdl() != nil {
		if p.GetDdl().GetTruncateTable() != nil {
			truncateTable := p.GetDdl().GetTruncateTable()
			appendPt(privilegeTips{
				typ:                   PrivilegeTypeTruncate,
				databaseName:          truncateTable.GetDatabase(),
				tableName:             truncateTable.GetTable(),
				isClusterTable:        truncateTable.GetClusterTable().GetIsClusterTable(),
				clusterTableOperation: clusterTableModify,
			})
		} else if p.GetDdl().GetDropTable() != nil {
			dropTable := p.GetDdl().GetDropTable()
			appendPt(privilegeTips{
				typ:                   PrivilegeTypeDropTable,
				databaseName:          dropTable.GetDatabase(),
				tableName:             dropTable.GetTable(),
				isClusterTable:        dropTable.GetClusterTable().GetIsClusterTable(),
				clusterTableOperation: clusterTableDrop,
			})
		}
	}
	return pts
}

// convertPrivilegeTipsToPrivilege constructs the privilege entries from the privilege tips from the plan
func convertPrivilegeTipsToPrivilege(priv *privilege, arr privilegeTipsArray) {
	//rewirte the privilege entries based on privilege tips
	if priv.objectType() != objectTypeTable &&
		priv.objectType() != objectTypeDatabase {
		return
	}

	//NOTE: when the arr is nil, it denotes that there is no operation on the table.

	type pair struct {
		databaseName string
		tableName    string
	}

	dedup := make(map[pair]int8)

	//multi privileges take effect together
	entries := make([]privilegeEntry, 0, len(arr))
	multiPrivs := make([]privilegeItem, 0, len(arr))
	for _, tips := range arr {
		multiPrivs = append(multiPrivs, privilegeItem{
			privilegeTyp:          tips.typ,
			dbName:                tips.databaseName,
			tableName:             tips.tableName,
			isClusterTable:        tips.isClusterTable,
			clusterTableOperation: tips.clusterTableOperation,
		})

		dedup[pair{tips.databaseName, tips.tableName}] = 1
	}

	me := &compoundEntry{multiPrivs}
	entries = append(entries, privilegeEntry{privilegeEntryTyp: privilegeEntryTypeCompound, compound: me})

	//optional predefined privilege : tableAll, ownership
	predefined := []PrivilegeType{PrivilegeTypeTableAll, PrivilegeTypeTableOwnership}
	for _, p := range predefined {
		for par := range dedup {
			e := privilegeEntriesMap[p]
			e.databaseName = par.databaseName
			e.tableName = par.tableName
			entries = append(entries, e)
		}
	}

	priv.entries = entries
}

// getSqlFromPrivilegeEntry generates the query sql for the privilege entry
func getSqlFromPrivilegeEntry(ctx context.Context, roleId int64, entry privilegeEntry) (string, error) {
	var err error
	var sql string
	//for object type table, need concrete tableid
	//TODO: table level check should be done after getting the plan
	if entry.objType == objectTypeTable {
		switch entry.privilegeLevel {
		case privilegeLevelDatabaseTable, privilegeLevelTable:
			sql, err = getSqlForCheckRoleHasTableLevelPrivilege(ctx, roleId, entry.privilegeId, entry.databaseName, entry.tableName)
		case privilegeLevelDatabaseStar, privilegeLevelStar:
			sql, err = getSqlForCheckRoleHasTableLevelForDatabaseStar(ctx, roleId, entry.privilegeId, entry.databaseName)
		case privilegeLevelStarStar:
			sql = getSqlForCheckRoleHasTableLevelForStarStar(roleId, entry.privilegeId)
		default:
			return "", moerr.NewInternalError(ctx, "unsupported privilegel level %s for the privilege %s", entry.privilegeLevel, entry.privilegeId)
		}
	} else if entry.objType == objectTypeDatabase {
		switch entry.privilegeLevel {
		case privilegeLevelStar, privilegeLevelStarStar:
			sql = getSqlForCheckRoleHasDatabaseLevelForStarStar(roleId, entry.privilegeId, entry.privilegeLevel)
		case privilegeLevelDatabase:
			sql, err = getSqlForCheckRoleHasDatabaseLevelForDatabase(ctx, roleId, entry.privilegeId, entry.databaseName)
		default:
			return "", moerr.NewInternalError(ctx, "unsupported privilegel level %s for the privilege %s", entry.privilegeLevel, entry.privilegeId)
		}
	} else if entry.objType == objectTypeAccount {
		switch entry.privilegeLevel {
		case privilegeLevelStar:
			sql = getSqlForCheckRoleHasAccountLevelForStar(roleId, entry.privilegeId)
		default:
			return "false", moerr.NewInternalError(ctx, "unsupported privilegel level %s for the privilege %s", entry.privilegeLevel, entry.privilegeId)
		}
	} else {
		sql = getSqlForCheckRoleHasPrivilege(roleId, entry.objType, int64(entry.objId), int64(entry.privilegeId))
	}
	return sql, err
}

// getPrivilegeLevelsOfObjectType gets the privilege levels of the objectType
func getPrivilegeLevelsOfObjectType(ctx context.Context, objType objectType) ([]privilegeLevelType, error) {
	if ret, ok := objectType2privilegeLevels[objType]; ok {
		return ret, nil
	}
	return nil, moerr.NewInternalError(ctx, "do not support the object type %s", objType.String())
}

// getSqlForPrivilege generates the query sql for the privilege entry
func getSqlForPrivilege(ctx context.Context, roleId int64, entry privilegeEntry, pl privilegeLevelType) (string, error) {
	var sql string
	var err error
	//for object type table, need concrete tableid
	switch entry.objType {
	case objectTypeTable:
		switch pl {
		case privilegeLevelDatabaseTable, privilegeLevelTable:
			sql, err = getSqlForCheckRoleHasTableLevelPrivilege(ctx, roleId, entry.privilegeId, entry.databaseName, entry.tableName)
		case privilegeLevelDatabaseStar, privilegeLevelStar:
			sql, err = getSqlForCheckRoleHasTableLevelForDatabaseStar(ctx, roleId, entry.privilegeId, entry.databaseName)
		case privilegeLevelStarStar:
			sql = getSqlForCheckRoleHasTableLevelForStarStar(roleId, entry.privilegeId)
		default:
			return "", moerr.NewInternalError(ctx, "the privilege level %s for the privilege %s is unsupported", pl, entry.privilegeId)
		}
	case objectTypeDatabase:
		switch pl {
		case privilegeLevelStar, privilegeLevelStarStar:
			sql = getSqlForCheckRoleHasDatabaseLevelForStarStar(roleId, entry.privilegeId, pl)
		case privilegeLevelDatabase:
			sql, err = getSqlForCheckRoleHasDatabaseLevelForDatabase(ctx, roleId, entry.privilegeId, entry.databaseName)
		default:
			return "", moerr.NewInternalError(ctx, "the privilege level %s for the privilege %s is unsupported", pl, entry.privilegeId)
		}
	case objectTypeAccount:
		switch pl {
		case privilegeLevelStar:
			sql = getSqlForCheckRoleHasAccountLevelForStar(roleId, entry.privilegeId)
		default:
			return "false", moerr.NewInternalError(ctx, "the privilege level %s for the privilege %s is unsupported", pl, entry.privilegeId)
		}
	default:
		sql = getSqlForCheckRoleHasPrivilege(roleId, entry.objType, int64(entry.objId), int64(entry.privilegeId))
	}

	return sql, err
}

// getSqlForPrivilege2 complements the database name and calls getSqlForPrivilege
func getSqlForPrivilege2(ses *Session, roleId int64, entry privilegeEntry, pl privilegeLevelType) (string, error) {
	//handle the empty database
	if len(entry.databaseName) == 0 {
		entry.databaseName = ses.GetDatabaseName()
	}
	return getSqlForPrivilege(ses.GetRequestContext(), roleId, entry, pl)
}

// verifyPrivilegeEntryInMultiPrivilegeLevels checks the privilege
// with multi-privilege levels exists or not
func verifyPrivilegeEntryInMultiPrivilegeLevels(
	ctx context.Context,
	bh BackgroundExec,
	ses *Session,
	cache *privilegeCache,
	roleId int64,
	entry privilegeEntry,
	pls []privilegeLevelType) (bool, error) {
	var erArray []ExecResult
	var sql string
	var yes bool
	var err error
	dbName := entry.databaseName
	if len(dbName) == 0 {
		dbName = ses.GetDatabaseName()
	}
	for _, pl := range pls {
		yes = cache.has(entry.objType, pl, dbName, entry.tableName, entry.privilegeId)
		if yes {
			return true, nil
		}
		sql, err = getSqlForPrivilege2(ses, roleId, entry, pl)
		if err != nil {
			return false, err
		}

		bh.ClearExecResultSet()
		err = bh.Exec(ctx, sql)
		if err != nil {
			return false, err
		}

		erArray, err = getResultSet(ctx, bh)
		if err != nil {
			return false, err
		}

		if execResultArrayHasData(erArray) {
			cache.add(entry.objType, pl, dbName, entry.tableName, entry.privilegeId)
			return true, nil
		}
	}
	return false, nil
}

// determineRoleSetHasPrivilegeSet decides the role set has at least one privilege of the privilege set.
// The algorithm 2.
func determineRoleSetHasPrivilegeSet(ctx context.Context, bh BackgroundExec, ses *Session, roleIds *btree.Set[int64], priv *privilege) (bool, error) {
	var err error
	var pls []privilegeLevelType

	var yes bool
	var yes2 bool
	//there is no privilege needs, just approve
	if len(priv.entries) == 0 {
		return false, nil
	}

	cache := ses.GetPrivilegeCache()

	for _, roleId := range roleIds.Keys() {
		for _, entry := range priv.entries {
			if entry.privilegeEntryTyp == privilegeEntryTypeGeneral {
				pls, err = getPrivilegeLevelsOfObjectType(ctx, entry.objType)
				if err != nil {
					return false, err
				}

				yes2 = verifyLightPrivilege(ses,
					entry.databaseName,
					priv.writeDatabaseAndTableDirectly,
					priv.isClusterTable,
					priv.clusterTableOperation)

				if yes2 {
					yes, err = verifyPrivilegeEntryInMultiPrivilegeLevels(ctx, bh, ses, cache, roleId, entry, pls)
					if err != nil {
						return false, err
					}
				}

				if yes {
					return true, nil
				}
			} else if entry.privilegeEntryTyp == privilegeEntryTypeCompound {
				if entry.compound != nil {
					allTrue := true
					//multi privileges take effect together
					for _, mi := range entry.compound.items {
						if mi.privilegeTyp == PrivilegeTypeCanGrantRoleToOthersInCreateUser {
							//TODO: normalize the name
							//TODO: simplify the logic
							yes, err = determineUserCanGrantRolesToOthersInternal(ctx, bh, ses, []*tree.Role{mi.role})
							if err != nil {
								return false, err
							}
							if yes {
								from := &verifiedRole{
									typ:  roleType,
									name: mi.role.UserName,
								}
								for _, user := range mi.users {
									to := &verifiedRole{
										typ:  userType,
										name: user.Username,
									}
									err = verifySpecialRolesInGrant(ctx, ses.GetTenantInfo(), from, to)
									if err != nil {
										return false, err
									}
								}
							}
						} else {
							tempEntry := privilegeEntriesMap[mi.privilegeTyp]
							tempEntry.databaseName = mi.dbName
							tempEntry.tableName = mi.tableName
							tempEntry.privilegeEntryTyp = privilegeEntryTypeGeneral
							tempEntry.compound = nil
							pls, err = getPrivilegeLevelsOfObjectType(ctx, tempEntry.objType)
							if err != nil {
								return false, err
							}

							yes2 = verifyLightPrivilege(ses,
								tempEntry.databaseName,
								priv.writeDatabaseAndTableDirectly,
								mi.isClusterTable,
								mi.clusterTableOperation)

							if yes2 {
								//At least there is one success
								yes, err = verifyPrivilegeEntryInMultiPrivilegeLevels(ctx, bh, ses, cache, roleId, tempEntry, pls)
								if err != nil {
									return false, err
								}
							}
						}
						if !yes {
							allTrue = false
							break
						}
					}

					if allTrue {
						return allTrue, nil
					}
				}
			}
		}
	}
	return false, nil
}

// determineUserHasPrivilegeSet decides the privileges of user can satisfy the requirement of the privilege set
// The algorithm 1.
func determineUserHasPrivilegeSet(ctx context.Context, ses *Session, priv *privilege, stmt tree.Statement) (bool, error) {
	var erArray []ExecResult
	var yes bool
	var err error
	var roleB int64
	var ret bool
	var ok bool
	var grantedIds *btree.Set[int64]

	tenant := ses.GetTenantInfo()
	bh := ses.GetBackgroundExec(ctx)
	defer bh.Close()

	//the set of roles the (k+1) th iteration during the execution
	roleSetOfKPlusOneThIteration := &btree.Set[int64]{}
	//the set of roles the k th iteration during the execution
	roleSetOfKthIteration := &btree.Set[int64]{}
	//the set of roles visited by traversal algorithm
	roleSetOfVisited := &btree.Set[int64]{}
	//simple mo_role_grant cache
	cacheOfMoRoleGrant := &btree.Map[int64, *btree.Set[int64]]{}

	//step 1: The Set R1 {default role id}
	//The primary role (in use)
	roleSetOfKthIteration.Insert((int64)(tenant.GetDefaultRoleID()))

	err = bh.Exec(ctx, "begin;")
	if err != nil {
		goto handleFailed
	}

	//step 2: The Set R2 {the roleid granted to the userid}
	//If the user uses the all secondary roles, the secondary roles needed to be loaded
	err = loadAllSecondaryRoles(ctx, bh, tenant, roleSetOfKthIteration)
	if err != nil {
		goto handleFailed
	}

	//init RVisited = Rk
	roleSetOfKthIteration.Scan(func(roleId int64) bool {
		roleSetOfVisited.Insert(roleId)
		return true
	})

	//Call the algorithm 2.
	//If the result of the algorithm 2 is true, Then return true;
	yes, err = determineRoleSetHasPrivilegeSet(ctx, bh, ses, roleSetOfKthIteration, priv)
	if err != nil {
		goto handleFailed
	}
	if yes {
		ret = true
		goto handleSuccess
	}
	/*
		step 3: !!!NOTE all roleid in Rk has been processed by the algorithm 2.
		RVisited is the set of all roleid that has been processed.
		RVisited = Rk;
		For {
			For roleA in Rk {
				Find the peer roleB in the table mo_role_grant(granted_id,grantee_id) with grantee_id = roleA;
				If roleB is not in RVisited, Then add roleB into R(k+1);
					add roleB into RVisited;
			}

			If R(k+1) is empty, Then return false;
			//Call the algorithm 2.
			If the result of the algorithm 2 is true, Then return true;
			Rk = R(k+1);
			R(k+1) = {};
		}
	*/
	for {
		quit := false
		select {
		case <-ctx.Done():
			quit = true
		default:
		}
		if quit {
			break
		}

		roleSetOfKPlusOneThIteration.Clear()

		//get roleB of roleA
		for _, roleA := range roleSetOfKthIteration.Keys() {
			if grantedIds, ok = cacheOfMoRoleGrant.Get(roleA); ok {
				for _, grantedId := range grantedIds.Keys() {
					roleSetOfKPlusOneThIteration.Insert(grantedId)
				}
				continue
			}
			grantedIds = &btree.Set[int64]{}
			cacheOfMoRoleGrant.Set(roleA, grantedIds)
			sqlForInheritedRoleIdOfRoleId := getSqlForInheritedRoleIdOfRoleId(roleA)
			bh.ClearExecResultSet()
			err = bh.Exec(ctx, sqlForInheritedRoleIdOfRoleId)
			if err != nil {
				err = moerr.NewInternalError(ctx, "get inherited role id of the role id. error:%v", err)
				goto handleFailed
			}

			erArray, err = getResultSet(ctx, bh)
			if err != nil {
				goto handleFailed
			}

			if execResultArrayHasData(erArray) {
				for i := uint64(0); i < erArray[0].GetRowCount(); i++ {
					roleB, err = erArray[0].GetInt64(ctx, i, 0)
					if err != nil {
						goto handleFailed
					}

					if !roleSetOfVisited.Contains(roleB) {
						roleSetOfVisited.Insert(roleB)
						roleSetOfKPlusOneThIteration.Insert(roleB)
						grantedIds.Insert(roleB)
					}
				}
			}
		}

		//no more roleB, it is done
		if roleSetOfKPlusOneThIteration.Len() == 0 {
			ret = false
			goto handleSuccess
		}

		//Call the algorithm 2.
		//If the result of the algorithm 2 is true, Then return true;
		yes, err = determineRoleSetHasPrivilegeSet(ctx, bh, ses, roleSetOfKPlusOneThIteration, priv)
		if err != nil {
			goto handleFailed
		}

		if yes {
			ret = true
			goto handleSuccess
		}
		roleSetOfKthIteration, roleSetOfKPlusOneThIteration = roleSetOfKPlusOneThIteration, roleSetOfKthIteration
	}

handleSuccess:
	err = bh.Exec(ctx, "commit;")
	if err != nil {
		goto handleFailed
	}

	return ret, err

handleFailed:
	//ROLLBACK the transaction
	rbErr := bh.Exec(ctx, "rollback;")
	if rbErr != nil {
		return false, rbErr
	}
	return false, err
}

const (
	goOn        int = iota
	successDone     //ri has indirect relation with the Uc
)

// loadAllSecondaryRoles loads all secondary roles
func loadAllSecondaryRoles(ctx context.Context, bh BackgroundExec, account *TenantInfo, roleSetOfCurrentUser *btree.Set[int64]) error {
	var err error
	var sql string

	var erArray []ExecResult
	var roleId int64

	if account.GetUseSecondaryRole() {
		sql = getSqlForRoleIdOfUserId(int(account.GetUserID()))
		bh.ClearExecResultSet()
		err = bh.Exec(ctx, sql)
		if err != nil {
			return err
		}

		erArray, err = getResultSet(ctx, bh)
		if err != nil {
			return err
		}

		if execResultArrayHasData(erArray) {
			for i := uint64(0); i < erArray[0].GetRowCount(); i++ {
				roleId, err = erArray[0].GetInt64(ctx, i, 0)
				if err != nil {
					return err
				}
				roleSetOfCurrentUser.Insert(roleId)
			}
		}
	}
	return err
}

// determineUserCanGrantRolesToOthersInternal decides if the user can grant roles to other users or roles
// the same as the grant/revoke privilege, role with inputted transaction and BackgroundExec
func determineUserCanGrantRolesToOthersInternal(ctx context.Context, bh BackgroundExec, ses *Session, fromRoles []*tree.Role) (bool, error) {
	//step1: normalize the names of roles and users
	var err error
	err = normalizeNamesOfRoles(ctx, fromRoles)
	if err != nil {
		return false, err
	}

	//step2: decide the current user
	account := ses.GetTenantInfo()

	//step3: check the link: roleX -> roleA -> .... -> roleZ -> the current user. Every link has the with_grant_option.
	var vr *verifiedRole
	var ret = true
	var granted bool
	//the temporal set of roles during the execution
	var tempRoleSet *btree.Set[int64]
	var sql string
	//the set of roles the (k+1) th iteration during the execution
	roleSetOfKPlusOneThIteration := &btree.Set[int64]{}
	//the set of roles the k th iteration during the execution
	roleSetOfKthIteration := &btree.Set[int64]{}
	//the set of roles of the current user that executes this statement or function
	roleSetOfCurrentUser := &btree.Set[int64]{}
	//the set of roles visited by traversal algorithm
	roleSetOfVisited := &btree.Set[int64]{}
	verifiedFromRoles := make([]*verifiedRole, len(fromRoles))

	//step 1 : add the primary role
	roleSetOfCurrentUser.Insert(int64(account.GetDefaultRoleID()))

	for i, role := range fromRoles {
		sql, err = getSqlForRoleIdOfRole(ctx, role.UserName)
		if err != nil {
			goto handleFailed
		}
		vr, err = verifyRoleFunc(ctx, bh, sql, role.UserName, roleType)
		if err != nil {
			goto handleFailed
		}
		if vr == nil {
			err = moerr.NewInternalError(ctx, "there is no role %s", role.UserName)
			goto handleFailed
		}
		verifiedFromRoles[i] = vr
	}

	//step 2: The Set R2 {the roleid granted to the userid}
	//If the user uses the all secondary roles, the secondary roles needed to be loaded
	err = loadAllSecondaryRoles(ctx, bh, account, roleSetOfCurrentUser)
	if err != nil {
		goto handleFailed
	}

	for _, role := range verifiedFromRoles {
		//if it is the role in use, do the check
		if roleSetOfCurrentUser.Contains(role.id) {
			//check the direct relation between role and user
			granted, err = isRoleGrantedToUserWGO(ctx, bh, role.id, int64(account.GetUserID()))
			if err != nil {
				goto handleFailed
			}
			if granted {
				continue
			}
		}

		roleSetOfKthIteration.Clear()
		roleSetOfVisited.Clear()
		roleSetOfKthIteration.Insert(role.id)

		riResult := goOn
		//It is kind of level traversal
		for roleSetOfKthIteration.Len() != 0 && riResult == goOn {
			roleSetOfKPlusOneThIteration.Clear()
			for _, ri := range roleSetOfKthIteration.Keys() {
				tempRoleSet, err = getRoleSetThatRoleGrantedToWGO(ctx, bh, ri, roleSetOfVisited, roleSetOfKPlusOneThIteration)
				if err != nil {
					goto handleFailed
				}

				if setIsIntersected(tempRoleSet, roleSetOfCurrentUser) {
					riResult = successDone
					break
				}
			}

			//swap Rk,R(k+1)
			roleSetOfKthIteration, roleSetOfKPlusOneThIteration = roleSetOfKPlusOneThIteration, roleSetOfKthIteration
		}

		if riResult != successDone {
			//fail
			ret = false
			break
		}
	}
	return ret, err

handleFailed:
	return false, err
}

// determineUserCanGrantRoleToOtherUsers decides if the user can grant roles to other users or roles
// the same as the grant/revoke privilege, role.
func determineUserCanGrantRolesToOthers(ctx context.Context, ses *Session, fromRoles []*tree.Role) (bool, error) {
	//step1: normalize the names of roles and users
	var err error
	var ret bool
	err = normalizeNamesOfRoles(ctx, fromRoles)
	if err != nil {
		return false, err
	}

	//step2: decide the current user
	bh := ses.GetBackgroundExec(ctx)
	defer bh.Close()

	//put it into the single transaction
	err = bh.Exec(ctx, "begin;")
	if err != nil {
		goto handleFailed
	}

	ret, err = determineUserCanGrantRolesToOthersInternal(ctx, bh, ses, fromRoles)
	if err != nil {
		goto handleFailed
	}

	err = bh.Exec(ctx, "commit;")
	if err != nil {
		goto handleFailed
	}

	return ret, err

handleFailed:
	//ROLLBACK the transaction
	rbErr := bh.Exec(ctx, "rollback;")
	if rbErr != nil {
		return false, rbErr
	}
	return false, err
}

// isRoleGrantedToUserWGO verifies the role has been granted to the user with with_grant_option = true.
// Algorithm 1
func isRoleGrantedToUserWGO(ctx context.Context, bh BackgroundExec, roleId, UserId int64) (bool, error) {
	var err error
	var erArray []ExecResult
	sql := getSqlForCheckUserGrantWGO(roleId, UserId)
	bh.ClearExecResultSet()
	err = bh.Exec(ctx, sql)
	if err != nil {
		return false, err
	}

	erArray, err = getResultSet(ctx, bh)
	if err != nil {
		return false, err
	}

	if execResultArrayHasData(erArray) {
		return true, nil
	}

	return false, nil
}

// getRoleSetThatRoleGrantedToWGO returns all the roles that the role has been granted to with with_grant_option = true.
// Algorithm 2
func getRoleSetThatRoleGrantedToWGO(ctx context.Context, bh BackgroundExec, roleId int64, RVisited, RkPlusOne *btree.Set[int64]) (*btree.Set[int64], error) {
	var err error
	var erArray []ExecResult
	var id int64
	rset := &btree.Set[int64]{}
	sql := getSqlForCheckRoleGrantWGO(roleId)
	bh.ClearExecResultSet()
	err = bh.Exec(ctx, sql)
	if err != nil {
		return nil, err
	}

	erArray, err = getResultSet(ctx, bh)
	if err != nil {
		return nil, err
	}

	if execResultArrayHasData(erArray) {
		for i := uint64(0); i < erArray[0].GetRowCount(); i++ {
			id, err = erArray[0].GetInt64(ctx, i, 0)
			if err != nil {
				return nil, err
			}
			if !RVisited.Contains(id) {
				RVisited.Insert(id)
				RkPlusOne.Insert(id)
				rset.Insert(id)
			}
		}
	}

	return rset, err
}

// authenticateUserCanExecuteStatementWithObjectTypeAccountAndDatabase decides the user has the privilege of executing the statement with object type account
func authenticateUserCanExecuteStatementWithObjectTypeAccountAndDatabase(ctx context.Context, ses *Session, stmt tree.Statement) (bool, error) {
	var err error
	var ok, yes bool
	priv := ses.GetPrivilege()
	if priv.objectType() != objectTypeAccount && priv.objectType() != objectTypeDatabase { //do nothing
		return true, nil
	}
	ok, err = determineUserHasPrivilegeSet(ctx, ses, priv, stmt)
	if err != nil {
		return false, err
	}

	//double check privilege of drop table
	if !ok && ses.GetFromRealUser() && ses.GetTenantInfo() != nil && ses.GetTenantInfo().IsSysTenant() {
		switch dropTable := stmt.(type) {
		case *tree.DropTable:
			dbName := string(dropTable.Names[0].SchemaName)
			if len(dbName) == 0 {
				dbName = ses.GetDatabaseName()
			}
			return isClusterTable(dbName, string(dropTable.Names[0].ObjectName)), nil
		}
	}

	//for GrantRole statement, check with_grant_option
	if !ok && priv.kind == privilegeKindInherit {
		grant := stmt.(*tree.Grant)
		grantRole := grant.GrantRole
		yes, err = determineUserCanGrantRolesToOthers(ctx, ses, grantRole.Roles)
		if err != nil {
			return false, err
		}
		if yes {
			return true, nil
		}
	}
	//for Create User statement with default role.
	//TODO:

	return ok, nil
}

// authenticateUserCanExecuteStatementWithObjectTypeDatabaseAndTable
// decides the user has the privilege of executing the statement
// with object type table from the plan
func authenticateUserCanExecuteStatementWithObjectTypeDatabaseAndTable(ctx context.Context,
	ses *Session,
	stmt tree.Statement,
	p *plan2.Plan) (bool, error) {
	priv := determinePrivilegeSetOfStatement(stmt)
	if priv.objectType() == objectTypeTable {
		arr := extractPrivilegeTipsFromPlan(p)
		if len(arr) == 0 {
			return true, nil
		}
		convertPrivilegeTipsToPrivilege(priv, arr)
		ok, err := determineUserHasPrivilegeSet(ctx, ses, priv, stmt)
		if err != nil {
			return false, err
		}
		return ok, nil
	}
	return true, nil
}

// formSqlFromGrantPrivilege makes the sql for querying the database.
func formSqlFromGrantPrivilege(ctx context.Context, ses *Session, gp *tree.GrantPrivilege, priv *tree.Privilege) (string, error) {
	tenant := ses.GetTenantInfo()
	sql := ""
	var privType PrivilegeType
	var err error
	privType, err = convertAstPrivilegeTypeToPrivilegeType(ctx, priv.Type, gp.ObjType)
	if err != nil {
		return "", err
	}
	switch gp.ObjType {
	case tree.OBJECT_TYPE_TABLE:
		switch gp.Level.Level {
		case tree.PRIVILEGE_LEVEL_TYPE_STAR:
			sql, err = getSqlForCheckWithGrantOptionForTableDatabaseStar(ctx, int64(tenant.GetDefaultRoleID()), privType, ses.GetDatabaseName())
		case tree.PRIVILEGE_LEVEL_TYPE_STAR_STAR:
			sql = getSqlForCheckWithGrantOptionForTableStarStar(int64(tenant.GetDefaultRoleID()), privType)
		case tree.PRIVILEGE_LEVEL_TYPE_DATABASE_STAR:
			sql, err = getSqlForCheckWithGrantOptionForTableDatabaseStar(ctx, int64(tenant.GetDefaultRoleID()), privType, gp.Level.DbName)
		case tree.PRIVILEGE_LEVEL_TYPE_DATABASE_TABLE:
			sql, err = getSqlForCheckWithGrantOptionForTableDatabaseTable(ctx, int64(tenant.GetDefaultRoleID()), privType, gp.Level.DbName, gp.Level.TabName)
		case tree.PRIVILEGE_LEVEL_TYPE_TABLE:
			sql, err = getSqlForCheckWithGrantOptionForTableDatabaseTable(ctx, int64(tenant.GetDefaultRoleID()), privType, ses.GetDatabaseName(), gp.Level.TabName)
		default:
			return "", moerr.NewInternalError(ctx, "in object type %v privilege level type %v is unsupported", gp.ObjType, gp.Level.Level)
		}
	case tree.OBJECT_TYPE_DATABASE:
		switch gp.Level.Level {
		case tree.PRIVILEGE_LEVEL_TYPE_STAR:
			sql = getSqlForCheckWithGrantOptionForDatabaseStar(int64(tenant.GetDefaultRoleID()), privType)
		case tree.PRIVILEGE_LEVEL_TYPE_STAR_STAR:
			sql = getSqlForCheckWithGrantOptionForDatabaseStarStar(int64(tenant.GetDefaultRoleID()), privType)
		case tree.PRIVILEGE_LEVEL_TYPE_TABLE:
			//in the syntax, we can not distinguish the table name from the database name.
			sql, err = getSqlForCheckWithGrantOptionForDatabaseDB(ctx, int64(tenant.GetDefaultRoleID()), privType, gp.Level.TabName)
		case tree.PRIVILEGE_LEVEL_TYPE_DATABASE:
			sql, err = getSqlForCheckWithGrantOptionForDatabaseDB(ctx, int64(tenant.GetDefaultRoleID()), privType, gp.Level.DbName)
		default:
			return "", moerr.NewInternalError(ctx, "in object type %v privilege level type %v is unsupported", gp.ObjType, gp.Level.Level)
		}
	case tree.OBJECT_TYPE_ACCOUNT:
		switch gp.Level.Level {
		case tree.PRIVILEGE_LEVEL_TYPE_STAR:
			sql = getSqlForCheckWithGrantOptionForAccountStar(int64(tenant.GetDefaultRoleID()), privType)
		default:
			return "", moerr.NewInternalError(ctx, "in object type %v privilege level type %v is unsupported", gp.ObjType, gp.Level.Level)
		}
	default:
		return "", moerr.NewInternalError(ctx, "object type %v is unsupported", gp.ObjType)
	}
	return sql, err
}

// getRoleSetThatPrivilegeGrantedToWGO gets all roles that the privilege granted to with with_grant_option = true
// The algorithm 3
func getRoleSetThatPrivilegeGrantedToWGO(ctx context.Context, bh BackgroundExec, privType PrivilegeType) (*btree.Set[int64], error) {
	var err error
	var erArray []ExecResult
	var id int64
	rset := &btree.Set[int64]{}
	sql := getSqlForCheckRoleHasPrivilegeWGO(int64(privType))
	bh.ClearExecResultSet()
	err = bh.Exec(ctx, sql)
	if err != nil {
		return nil, err
	}

	erArray, err = getResultSet(ctx, bh)
	if err != nil {
		return nil, err
	}

	if execResultArrayHasData(erArray) {
		for i := uint64(0); i < erArray[0].GetRowCount(); i++ {
			id, err = erArray[0].GetInt64(ctx, i, 0)
			if err != nil {
				return nil, err
			}
			rset.Insert(id)
		}
	}

	return rset, err
}

// setIsIntersected decides the A is intersecting the B.
func setIsIntersected(A, B *btree.Set[int64]) bool {
	if A.Len() > B.Len() {
		A, B = B, A
	}
	iter := A.Iter()
	for x := iter.First(); x; x = iter.Next() {
		if B.Contains(iter.Key()) {
			return true
		}
	}
	return false
}

// determineUserCanGrantPrivilegesToOthers decides the privileges can be granted to others.
func determineUserCanGrantPrivilegesToOthers(ctx context.Context, ses *Session, gp *tree.GrantPrivilege) (bool, error) {
	//step1: normalize the names of roles and users
	var err error
	//step2: decide the current user
	account := ses.GetTenantInfo()
	bh := ses.GetBackgroundExec(ctx)
	defer bh.Close()

	//step3: check the link: roleX -> roleA -> .... -> roleZ -> the current user. Every link has the with_grant_option.
	var ret = true
	var privType PrivilegeType
	//the temporal set of roles during the execution
	var tempRoleSet *btree.Set[int64]
	//the set of roles that the privilege granted to with WGO=true
	var roleSetOfPrivilegeGrantedToWGO *btree.Set[int64]
	//the set of roles the (k+1) th iteration during the execution
	roleSetOfKPlusOneThIteration := &btree.Set[int64]{}
	//the set of roles the k th iteration during the execution
	roleSetOfKthIteration := &btree.Set[int64]{}
	//the set of roles visited by traversal algorithm
	roleSetOfVisited := &btree.Set[int64]{}
	//the set of roles of the current user that executes this statement or function
	roleSetOfCurrentUser := &btree.Set[int64]{}

	roleSetOfCurrentUser.Insert(int64(account.GetDefaultRoleID()))

	//put it into the single transaction
	err = bh.Exec(ctx, "begin;")
	if err != nil {
		goto handleFailed
	}

	//step 2: The Set R2 {the roleid granted to the userid}
	//If the user uses the all secondary roles, the secondary roles needed to be loaded
	err = loadAllSecondaryRoles(ctx, bh, account, roleSetOfCurrentUser)
	if err != nil {
		goto handleFailed
	}

	for _, priv := range gp.Privileges {
		privType, err = convertAstPrivilegeTypeToPrivilegeType(ctx, priv.Type, gp.ObjType)
		if err != nil {
			goto handleFailed
		}

		//call the algorithm 3.
		roleSetOfPrivilegeGrantedToWGO, err = getRoleSetThatPrivilegeGrantedToWGO(ctx, bh, privType)
		if err != nil {
			goto handleFailed
		}

		if setIsIntersected(roleSetOfPrivilegeGrantedToWGO, roleSetOfCurrentUser) {
			continue
		}

		riResult := goOn
		for _, rx := range roleSetOfPrivilegeGrantedToWGO.Keys() {
			roleSetOfKthIteration.Clear()
			roleSetOfVisited.Clear()
			roleSetOfKthIteration.Insert(rx)

			//It is kind of level traversal
			for roleSetOfKthIteration.Len() != 0 && riResult == goOn {
				roleSetOfKPlusOneThIteration.Clear()
				for _, ri := range roleSetOfKthIteration.Keys() {
					tempRoleSet, err = getRoleSetThatRoleGrantedToWGO(ctx, bh, ri, roleSetOfVisited, roleSetOfKPlusOneThIteration)
					if err != nil {
						goto handleFailed
					}

					if setIsIntersected(tempRoleSet, roleSetOfCurrentUser) {
						riResult = successDone
						break
					}
				}

				//swap Rk,R(k+1)
				roleSetOfKthIteration, roleSetOfKPlusOneThIteration = roleSetOfKPlusOneThIteration, roleSetOfKthIteration
			}

			if riResult == successDone {
				break
			}
		}
		if riResult != successDone {
			ret = false
			break
		}
	}

	err = bh.Exec(ctx, "commit;")
	if err != nil {
		goto handleFailed
	}

	return ret, err

handleFailed:
	//ROLLBACK the transaction
	rbErr := bh.Exec(ctx, "rollback;")
	if rbErr != nil {
		return false, rbErr
	}
	return false, err
}

func convertAstPrivilegeTypeToPrivilegeType(ctx context.Context, priv tree.PrivilegeType, ot tree.ObjectType) (PrivilegeType, error) {
	var privType PrivilegeType
	switch priv {
	case tree.PRIVILEGE_TYPE_STATIC_CREATE_ACCOUNT:
		privType = PrivilegeTypeCreateAccount
	case tree.PRIVILEGE_TYPE_STATIC_DROP_ACCOUNT:
		privType = PrivilegeTypeDropAccount
	case tree.PRIVILEGE_TYPE_STATIC_ALTER_ACCOUNT:
		privType = PrivilegeTypeAlterAccount
	case tree.PRIVILEGE_TYPE_STATIC_CREATE_USER:
		privType = PrivilegeTypeCreateUser
	case tree.PRIVILEGE_TYPE_STATIC_DROP_USER:
		privType = PrivilegeTypeDropUser
	case tree.PRIVILEGE_TYPE_STATIC_ALTER_USER:
		privType = PrivilegeTypeAlterUser
	case tree.PRIVILEGE_TYPE_STATIC_CREATE_ROLE:
		privType = PrivilegeTypeCreateRole
	case tree.PRIVILEGE_TYPE_STATIC_DROP_ROLE:
		privType = PrivilegeTypeDropRole
	case tree.PRIVILEGE_TYPE_STATIC_ALTER_ROLE:
		privType = PrivilegeTypeAlterRole
	case tree.PRIVILEGE_TYPE_STATIC_CREATE_DATABASE:
		privType = PrivilegeTypeCreateDatabase
	case tree.PRIVILEGE_TYPE_STATIC_DROP_DATABASE:
		privType = PrivilegeTypeDropDatabase
	case tree.PRIVILEGE_TYPE_STATIC_SHOW_DATABASES:
		privType = PrivilegeTypeShowDatabases
	case tree.PRIVILEGE_TYPE_STATIC_CONNECT:
		privType = PrivilegeTypeConnect
	case tree.PRIVILEGE_TYPE_STATIC_MANAGE_GRANTS:
		privType = PrivilegeTypeManageGrants
	case tree.PRIVILEGE_TYPE_STATIC_ALL:
		switch ot {
		case tree.OBJECT_TYPE_ACCOUNT:
			privType = PrivilegeTypeAccountAll
		case tree.OBJECT_TYPE_DATABASE:
			privType = PrivilegeTypeDatabaseAll
		case tree.OBJECT_TYPE_TABLE:
			privType = PrivilegeTypeTableAll
		default:
			return 0, moerr.NewInternalError(ctx, `the object type "%s" do not support the privilege "%s"`, ot.String(), priv.ToString())
		}
	case tree.PRIVILEGE_TYPE_STATIC_OWNERSHIP:
		switch ot {
		case tree.OBJECT_TYPE_DATABASE:
			privType = PrivilegeTypeDatabaseOwnership
		case tree.OBJECT_TYPE_TABLE:
			privType = PrivilegeTypeTableOwnership
		default:
			return 0, moerr.NewInternalError(ctx, `the object type "%s" do not support the privilege "%s"`, ot.String(), priv.ToString())
		}
	case tree.PRIVILEGE_TYPE_STATIC_SHOW_TABLES:
		privType = PrivilegeTypeShowTables
	case tree.PRIVILEGE_TYPE_STATIC_CREATE_TABLE:
		privType = PrivilegeTypeCreateTable
	case tree.PRIVILEGE_TYPE_STATIC_DROP_TABLE:
		privType = PrivilegeTypeDropTable
	case tree.PRIVILEGE_TYPE_STATIC_CREATE_VIEW:
		privType = PrivilegeTypeCreateView
	case tree.PRIVILEGE_TYPE_STATIC_DROP_VIEW:
		privType = PrivilegeTypeDropView
	case tree.PRIVILEGE_TYPE_STATIC_ALTER_VIEW:
		privType = PrivilegeTypeAlterView
	case tree.PRIVILEGE_TYPE_STATIC_ALTER_TABLE:
		privType = PrivilegeTypeAlterTable
	case tree.PRIVILEGE_TYPE_STATIC_SELECT:
		privType = PrivilegeTypeSelect
	case tree.PRIVILEGE_TYPE_STATIC_INSERT:
		privType = PrivilegeTypeInsert
	case tree.PRIVILEGE_TYPE_STATIC_UPDATE:
		privType = PrivilegeTypeUpdate
	case tree.PRIVILEGE_TYPE_STATIC_DELETE:
		privType = PrivilegeTypeDelete
	case tree.PRIVILEGE_TYPE_STATIC_INDEX:
		privType = PrivilegeTypeIndex
	case tree.PRIVILEGE_TYPE_STATIC_EXECUTE:
		privType = PrivilegeTypeExecute
	case tree.PRIVILEGE_TYPE_STATIC_TRUNCATE:
		privType = PrivilegeTypeTruncate
	case tree.PRIVILEGE_TYPE_STATIC_REFERENCE:
		privType = PrivilegeTypeReference
	case tree.PRIVILEGE_TYPE_STATIC_VALUES:
		privType = PrivilegeTypeValues
	default:
		return 0, moerr.NewInternalError(ctx, "unsupported privilege type %s", priv.ToString())
	}
	return privType, nil
}

// authenticateUserCanExecuteStatementWithObjectTypeNone decides the user has the privilege of executing the statement with object type none
func authenticateUserCanExecuteStatementWithObjectTypeNone(ctx context.Context, ses *Session, stmt tree.Statement) (bool, error) {
	priv := ses.GetPrivilege()
	if priv.objectType() != objectTypeNone { //do nothing
		return true, nil
	}
	tenant := ses.GetTenantInfo()

	if priv.privilegeKind() == privilegeKindNone { // do nothing
		return true, nil
	} else if priv.privilegeKind() == privilegeKindSpecial { //GrantPrivilege, RevokePrivilege

		checkGrantPrivilege := func(g *tree.GrantPrivilege) (bool, error) {
			//in the version 0.6, only the moAdmin and accountAdmin can grant the privilege.
			if tenant.IsAdminRole() {
				return true, nil
			}
			return determineUserCanGrantPrivilegesToOthers(ctx, ses, g)
		}

		checkRevokePrivilege := func() (bool, error) {
			//in the version 0.6, only the moAdmin and accountAdmin can revoke the privilege.
			return tenant.IsAdminRole(), nil
		}

		checkShowAccountsPrivilege := func() (bool, error) {
			//only the moAdmin and accountAdmin can execute the show accounts.
			return tenant.IsAdminRole(), nil
		}

		switch gp := stmt.(type) {
		case *tree.Grant:
			if gp.Typ == tree.GrantTypePrivilege {
				yes, err := checkGrantPrivilege(&gp.GrantPrivilege)
				if err != nil {
					return yes, err
				}
				if yes {
					return yes, nil
				}
			}
		case *tree.Revoke:
			if gp.Typ == tree.RevokeTypePrivilege {
				return checkRevokePrivilege()
			}
		case *tree.GrantPrivilege:
			yes, err := checkGrantPrivilege(gp)
			if err != nil {
				return yes, err
			}
			if yes {
				return yes, nil
			}
		case *tree.RevokePrivilege:
			return checkRevokePrivilege()
		case *tree.ShowAccounts:
			return checkShowAccountsPrivilege()
		}
	}

	return false, nil
}

// checkSysExistsOrNot checks the SYS tenant exists or not.
func checkSysExistsOrNot(ctx context.Context, bh BackgroundExec, pu *config.ParameterUnit) (bool, error) {
	var erArray []ExecResult
	var err error
	var tableNames []string
	var tableName string

	dbSql := "show databases;"
	bh.ClearExecResultSet()
	err = bh.Exec(ctx, dbSql)
	if err != nil {
		return false, err
	}

	erArray, err = getResultSet(ctx, bh)
	if err != nil {
		return false, err
	}
	if len(erArray) != 1 {
		return false, moerr.NewInternalError(ctx, "it must have result set")
	}

	for i := uint64(0); i < erArray[0].GetRowCount(); i++ {
		_, err = erArray[0].GetString(ctx, i, 0)
		if err != nil {
			return false, err
		}
	}

	sql := "show tables from mo_catalog;"
	bh.ClearExecResultSet()
	err = bh.Exec(ctx, sql)
	if err != nil {
		return false, err
	}

	erArray, err = getResultSet(ctx, bh)
	if err != nil {
		return false, err
	}
	if len(erArray) != 1 {
		return false, moerr.NewInternalError(ctx, "it must have result set")
	}

	for i := uint64(0); i < erArray[0].GetRowCount(); i++ {
		tableName, err = erArray[0].GetString(ctx, i, 0)
		if err != nil {
			return false, err
		}
		tableNames = append(tableNames, tableName)
	}

	//if there is at least one catalog table, it denotes the sys tenant exists.
	for _, name := range tableNames {
		if _, ok := sysWantedTables[name]; ok {
			return true, nil
		}
	}

	return false, nil
}

// InitSysTenant initializes the tenant SYS before any tenants and accepting any requests
// during the system is booting.
func InitSysTenant(ctx context.Context, aicm *defines.AutoIncrCacheManager) error {
	var err error
	var exists bool
	pu := config.GetParameterUnit(ctx)

	tenant := &TenantInfo{
		Tenant:        sysAccountName,
		User:          rootName,
		DefaultRole:   moAdminRoleName,
		TenantID:      sysAccountID,
		UserID:        rootID,
		DefaultRoleID: moAdminRoleID,
	}

	ctx = context.WithValue(ctx, defines.TenantIDKey{}, uint32(sysAccountID))
	ctx = context.WithValue(ctx, defines.UserIDKey{}, uint32(rootID))
	ctx = context.WithValue(ctx, defines.RoleIDKey{}, uint32(moAdminRoleID))

	mp, err := mpool.NewMPool("init_system_tenant", 0, mpool.NoFixed)
	if err != nil {
		return err
	}
	defer mpool.DeleteMPool(mp)
	//Note: it is special here. The connection ctx here is ctx also.
	//Actually, it is ok here. the ctx is moServerCtx instead of requestCtx
	upstream := &Session{connectCtx: ctx, autoIncrCacheManager: aicm}
	bh := NewBackgroundHandler(ctx, upstream, mp, pu)
	defer bh.Close()

	//USE the mo_catalog
	err = bh.Exec(ctx, "use mo_catalog;")
	if err != nil {
		return err
	}

	err = bh.Exec(ctx, createMoIndexesSql)
	if err != nil {
		return err
	}

	err = bh.Exec(ctx, createAutoTableSql)
	if err != nil {
		return err
	}

	err = bh.Exec(ctx, createDbInformationSchemaSql)
	if err != nil {
		return err
	}

	err = bh.Exec(ctx, "begin;")
	if err != nil {
		goto handleFailed
	}

	exists, err = checkSysExistsOrNot(ctx, bh, pu)
	if err != nil {
		goto handleFailed
	}

	if !exists {
		err = createTablesInMoCatalog(ctx, bh, tenant, pu)
		if err != nil {
			goto handleFailed
		}
	}

	err = bh.Exec(ctx, "commit;")
	if err != nil {
		goto handleFailed
	}
	return err
handleFailed:
	//ROLLBACK the transaction
	rbErr := bh.Exec(ctx, "rollback;")
	if rbErr != nil {
		return rbErr
	}
	return err
}

// createTablesInMoCatalog creates catalog tables in the database mo_catalog.
func createTablesInMoCatalog(ctx context.Context, bh BackgroundExec, tenant *TenantInfo, pu *config.ParameterUnit) error {
	var err error
	var initMoAccount string
	var initDataSqls []string
	if !tenant.IsSysTenant() {
		return moerr.NewInternalError(ctx, "only sys tenant can execute the function")
	}

	addSqlIntoSet := func(sql string) {
		initDataSqls = append(initDataSqls, sql)
	}

	//create tables for the tenant
	for _, sql := range createSqls {
		addSqlIntoSet(sql)
	}

	//initialize the default data of tables for the tenant
	//step 1: add new tenant entry to the mo_account
	initMoAccount = fmt.Sprintf(initMoAccountFormat, sysAccountID, sysAccountName, sysAccountStatus, types.CurrentTimestamp().String2(time.UTC, 0), sysAccountComments)
	addSqlIntoSet(initMoAccount)

	//step 2:add new role entries to the mo_role

	initMoRole1 := fmt.Sprintf(initMoRoleFormat, moAdminRoleID, moAdminRoleName, rootID, moAdminRoleID, types.CurrentTimestamp().String2(time.UTC, 0), "")
	initMoRole2 := fmt.Sprintf(initMoRoleFormat, publicRoleID, publicRoleName, rootID, moAdminRoleID, types.CurrentTimestamp().String2(time.UTC, 0), "")
	addSqlIntoSet(initMoRole1)
	addSqlIntoSet(initMoRole2)

	//step 3:add new user entry to the mo_user

	defaultPassword := rootPassword
	if d := os.Getenv(defaultPasswordEnv); d != "" {
		defaultPassword = d
	}

	//encryption the password
	encryption := HashPassWord(defaultPassword)

	initMoUser1 := fmt.Sprintf(initMoUserFormat, rootID, rootHost, rootName, encryption, rootStatus, types.CurrentTimestamp().String2(time.UTC, 0), rootExpiredTime, rootLoginType, rootCreatorID, rootOwnerRoleID, rootDefaultRoleID)
	initMoUser2 := fmt.Sprintf(initMoUserFormat, dumpID, dumpHost, dumpName, encryption, dumpStatus, types.CurrentTimestamp().String2(time.UTC, 0), dumpExpiredTime, dumpLoginType, dumpCreatorID, dumpOwnerRoleID, dumpDefaultRoleID)
	addSqlIntoSet(initMoUser1)
	addSqlIntoSet(initMoUser2)

	//step4: add new entries to the mo_role_privs
	//moadmin role
	for _, t := range entriesOfMoAdminForMoRolePrivsFor {
		entry := privilegeEntriesMap[t]
		initMoRolePriv := fmt.Sprintf(initMoRolePrivFormat,
			moAdminRoleID, moAdminRoleName,
			entry.objType, entry.objId,
			entry.privilegeId, entry.privilegeId.String(), entry.privilegeLevel,
			rootID, types.CurrentTimestamp().String2(time.UTC, 0),
			entry.withGrantOption)
		addSqlIntoSet(initMoRolePriv)
	}

	//public role
	for _, t := range entriesOfPublicForMoRolePrivsFor {
		entry := privilegeEntriesMap[t]
		initMoRolePriv := fmt.Sprintf(initMoRolePrivFormat,
			publicRoleID, publicRoleName,
			entry.objType, entry.objId,
			entry.privilegeId, entry.privilegeId.String(), entry.privilegeLevel,
			rootID, types.CurrentTimestamp().String2(time.UTC, 0),
			entry.withGrantOption)
		addSqlIntoSet(initMoRolePriv)
	}

	//step5: add new entries to the mo_user_grant

	initMoUserGrant1 := fmt.Sprintf(initMoUserGrantFormat, moAdminRoleID, rootID, types.CurrentTimestamp().String2(time.UTC, 0), false)
	initMoUserGrant2 := fmt.Sprintf(initMoUserGrantFormat, publicRoleID, rootID, types.CurrentTimestamp().String2(time.UTC, 0), false)
	addSqlIntoSet(initMoUserGrant1)
	addSqlIntoSet(initMoUserGrant2)
	initMoUserGrant4 := fmt.Sprintf(initMoUserGrantFormat, moAdminRoleID, dumpID, types.CurrentTimestamp().String2(time.UTC, 0), false)
	initMoUserGrant5 := fmt.Sprintf(initMoUserGrantFormat, publicRoleID, dumpID, types.CurrentTimestamp().String2(time.UTC, 0), false)
	addSqlIntoSet(initMoUserGrant4)
	addSqlIntoSet(initMoUserGrant5)

	//step6: add new entries to the mo_compatibility_mode
	configuration := fmt.Sprintf("'"+"{"+"%q"+":"+"%q"+"}"+"'", "version_compatibility", "0.7")
	initMoMysqlCompatbilityMode := fmt.Sprintf(initMoMysqlCompatbilityModeFormat, sysAccountName, moMysqlCompatbilityModeDefaultDb, configuration)
	addSqlIntoSet(initMoMysqlCompatbilityMode)

	//fill the mo_account, mo_role, mo_user, mo_role_privs, mo_user_grant
	for _, sql := range initDataSqls {
		err = bh.Exec(ctx, sql)
		if err != nil {
			goto handleFailed
		}
	}

handleFailed:
	return err
}

// createTablesInInformationSchema creates the database information_schema and the views or tables.
func createTablesInInformationSchema(ctx context.Context, bh BackgroundExec, tenant *TenantInfo, pu *config.ParameterUnit) error {
	err := bh.Exec(ctx, "create database if not exists information_schema;")
	if err != nil {
		return err
	}
	return err
}

func checkTenantExistsOrNot(ctx context.Context, bh BackgroundExec, userName string) (bool, error) {
	var sqlForCheckTenant string
	var erArray []ExecResult
	var err error
	ctx, span := trace.Debug(ctx, "checkTenantExistsOrNot")
	defer span.End()
	sqlForCheckTenant, err = getSqlForCheckTenant(ctx, userName)
	if err != nil {
		return false, err
	}
	bh.ClearExecResultSet()
	err = bh.Exec(ctx, sqlForCheckTenant)
	if err != nil {
		return false, err
	}

	erArray, err = getResultSet(ctx, bh)
	if err != nil {
		return false, err
	}

	if execResultArrayHasData(erArray) {
		return true, nil
	}
	return false, nil
}

// InitGeneralTenant initializes the application level tenant
func InitGeneralTenant(ctx context.Context, ses *Session, ca *tree.CreateAccount) error {
	var err error
	var exists bool
	var newTenant *TenantInfo
	var newTenantCtx context.Context
	ctx, span := trace.Debug(ctx, "InitGeneralTenant")
	defer span.End()
	tenant := ses.GetTenantInfo()

	if !(tenant.IsSysTenant() && tenant.IsMoAdminRole()) {
		return moerr.NewInternalError(ctx, "tenant %s user %s role %s do not have the privilege to create the new account", tenant.GetTenant(), tenant.GetUser(), tenant.GetDefaultRole())
	}

	//normalize the name
	err = normalizeNameOfAccount(ctx, ca)
	if err != nil {
		return err
	}

	ca.AuthOption.AdminName, err = normalizeName(ctx, ca.AuthOption.AdminName)
	if err != nil {
		return err
	}

	if ca.AuthOption.IdentifiedType.Typ == tree.AccountIdentifiedByPassword {
		if len(ca.AuthOption.IdentifiedType.Str) == 0 {
			return moerr.NewInternalError(ctx, "password is empty string")
		}
	}

	ctx = context.WithValue(ctx, defines.TenantIDKey{}, uint32(tenant.GetTenantID()))
	ctx = context.WithValue(ctx, defines.UserIDKey{}, uint32(tenant.GetUserID()))
	ctx = context.WithValue(ctx, defines.RoleIDKey{}, uint32(tenant.GetDefaultRoleID()))

	_, st := trace.Debug(ctx, "InitGeneralTenant.init_general_tenant")
	mp, err := mpool.NewMPool("init_general_tenant", 0, mpool.NoFixed)
	if err != nil {
		st.End()
		return err
	}
	st.End()
	defer mpool.DeleteMPool(mp)

	bh := ses.GetBackgroundExec(ctx)
	defer bh.Close()

	//USE the mo_catalog
	err = bh.Exec(ctx, "use mo_catalog;")
	if err != nil {
		return err
	}

	err = bh.Exec(ctx, "begin;")
	if err != nil {
		goto handleFailed
	}

	exists, err = checkTenantExistsOrNot(ctx, bh, ca.Name)
	if err != nil {
		goto handleFailed
	}

	if exists {
		if !ca.IfNotExists { //do nothing
			err = moerr.NewInternalError(ctx, "the tenant %s exists", ca.Name)
			goto handleFailed
		}
	} else {
		newTenant, newTenantCtx, err = createTablesInMoCatalogOfGeneralTenant(ctx, bh, ca)
		if err != nil {
			goto handleFailed
		}
		err = bh.Exec(ctx, "commit;")
		if err != nil {
			goto handleFailed
		}

		err = bh.Exec(newTenantCtx, createMoIndexesSql)
		if err != nil {
			return err
		}

		err = bh.Exec(newTenantCtx, createAutoTableSql)
		if err != nil {
			return err
		}

		//create createDbSqls
		createDbSqls := []string{
			"create database " + motrace.SystemDBConst + ";",
			"create database " + mometric.MetricDBConst + ";",
			createDbInformationSchemaSql,
			"create database mysql;",
		}

		for _, db := range createDbSqls {
			err = bh.Exec(newTenantCtx, db)
			if err != nil {
				return err
			}
		}

		err = bh.Exec(ctx, "begin;")
		if err != nil {
			goto handleFailed
		}

		err = createTablesInMoCatalogOfGeneralTenant2(bh, ca, newTenantCtx, newTenant)
		if err != nil {
			goto handleFailed
		}

		err = createTablesInSystemOfGeneralTenant(ctx, bh, newTenant)
		if err != nil {
			goto handleFailed
		}

		err = createTablesInInformationSchemaOfGeneralTenant(ctx, bh, newTenant)
		if err != nil {
			goto handleFailed
		}
	}

	err = bh.Exec(ctx, "commit;")
	if err != nil {
		goto handleFailed
	}
	return err
handleFailed:
	//ROLLBACK the transaction
	rbErr := bh.Exec(ctx, "rollback;")
	if rbErr != nil {
		return rbErr
	}
	return err
}

// createTablesInMoCatalogOfGeneralTenant creates catalog tables in the database mo_catalog.
func createTablesInMoCatalogOfGeneralTenant(ctx context.Context, bh BackgroundExec, ca *tree.CreateAccount) (*TenantInfo, context.Context, error) {
	var err error
	var initMoAccount string
	var erArray []ExecResult
	var newTenantID int64
	var newUserId int64
	var comment = ""
	var newTenant *TenantInfo
	var newTenantCtx context.Context
	var sql string
	//var configuration string
	//var sql string
	ctx, span := trace.Debug(ctx, "createTablesInMoCatalogOfGeneralTenant")
	defer span.End()

	if nameIsInvalid(ca.Name) {
		err = moerr.NewInternalError(ctx, "the account name is invalid")
		goto handleFailed
	}

	if nameIsInvalid(ca.AuthOption.AdminName) {
		err = moerr.NewInternalError(ctx, "the admin name is invalid")
		goto handleFailed
	}

	//!!!NOTE : Insert into mo_account with original context.
	// Other operations with a new context with new tenant info
	//step 1: add new tenant entry to the mo_account
	if ca.Comment.Exist {
		comment = ca.Comment.Comment
	}

	initMoAccount = fmt.Sprintf(initMoAccountWithoutIDFormat, ca.Name, sysAccountStatus, types.CurrentTimestamp().String2(time.UTC, 0), comment)
	//execute the insert
	err = bh.Exec(ctx, initMoAccount)
	if err != nil {
		goto handleFailed
	}

	//query the tenant id
	bh.ClearExecResultSet()
	sql, err = getSqlForCheckTenant(ctx, ca.Name)
	if err != nil {
		goto handleFailed
	}
	err = bh.Exec(ctx, sql)
	if err != nil {
		goto handleFailed
	}

	erArray, err = getResultSet(ctx, bh)
	if err != nil {
		goto handleFailed
	}

	if execResultArrayHasData(erArray) {
		newTenantID, err = erArray[0].GetInt64(ctx, 0, 0)
		if err != nil {
			goto handleFailed
		}
	} else {
		err = moerr.NewInternalError(ctx, "get the id of tenant %s failed", ca.Name)
		goto handleFailed
	}

	//step2.Add new entries to the mo_mysql_compatibility_mode when create a new account
	// configuration = fmt.Sprintf("'"+"{"+"%q"+":"+"%q"+"}"+"'", "version_compatibility", "0.7")
	// sql = fmt.Sprintf(initMoMysqlCompatbilityModeFormat, ca.Name, moMysqlCompatbilityModeDefaultDb, configuration)
	// err = bh.Exec(ctx, sql)
	// if err != nil {
	// 	goto handleFailed
	// }

	newUserId = dumpID + 1

	newTenant = &TenantInfo{
		Tenant:        ca.Name,
		User:          ca.AuthOption.AdminName,
		DefaultRole:   accountAdminRoleName,
		TenantID:      uint32(newTenantID),
		UserID:        uint32(newUserId),
		DefaultRoleID: accountAdminRoleID,
	}
	//with new tenant
	newTenantCtx = context.WithValue(ctx, defines.TenantIDKey{}, uint32(newTenantID))
	newTenantCtx = context.WithValue(newTenantCtx, defines.UserIDKey{}, uint32(newUserId))
	newTenantCtx = context.WithValue(newTenantCtx, defines.RoleIDKey{}, uint32(accountAdminRoleID))
handleFailed:
	return newTenant, newTenantCtx, err
}

func createTablesInMoCatalogOfGeneralTenant2(bh BackgroundExec, ca *tree.CreateAccount, newTenantCtx context.Context, newTenant *TenantInfo) error {
	var err error
	var initDataSqls []string
	newTenantCtx, span := trace.Debug(newTenantCtx, "createTablesInMoCatalogOfGeneralTenant2")
	defer span.End()
	//create tables for the tenant
	for _, sql := range createSqls {
		//only the SYS tenant has the table mo_account
		if strings.HasPrefix(sql, "create table mo_account") {
			continue
		}
		err = bh.Exec(newTenantCtx, sql)
		if err != nil {
			return err
		}
	}

	//initialize the default data of tables for the tenant
	addSqlIntoSet := func(sql string) {
		initDataSqls = append(initDataSqls, sql)
	}
	//step 2:add new role entries to the mo_role
	initMoRole1 := fmt.Sprintf(initMoRoleFormat, accountAdminRoleID, accountAdminRoleName, newTenant.GetUserID(), newTenant.GetDefaultRoleID(), types.CurrentTimestamp().String2(time.UTC, 0), "")
	initMoRole2 := fmt.Sprintf(initMoRoleFormat, publicRoleID, publicRoleName, newTenant.GetUserID(), newTenant.GetDefaultRoleID(), types.CurrentTimestamp().String2(time.UTC, 0), "")
	addSqlIntoSet(initMoRole1)
	addSqlIntoSet(initMoRole2)

	//step 3:add new user entry to the mo_user
	if ca.AuthOption.IdentifiedType.Typ != tree.AccountIdentifiedByPassword {
		err = moerr.NewInternalError(newTenantCtx, "only support password verification now")
		return err
	}
	name := ca.AuthOption.AdminName
	password := ca.AuthOption.IdentifiedType.Str
	if len(password) == 0 {
		err = moerr.NewInternalError(newTenantCtx, "password is empty string")
		return err
	}
	//encryption the password
	encryption := HashPassWord(password)
	status := rootStatus
	//TODO: fix the status of user or account
	if ca.StatusOption.Exist {
		if ca.StatusOption.Option == tree.AccountStatusSuspend {
			status = tree.AccountStatusSuspend.String()
		}
	}
	//the first user id in the general tenant
	initMoUser1 := fmt.Sprintf(initMoUserFormat, newTenant.GetUserID(), rootHost, name, encryption, status,
		types.CurrentTimestamp().String2(time.UTC, 0), rootExpiredTime, rootLoginType,
		newTenant.GetUserID(), newTenant.GetDefaultRoleID(), accountAdminRoleID)
	addSqlIntoSet(initMoUser1)

	//step4: add new entries to the mo_role_privs
	//accountadmin role
	for _, t := range entriesOfAccountAdminForMoRolePrivsFor {
		entry := privilegeEntriesMap[t]
		initMoRolePriv := fmt.Sprintf(initMoRolePrivFormat,
			accountAdminRoleID, accountAdminRoleName,
			entry.objType, entry.objId,
			entry.privilegeId, entry.privilegeId.String(), entry.privilegeLevel,
			newTenant.GetUserID(), types.CurrentTimestamp().String2(time.UTC, 0),
			entry.withGrantOption)
		addSqlIntoSet(initMoRolePriv)
	}

	//public role
	for _, t := range entriesOfPublicForMoRolePrivsFor {
		entry := privilegeEntriesMap[t]
		initMoRolePriv := fmt.Sprintf(initMoRolePrivFormat,
			publicRoleID, publicRoleName,
			entry.objType, entry.objId,
			entry.privilegeId, entry.privilegeId.String(), entry.privilegeLevel,
			newTenant.GetUserID(), types.CurrentTimestamp().String2(time.UTC, 0),
			entry.withGrantOption)
		addSqlIntoSet(initMoRolePriv)
	}

	//step5: add new entries to the mo_user_grant
	initMoUserGrant1 := fmt.Sprintf(initMoUserGrantFormat, accountAdminRoleID, newTenant.GetUserID(), types.CurrentTimestamp().String2(time.UTC, 0), true)
	addSqlIntoSet(initMoUserGrant1)
	initMoUserGrant2 := fmt.Sprintf(initMoUserGrantFormat, publicRoleID, newTenant.GetUserID(), types.CurrentTimestamp().String2(time.UTC, 0), true)
	addSqlIntoSet(initMoUserGrant2)

	//step6: add new entries to the mo_mysql_compatibility_mode
	configuration := fmt.Sprintf("'"+"{"+"%q"+":"+"%q"+"}"+"'", "version_compatibility", "0.7")
	initMoMysqlCompatbilityMode := fmt.Sprintf(initMoMysqlCompatbilityModeFormat, ca.Name, moMysqlCompatbilityModeDefaultDb, configuration)
	addSqlIntoSet(initMoMysqlCompatbilityMode)

	//fill the mo_role, mo_user, mo_role_privs, mo_user_grant, mo_role_grant
	for _, sql := range initDataSqls {
		bh.ClearExecResultSet()
		err = bh.Exec(newTenantCtx, sql)
		if err != nil {
			return err
		}
	}
	return nil
}

// createTablesInSystemOfGeneralTenant creates the database system and system_metrics as the external tables.
func createTablesInSystemOfGeneralTenant(ctx context.Context, bh BackgroundExec, newTenant *TenantInfo) error {
	ctx, span := trace.Debug(ctx, "createTablesInSystemOfGeneralTenant")
	defer span.End()
	//with new tenant
	ctx = context.WithValue(ctx, defines.TenantIDKey{}, newTenant.GetTenantID())
	ctx = context.WithValue(ctx, defines.UserIDKey{}, newTenant.GetUserID())
	ctx = context.WithValue(ctx, defines.RoleIDKey{}, newTenant.GetDefaultRoleID())

	var err error
	sqls := make([]string, 0)
	sqls = append(sqls, "use "+motrace.SystemDBConst+";")
	traceTables := motrace.GetSchemaForAccount(ctx, newTenant.GetTenant())
	sqls = append(sqls, traceTables...)
	sqls = append(sqls, "use "+mometric.MetricDBConst+";")
	metricTables := mometric.GetSchemaForAccount(ctx, newTenant.GetTenant())
	sqls = append(sqls, metricTables...)

	for _, sql := range sqls {
		bh.ClearExecResultSet()
		err = bh.Exec(ctx, sql)
		if err != nil {
			return err
		}
	}
	return err
}

// createTablesInInformationSchemaOfGeneralTenant creates the database information_schema and the views or tables.
func createTablesInInformationSchemaOfGeneralTenant(ctx context.Context, bh BackgroundExec, newTenant *TenantInfo) error {
	ctx, span := trace.Debug(ctx, "createTablesInInformationSchemaOfGeneralTenant")
	defer span.End()
	//with new tenant
	//TODO: when we have the auto_increment column, we need new strategy.
	ctx = context.WithValue(ctx, defines.TenantIDKey{}, newTenant.GetTenantID())
	ctx = context.WithValue(ctx, defines.UserIDKey{}, newTenant.GetUserID())
	ctx = context.WithValue(ctx, defines.RoleIDKey{}, newTenant.GetDefaultRoleID())

	var err error
	sqls := make([]string, 0, len(sysview.InitInformationSchemaSysTables)+len(sysview.InitMysqlSysTables)+4)

	sqls = append(sqls, "use information_schema;")
	sqls = append(sqls, sysview.InitInformationSchemaSysTables...)
	sqls = append(sqls, "use mysql;")
	sqls = append(sqls, sysview.InitMysqlSysTables...)

	for _, sql := range sqls {
		bh.ClearExecResultSet()
		err = bh.Exec(ctx, sql)
		if err != nil {
			return err
		}
	}
	return err
}

// InitUser creates new user for the tenant
func InitUser(ctx context.Context, ses *Session, tenant *TenantInfo, cu *tree.CreateUser) error {
	var err error
	var exists int
	var erArray []ExecResult
	var newUserId int64
	var host string
	var newRoleId int64
	var status string
	var sql string

	err = normalizeNamesOfUsers(ctx, cu.Users)
	if err != nil {
		return err
	}

	if cu.Role != nil {
		err = normalizeNameOfRole(ctx, cu.Role)
		if err != nil {
			return err
		}
	}

	mp, err := mpool.NewMPool("init_user", 0, mpool.NoFixed)
	if err != nil {
		return err
	}
	defer mpool.DeleteMPool(mp)

	bh := ses.GetBackgroundExec(ctx)
	defer bh.Close()

	err = bh.Exec(ctx, "begin;")
	if err != nil {
		goto handleFailed
	}

	//TODO: get role and the id of role
	newRoleId = publicRoleID
	if cu.Role != nil {
		sql, err = getSqlForRoleIdOfRole(ctx, cu.Role.UserName)
		if err != nil {
			goto handleFailed
		}
		bh.ClearExecResultSet()
		err = bh.Exec(ctx, sql)
		if err != nil {
			goto handleFailed
		}
		erArray, err = getResultSet(ctx, bh)
		if err != nil {
			goto handleFailed
		}
		if !execResultArrayHasData(erArray) {
			err = moerr.NewInternalError(ctx, "there is no role %s", cu.Role.UserName)
			goto handleFailed
		}
		newRoleId, err = erArray[0].GetInt64(ctx, 0, 0)
		if err != nil {
			goto handleFailed
		}

		from := &verifiedRole{
			typ:  roleType,
			name: cu.Role.UserName,
		}

		for _, user := range cu.Users {
			to := &verifiedRole{
				typ:  userType,
				name: user.Username,
			}
			err = verifySpecialRolesInGrant(ctx, tenant, from, to)
			if err != nil {
				goto handleFailed
			}
		}
	}

	//TODO: get password_option or lock_option. there is no field in mo_user to store it.
	status = userStatusUnlock
	if cu.MiscOpt != nil {
		if _, ok := cu.MiscOpt.(*tree.UserMiscOptionAccountLock); ok {
			status = userStatusLock
		}
	}

	for _, user := range cu.Users {
		//dedup with user
		sql, err = getSqlForPasswordOfUser(ctx, user.Username)
		if err != nil {
			goto handleFailed
		}
		bh.ClearExecResultSet()
		err = bh.Exec(ctx, sql)
		if err != nil {
			goto handleFailed
		}

		erArray, err = getResultSet(ctx, bh)
		if err != nil {
			goto handleFailed
		}
		exists = 0
		if execResultArrayHasData(erArray) {
			exists = 1
		}

		//dedup with the role
		if exists == 0 {
			sql, err = getSqlForRoleIdOfRole(ctx, user.Username)
			if err != nil {
				goto handleFailed
			}
			bh.ClearExecResultSet()
			err = bh.Exec(ctx, sql)
			if err != nil {
				goto handleFailed
			}

			erArray, err = getResultSet(ctx, bh)
			if err != nil {
				goto handleFailed
			}
			if execResultArrayHasData(erArray) {
				exists = 2
			}
		}

		if exists != 0 {
			if cu.IfNotExists { //do nothing
				continue
			}
			if exists == 1 {
				err = moerr.NewInternalError(ctx, "the user %s exists", user.Username)
			} else if exists == 2 {
				err = moerr.NewInternalError(ctx, "there is a role with the same name as the user")
			}

			goto handleFailed
		}

		if user.AuthOption == nil {
			err = moerr.NewInternalError(ctx, "the user %s misses the auth_option", user.Username)
			goto handleFailed
		}

		if user.AuthOption.Typ != tree.AccountIdentifiedByPassword {
			err = moerr.NewInternalError(ctx, "only support password verification now")
			goto handleFailed
		}

		password := user.AuthOption.Str
		if len(password) == 0 {
			err = moerr.NewInternalError(ctx, "password is empty string")
			goto handleFailed
		}

		//encryption the password
		encryption := HashPassWord(password)

		//TODO: get comment or attribute. there is no field in mo_user to store it.
		host = user.Hostname
		if len(user.Hostname) == 0 || user.Hostname == "%" {
			host = rootHost
		}
		initMoUser1 := fmt.Sprintf(initMoUserWithoutIDFormat, host, user.Username, encryption, status,
			types.CurrentTimestamp().String2(time.UTC, 0), rootExpiredTime, rootLoginType,
			tenant.GetUserID(), tenant.GetDefaultRoleID(), newRoleId)

		bh.ClearExecResultSet()
		err = bh.Exec(ctx, initMoUser1)
		if err != nil {
			goto handleFailed
		}

		//query the id
		bh.ClearExecResultSet()
		sql, err = getSqlForPasswordOfUser(ctx, user.Username)
		if err != nil {
			goto handleFailed
		}
		err = bh.Exec(ctx, sql)
		if err != nil {
			goto handleFailed
		}

		erArray, err = getResultSet(ctx, bh)
		if err != nil {
			goto handleFailed
		}

		if !execResultArrayHasData(erArray) {
			err = moerr.NewInternalError(ctx, "get the id of user %s failed", user.Username)
			goto handleFailed
		}
		newUserId, err = erArray[0].GetInt64(ctx, 0, 0)
		if err != nil {
			goto handleFailed
		}

		initMoUserGrant1 := fmt.Sprintf(initMoUserGrantFormat, newRoleId, newUserId, types.CurrentTimestamp().String2(time.UTC, 0), true)
		err = bh.Exec(ctx, initMoUserGrant1)
		if err != nil {
			goto handleFailed
		}

		//if it is not public role, just insert the record for public
		if newRoleId != publicRoleID {
			initMoUserGrant2 := fmt.Sprintf(initMoUserGrantFormat, publicRoleID, newUserId, types.CurrentTimestamp().String2(time.UTC, 0), true)
			err = bh.Exec(ctx, initMoUserGrant2)
			if err != nil {
				goto handleFailed
			}
		}
	}

	err = bh.Exec(ctx, "commit;")
	if err != nil {
		goto handleFailed
	}
	return err

handleFailed:
	//ROLLBACK the transaction
	rbErr := bh.Exec(ctx, "rollback;")
	if rbErr != nil {
		return rbErr
	}
	return err
}

// InitRole creates the new role
func InitRole(ctx context.Context, ses *Session, tenant *TenantInfo, cr *tree.CreateRole) error {
	var err error
	var exists int
	var erArray []ExecResult
	var sql string
	err = normalizeNamesOfRoles(ctx, cr.Roles)
	if err != nil {
		return err
	}

	bh := ses.GetBackgroundExec(ctx)
	defer bh.Close()

	err = bh.Exec(ctx, "begin;")
	if err != nil {
		goto handleFailed
	}

	for _, r := range cr.Roles {
		exists = 0
		if isPredefinedRole(r.UserName) {
			exists = 3
		} else {
			//dedup with role
			sql, err = getSqlForRoleIdOfRole(ctx, r.UserName)
			if err != nil {
				goto handleFailed
			}
			bh.ClearExecResultSet()
			err = bh.Exec(ctx, sql)
			if err != nil {
				goto handleFailed
			}

			erArray, err = getResultSet(ctx, bh)
			if err != nil {
				goto handleFailed
			}
			if execResultArrayHasData(erArray) {
				exists = 1
			}

			//dedup with user
			if exists == 0 {
				sql, err = getSqlForPasswordOfUser(ctx, r.UserName)
				if err != nil {
					goto handleFailed
				}
				bh.ClearExecResultSet()
				err = bh.Exec(ctx, sql)
				if err != nil {
					goto handleFailed
				}

				erArray, err = getResultSet(ctx, bh)
				if err != nil {
					goto handleFailed
				}
				if execResultArrayHasData(erArray) {
					exists = 2
				}
			}
		}

		if exists != 0 {
			if cr.IfNotExists {
				continue
			}
			if exists == 1 {
				err = moerr.NewInternalError(ctx, "the role %s exists", r.UserName)
			} else if exists == 2 {
				err = moerr.NewInternalError(ctx, "there is a user with the same name as the role %s", r.UserName)
			} else if exists == 3 {
				err = moerr.NewInternalError(ctx, "can not use the name %s. it is the name of the predefined role", r.UserName)
			}

			goto handleFailed
		}

		initMoRole := fmt.Sprintf(initMoRoleWithoutIDFormat, r.UserName, tenant.GetUserID(), tenant.GetDefaultRoleID(),
			types.CurrentTimestamp().String2(time.UTC, 0), "")
		err = bh.Exec(ctx, initMoRole)
		if err != nil {
			goto handleFailed
		}
	}

	err = bh.Exec(ctx, "commit;")
	if err != nil {
		goto handleFailed
	}

	return err
handleFailed:
	//ROLLBACK the transaction
	rbErr := bh.Exec(ctx, "rollback;")
	if rbErr != nil {
		return rbErr
	}
	return err
}

func InitFunction(ctx context.Context, ses *Session, tenant *TenantInfo, cf *tree.CreateFunction) error {
	var err error
	var initMoUdf string
	var retTypeStr string
	var dbName string
	var checkExistence string
	var argsJson []byte
	var fmtctx *tree.FmtCtx
	var argMap map[string]string
	var erArray []ExecResult

	// a database must be selected or specified as qualifier when create a function
	if cf.Name.HasNoNameQualifier() {
		if ses.DatabaseNameIsEmpty() {
			return moerr.NewNoDBNoCtx()
		}
		dbName = ses.GetDatabaseName()
	} else {
		dbName = string(cf.Name.Name.SchemaName)
	}

	bh := ses.GetBackgroundExec(ctx)
	defer bh.Close()

	// format return type
	fmtctx = tree.NewFmtCtx(dialect.MYSQL, tree.WithQuoteString(true))
	cf.ReturnType.Format(fmtctx)
	retTypeStr = fmtctx.String()
	fmtctx.Reset()

	// build argmap and marshal as json
	argMap = make(map[string]string)
	for i := 0; i < len(cf.Args); i++ {
		curName := cf.Args[i].GetName(fmtctx)
		fmtctx.Reset()
		argMap[curName] = cf.Args[i].GetType(fmtctx)
		fmtctx.Reset()
	}
	argsJson, err = json.Marshal(argMap)
	if err != nil {
		goto handleFailed
	}

	// validate duplicate function declaration
	bh.ClearExecResultSet()
	checkExistence = fmt.Sprintf(checkUdfExistence, string(cf.Name.Name.ObjectName), dbName, string(argsJson))
	err = bh.Exec(ctx, checkExistence)
	if err != nil {
		goto handleFailed
	}

	erArray, err = getResultSet(ctx, bh)
	if err != nil {
		goto handleFailed
	}

	if execResultArrayHasData(erArray) {
		return moerr.NewUDFAlreadyExistsNoCtx(string(cf.Name.Name.ObjectName))
	}

	err = bh.Exec(ctx, "begin;")
	if err != nil {
		goto handleFailed
	}

	initMoUdf = fmt.Sprintf(initMoUserDefinedFunctionFormat,
		string(cf.Name.Name.ObjectName),
		ses.GetTenantInfo().GetDefaultRoleID(),
		string(argsJson),
		retTypeStr, cf.Body, cf.Language, dbName,
		tenant.User, types.CurrentTimestamp().String2(time.UTC, 0), types.CurrentTimestamp().String2(time.UTC, 0), "FUNCTION", "DEFINER", "", "utf8mb4", "utf8mb4_0900_ai_ci", "utf8mb4_0900_ai_ci")
	err = bh.Exec(ctx, initMoUdf)
	if err != nil {
		goto handleFailed
	}

	err = bh.Exec(ctx, "commit;")
	if err != nil {
		goto handleFailed
	}

	return err
handleFailed:
	//ROLLBACK the transaction
	rbErr := bh.Exec(ctx, "rollback;")
	if rbErr != nil {
		return rbErr
	}
	return err
}

func InitProcedure(ctx context.Context, ses *Session, tenant *TenantInfo, cp *tree.CreateProcedure) error {
	var err error
	var initMoProcedure string
	var dbName string
	var checkExistence string
	var argsJson []byte
	// var fmtctx *tree.FmtCtx
	var argList []tree.ProcedureArgDecl
	var erArray []ExecResult

	// a database must be selected or specified as qualifier when create a function
	if cp.Name.HasNoNameQualifier() {
		if ses.DatabaseNameIsEmpty() {
			return moerr.NewNoDBNoCtx()
		}
		dbName = ses.GetDatabaseName()
	} else {
		dbName = string(cp.Name.Name.SchemaName)
	}

	bh := ses.GetBackgroundExec(ctx)
	defer bh.Close()

	// build argmap and marshal as json
	argList = make([]tree.ProcedureArgDecl, len(cp.Args))
	argsJson, err = json.Marshal(argList)
	if err != nil {
		goto handleFailed
	}

	// validate duplicate procedure declaration
	bh.ClearExecResultSet()
	checkExistence = fmt.Sprintf(checkProcedureExistence, string(cp.Name.Name.ObjectName), dbName)
	err = bh.Exec(ctx, checkExistence)
	if err != nil {
		goto handleFailed
	}

	erArray, err = getResultSet(ctx, bh)
	if err != nil {
		goto handleFailed
	}

	if execResultArrayHasData(erArray) {
		return moerr.NewProcedureAlreadyExistsNoCtx(string(cp.Name.Name.ObjectName))
	}

	err = bh.Exec(ctx, "begin;")
	if err != nil {
		goto handleFailed
	}

	initMoProcedure = fmt.Sprintf(initMoStoredProcedureFormat,
		string(cp.Name.Name.ObjectName),
		string(argsJson),
		cp.Body, dbName,
		tenant.User, types.CurrentTimestamp().String2(time.UTC, 0), types.CurrentTimestamp().String2(time.UTC, 0), "FUNCTION", "DEFINER", "", "utf8mb4", "utf8mb4_0900_ai_ci", "utf8mb4_0900_ai_ci")
	err = bh.Exec(ctx, initMoProcedure)
	if err != nil {
		goto handleFailed
	}

	err = bh.Exec(ctx, "commit;")
	if err != nil {
		goto handleFailed
	}

	// return err
handleFailed:
	//ROLLBACK the transaction
	rbErr := bh.Exec(ctx, "rollback;")
	if rbErr != nil {
		return rbErr
	}
	return err
}

func doAlterDatabaseConfig(ctx context.Context, ses *Session, ad *tree.AlterDataBaseConfig) error {
	var err error
	var sql string
	var erArray []ExecResult
	var accountName string

	datname := ad.DbName
	update_config := "'" + ad.UpdateConfig + "'"

	accountName = ses.GetTenantInfo().GetTenant()
	//verify the update_config
	if !isInvalidConfigInput(update_config) {
		return moerr.NewInvalidInput(ctx, "invalid input %s for alter database config", update_config)
	}

	bh := ses.GetBackgroundExec(ctx)
	defer bh.Close()

	err = bh.Exec(ctx, "begin")
	if err != nil {
		goto handleFailed
	}

	//step1:check database exists or not
	sql, err = getSqlForGetDbName(ctx, datname)
	if err != nil {
		goto handleFailed
	}
	bh.ClearExecResultSet()
	err = bh.Exec(ctx, sql)
	if err != nil {
		goto handleFailed
	}

	erArray, err = getResultSet(ctx, bh)
	if err != nil {
		goto handleFailed
	}

	if !execResultArrayHasData(erArray) {
		err = moerr.NewInternalError(ctx, "there is no database %s", datname)
		goto handleFailed
	}

	//step2: update the mo_mysql_compatibility_mode of that database
	sql, err = getSqlForUpdateConfigurationByDbNameAndAccountName(ctx, update_config, accountName, datname)
	if err != nil {
		goto handleFailed
	}
	err = bh.Exec(ctx, sql)
	if err != nil {
		goto handleFailed
	}

	err = bh.Exec(ctx, "commit;")
	if err != nil {
		goto handleFailed
	}

	//step3: update the session verison
	err = bh.Exec(ctx, "begin")
	if err != nil {
		goto handleFailed
	}

	if len(ses.GetDatabaseName()) != 0 && ses.GetDatabaseName() == datname {
		err = changeVersion(ctx, ses, ses.GetDatabaseName())
		if err != nil {
			goto handleFailed
		}
	}

	err = bh.Exec(ctx, "commit;")
	if err != nil {
		goto handleFailed
	}
	return err

handleFailed:
	//ROLLBACK the transaction
	rbErr := bh.Exec(ctx, "rollback;")
	if rbErr != nil {
		return rbErr
	}
	return err
}

func doAlterAccountConfig(ctx context.Context, ses *Session, stmt *tree.AlterDataBaseConfig) error {
	var err error
	var sql string
	var erArray []ExecResult
	var dbName string

	accountName := stmt.AccountName
	update_config := "'" + stmt.UpdateConfig + "'"

	//verify the update_config
	if !isInvalidConfigInput(update_config) {
		return moerr.NewInvalidInput(ctx, "invalid input %s for alter database config", update_config)
	}

	bh := ses.GetBackgroundExec(ctx)
	defer bh.Close()

	err = bh.Exec(ctx, "begin")
	if err != nil {
		goto handleFailed
	}

	//step 1: check account exists or not
	sql, err = getSqlForGetAccountNameFromCompatbility(ctx, accountName)
	if err != nil {
		goto handleFailed
	}
	bh.ClearExecResultSet()
	err = bh.Exec(ctx, sql)
	if err != nil {
		goto handleFailed
	}

	erArray, err = getResultSet(ctx, bh)
	if err != nil {
		goto handleFailed
	}

	if !execResultArrayHasData(erArray) {
		err = moerr.NewInternalError(ctx, "Permission change %s's config denied", accountName)
		goto handleFailed
	}

	//step2: update the config table
	sql, err = getSqlForUpdateConfigurationByAccountName(ctx, update_config, accountName)
	if err != nil {
		goto handleFailed
	}
	err = bh.Exec(ctx, sql)
	if err != nil {
		goto handleFailed
	}
	err = bh.Exec(ctx, "commit;")
	if err != nil {
		goto handleFailed
	}

	//step3: update the session verison
	err = bh.Exec(ctx, "begin")
	if err != nil {
		goto handleFailed
	}

	dbName = ses.GetDatabaseName()
	if len(dbName) != 0 {
		if _, ok := bannedCatalogDatabases[dbName]; ok {
			err = changeVersion(ctx, ses, moMysqlCompatbilityModeDefaultDb)
			if err != nil {
				goto handleFailed
			}
		} else {
			err = changeVersion(ctx, ses, dbName)
			if err != nil {
				goto handleFailed
			}
		}
	} else {
		err = changeVersion(ctx, ses, moMysqlCompatbilityModeDefaultDb)
		if err != nil {
			goto handleFailed
		}
	}

	err = bh.Exec(ctx, "commit;")
	if err != nil {
		goto handleFailed
	}
	return err

handleFailed:
	//ROLLBACK the transaction
	rbErr := bh.Exec(ctx, "rollback;")
	if rbErr != nil {
		return rbErr
	}
	return err

}

func insertRecordToMoMysqlCompatbilityMode(ctx context.Context, ses *Session, stmt tree.Statement) error {
	var err error
	var sql string
	var accountName string
	var datname string
	var configuration string

	if createDatabaseStmt, ok := stmt.(*tree.CreateDatabase); ok {
		bh := ses.GetBackgroundExec(ctx)
		defer bh.Close()

		err = bh.Exec(ctx, "begin")
		if err != nil {
			goto handleFailed
		}

		//step 1: get account_name and database_name
		if ses.GetTenantInfo() != nil {
			accountName = ses.GetTenantInfo().GetTenant()
		} else {
			goto handleFailed
		}
		datname = string(createDatabaseStmt.Name)

		//step 2: check database name
		if _, ok := bannedCatalogDatabases[datname]; ok {
			goto handleFailed
		}

		//step 3: insert the record
		configuration = fmt.Sprintf("'"+"{"+"%q"+":"+"%q"+"}"+"'", "version_compatibility", "0.7")
		sql = fmt.Sprintf(initMoMysqlCompatbilityModeFormat, accountName, datname, configuration)

		err = bh.Exec(ctx, sql)
		if err != nil {
			goto handleFailed
		}

		err = bh.Exec(ctx, "commit;")
		if err != nil {
			goto handleFailed
		}
		return err

	handleFailed:
		//ROLLBACK the transaction
		rbErr := bh.Exec(ctx, "rollback;")
		if rbErr != nil {
			return rbErr
		}
		return err
	}
	return nil

}

func deleteRecordToMoMysqlCompatbilityMode(ctx context.Context, ses *Session, stmt tree.Statement) error {
	var datname string

	if deleteDatabaseStmt, ok := stmt.(*tree.DropDatabase); ok {
		datname = string(deleteDatabaseStmt.Name)
		deletesql := getSqlForDeleteMysqlCompatbilityMode(datname)

		bh := ses.GetBackgroundExec(ctx)
		err := bh.Exec(ctx, deletesql)
		if err != nil {
			return err
		}
	}
	return nil
}

func GetVersionCompatbility(ctx context.Context, ses *Session, dbName string) (string, error) {
	var err error
	var erArray []ExecResult
	var sql string
	defaultConfig := "0.7"
	path := "$.version_compatibility"
	bh := ses.GetBackgroundExec(ctx)
	defer bh.Close()

	sql, err = getSqlForGetConfiguationByDbName(ctx, path, dbName)
	if err != nil {
		return defaultConfig, err
	}

	bh.ClearExecResultSet()
	err = bh.Exec(ctx, sql)
	if err != nil {
		return defaultConfig, err
	}

	erArray, err = getResultSet(ctx, bh)
	if err != nil {
		return defaultConfig, err
	}

	if execResultArrayHasData(erArray) {
		config, err := erArray[0].GetString(ctx, 0, 0)
		if err != nil {
			return defaultConfig, err
		} else {
			return config, err
		}
	}
	return defaultConfig, err
}

func doInterpretCall(ctx context.Context, ses *Session, call *tree.CallStmt) error {
	// 1. fetch sql query of the procedure
	// 2. plsql.run(args, sql body)
	// 3. catch any error and return
	return nil
}<|MERGE_RESOLUTION|>--- conflicted
+++ resolved
@@ -723,25 +723,6 @@
 	}
 	//predefined tables of the database mo_catalog in every account
 	predefinedTables = map[string]int8{
-<<<<<<< HEAD
-		"mo_database":                0,
-		"mo_tables":                  0,
-		"mo_columns":                 0,
-		"mo_account":                 0,
-		"mo_user":                    0,
-		"mo_role":                    0,
-		"mo_user_grant":              0,
-		"mo_role_grant":              0,
-		"mo_role_privs":              0,
-		"mo_user_defined_function":   0,
-		"mo_stored_procedure":        0,
-		"mo_mysql_compatbility_mode": 0,
-		catalog.AutoIncrTableName:    0,
-		"mo_indexes":                 0,
-		"mo_pubs":                    0,
-	}
-	createDbInformationSchemaSql = "create database if not exists information_schema;"
-=======
 		"mo_database":                 0,
 		"mo_tables":                   0,
 		"mo_columns":                  0,
@@ -759,7 +740,6 @@
 		"mo_pubs":                     0,
 	}
 	createDbInformationSchemaSql = "create database information_schema;"
->>>>>>> 4d4150ae
 	createAutoTableSql           = fmt.Sprintf("create table `%s`(name varchar(770) primary key, offset bigint unsigned, step bigint unsigned);", catalog.AutoIncrTableName)
 	// mo_indexes is a data dictionary table, must be created first when creating tenants, and last when deleting tenants
 	// mo_indexes table does not have `auto_increment` column,
