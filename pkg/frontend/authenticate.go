// Copyright 2021 Matrix Origin
//
// Licensed under the Apache License, Version 2.0 (the "License");
// you may not use this file except in compliance with the License.
// You may obtain a copy of the License at
//
//      http://www.apache.org/licenses/LICENSE-2.0
//
// Unless required by applicable law or agreed to in writing, software
// distributed under the License is distributed on an "AS IS" BASIS,
// WITHOUT WARRANTIES OR CONDITIONS OF ANY KIND, either express or implied.
// See the License for the specific language governing permissions and
// limitations under the License.

package frontend

import (
	"context"
	"fmt"
	"strings"
	"time"

	"github.com/matrixorigin/matrixone/pkg/common/moerr"
	"github.com/matrixorigin/matrixone/pkg/config"
	"github.com/matrixorigin/matrixone/pkg/container/types"
	"github.com/matrixorigin/matrixone/pkg/pb/plan"
	"github.com/matrixorigin/matrixone/pkg/sql/parsers/tree"
	plan2 "github.com/matrixorigin/matrixone/pkg/sql/plan"
	"github.com/matrixorigin/matrixone/pkg/vm/mmu/guest"
	"github.com/tidwall/btree"

	"github.com/matrixorigin/matrixone/pkg/defines"
)

type TenantInfo struct {
	Tenant      string
	User        string
	DefaultRole string

	TenantID      uint32
	UserID        uint32
	DefaultRoleID uint32

	// true: use secondary role all
	// false: use secondary role none
	useAllSecondaryRole bool
}

func (ti *TenantInfo) String() string {
	return fmt.Sprintf("{tenantInfo %s:%s:%s -- %d:%d:%d}", ti.Tenant, ti.User, ti.DefaultRole, ti.TenantID, ti.UserID, ti.DefaultRoleID)
}

func (ti *TenantInfo) GetTenant() string {
	return ti.Tenant
}

func (ti *TenantInfo) GetTenantID() uint32 {
	return ti.TenantID
}

func (ti *TenantInfo) SetTenantID(id uint32) {
	ti.TenantID = id
}

func (ti *TenantInfo) GetUser() string {
	return ti.User
}

func (ti *TenantInfo) GetUserID() uint32 {
	return ti.UserID
}

func (ti *TenantInfo) SetUserID(id uint32) {
	ti.UserID = id
}

func (ti *TenantInfo) GetDefaultRole() string {
	return ti.DefaultRole
}

func (ti *TenantInfo) SetDefaultRole(r string) {
	ti.DefaultRole = r
}

func (ti *TenantInfo) HasDefaultRole() bool {
	return len(ti.GetDefaultRole()) != 0
}

func (ti *TenantInfo) GetDefaultRoleID() uint32 {
	return ti.DefaultRoleID
}

func (ti *TenantInfo) SetDefaultRoleID(id uint32) {
	ti.DefaultRoleID = id
}

func (ti *TenantInfo) IsSysTenant() bool {
	return strings.ToLower(ti.GetTenant()) == GetDefaultTenant()
}

func (ti *TenantInfo) IsDefaultRole() bool {
	return ti.GetDefaultRole() == GetDefaultRole()
}

func (ti *TenantInfo) IsMoAdminRole() bool {
	return ti.IsSysTenant() && strings.ToLower(ti.GetDefaultRole()) == moAdminRoleName
}

func (ti *TenantInfo) IsAccountAdminRole() bool {
	return !ti.IsSysTenant() && strings.ToLower(ti.GetDefaultRole()) == accountAdminRoleName
}

func (ti *TenantInfo) IsAdminRole() bool {
	return ti.IsMoAdminRole() || ti.IsAccountAdminRole()
}

func (ti *TenantInfo) IsNameOfAdminRoles(name string) bool {
	n := strings.ToLower(name)
	if ti.IsSysTenant() {
		return n == moAdminRoleName
	} else {
		return n == accountAdminRoleName
	}
}

func (ti *TenantInfo) SetUseSecondaryRole(v bool) {
	ti.useAllSecondaryRole = v
}

func (ti *TenantInfo) GetUseSecondaryRole() bool {
	return ti.useAllSecondaryRole
}

func GetDefaultTenant() string {
	return sysAccountName
}

func GetDefaultRole() string {
	return moAdminRoleName
}

//GetTenantInfo extract tenant info from the input of the user.
/**
The format of the user
1. tenant:user:role
2. tenant:user
3. user
*/
func GetTenantInfo(userInput string) (*TenantInfo, error) {
	p := strings.IndexByte(userInput, ':')
	if p == -1 {
		return &TenantInfo{
			Tenant: GetDefaultTenant(),
			User:   userInput,
		}, nil
	} else {
		tenant := userInput[:p]
		tenant = strings.TrimSpace(tenant)
		if len(tenant) == 0 {
			return &TenantInfo{}, moerr.NewInternalError("invalid tenant name '%s'", tenant)
		}
		userRole := userInput[p+1:]
		p2 := strings.IndexByte(userRole, ':')
		if p2 == -1 {
			//tenant:user
			user := userRole
			user = strings.TrimSpace(user)
			if len(user) == 0 {
				return &TenantInfo{}, moerr.NewInternalError("invalid user name '%s'", user)
			}
			return &TenantInfo{
				Tenant: strings.ToLower(tenant),
				User:   strings.ToLower(user),
			}, nil
		} else {
			user := userRole[:p2]
			user = strings.TrimSpace(user)
			if len(user) == 0 {
				return &TenantInfo{}, moerr.NewInternalError("invalid user name '%s'", user)
			}
			role := userRole[p2+1:]
			role = strings.TrimSpace(role)
			if len(role) == 0 {
				return &TenantInfo{}, moerr.NewInternalError("invalid role name '%s'", role)
			}
			return &TenantInfo{
				Tenant:      strings.ToLower(tenant),
				User:        strings.ToLower(user),
				DefaultRole: strings.ToLower(role),
			}, nil
		}
	}
}

const (
// createMoUserIndex      = 0
// createMoAccountIndex = 1
// createMoRoleIndex      = 2
// createMoUserGrantIndex = 3
// createMoRoleGrantIndex = 4
// createMoRolePrivIndex  = 5
)

const (
	//tenant
	sysAccountID       = 0
	sysAccountName     = "sys"
	sysAccountStatus   = "open"
	sysAccountComments = "system account"

	//role
	moAdminRoleID   = 0
	moAdminRoleName = "moadmin"
	//	moAdminRoleComment      = "super admin role"
	publicRoleID   = 1
	publicRoleName = "public"
	//	publicRoleComment       = "public role"
	accountAdminRoleID   = 2
	accountAdminRoleName = "accountadmin"
	//	accountAdminRoleComment = "account admin role"

	//user
	userStatusLock   = "lock"
	userStatusUnlock = "unlock"

	rootID            = 0
	rootHost          = "localhost"
	rootName          = "root"
	rootPassword      = "111"
	rootStatus        = userStatusUnlock
	rootExpiredTime   = "NULL"
	rootLoginType     = "PASSWORD"
	rootCreatorID     = rootID
	rootOwnerRoleID   = moAdminRoleID
	rootDefaultRoleID = moAdminRoleID

	dumpID            = 1
	dumpHost          = "localhost"
	dumpName          = "dump"
	dumpPassword      = "111"
	dumpStatus        = userStatusUnlock
	dumpExpiredTime   = "NULL"
	dumpLoginType     = "PASSWORD"
	dumpCreatorID     = rootID
	dumpOwnerRoleID   = moAdminRoleID
	dumpDefaultRoleID = moAdminRoleID
)

type objectType int

const (
	objectTypeDatabase objectType = iota
	objectTypeTable
	objectTypeFunction
	objectTypeAccount
	objectTypeNone

	objectIDAll = 0 //denotes all objects in the object type
)

func (ot objectType) String() string {
	switch ot {
	case objectTypeDatabase:
		return "database"
	case objectTypeTable:
		return "table"
	case objectTypeFunction:
		return "function"
	case objectTypeAccount:
		return "account"
	case objectTypeNone:
		return "none"
	}
	panic("unsupported object type")
}

type privilegeLevelType int

const (
	//*
	privilegeLevelStar privilegeLevelType = iota
	//*.*
	privilegeLevelStarStar
	//db_name
	privilegeLevelDatabase
	//db_name.*
	privilegeLevelDatabaseStar
	//db_name.tbl_name
	privilegeLevelDatabaseTable
	//tbl_name
	privilegeLevelTable
	//db_name.routine_name
	privilegeLevelRoutine
)

func (plt privilegeLevelType) String() string {
	switch plt {
	case privilegeLevelStar:
		return "*"
	case privilegeLevelStarStar:
		return "*.*"
	case privilegeLevelDatabase:
		return "d"
	case privilegeLevelDatabaseStar:
		return "d.*"
	case privilegeLevelDatabaseTable:
		return "d.t"
	case privilegeLevelTable:
		return "t"
	case privilegeLevelRoutine:
		return "r"
	}
	panic(fmt.Sprintf("no such privilege level type %d", plt))
}

type PrivilegeType int

const (
	PrivilegeTypeCreateAccount PrivilegeType = iota
	PrivilegeTypeDropAccount
	PrivilegeTypeAlterAccount
	PrivilegeTypeCreateUser
	PrivilegeTypeDropUser
	PrivilegeTypeAlterUser
	PrivilegeTypeCreateRole
	PrivilegeTypeDropRole
	PrivilegeTypeAlterRole
	PrivilegeTypeCreateDatabase
	PrivilegeTypeDropDatabase
	PrivilegeTypeShowDatabases
	PrivilegeTypeConnect
	PrivilegeTypeManageGrants
	PrivilegeTypeAccountAll
	PrivilegeTypeAccountOwnership
	PrivilegeTypeUserOwnership
	PrivilegeTypeRoleOwnership
	PrivilegeTypeShowTables
	PrivilegeTypeCreateObject //includes: table, view, stream, sequence, function, dblink,etc
	PrivilegeTypeCreateTable
	PrivilegeTypeCreateView
	PrivilegeTypeDropObject
	PrivilegeTypeDropTable
	PrivilegeTypeDropView
	PrivilegeTypeAlterObject
	PrivilegeTypeAlterTable
	PrivilegeTypeAlterView
	PrivilegeTypeDatabaseAll
	PrivilegeTypeDatabaseOwnership
	PrivilegeTypeSelect
	PrivilegeTypeInsert
	PrivilegeTypeUpdate
	PrivilegeTypeTruncate
	PrivilegeTypeDelete
	PrivilegeTypeReference
	PrivilegeTypeIndex //include create/alter/drop index
	PrivilegeTypeTableAll
	PrivilegeTypeTableOwnership
	PrivilegeTypeExecute
<<<<<<< HEAD
	PrivilegeTypeRoleWGO
=======
	PrivilegeTypeValues
>>>>>>> 054b8559
)

type PrivilegeScope uint8

const (
	PrivilegeScopeSys      PrivilegeScope = 1
	PrivilegeScopeAccount  PrivilegeScope = 2
	PrivilegeScopeUser     PrivilegeScope = 4
	PrivilegeScopeRole     PrivilegeScope = 8
	PrivilegeScopeDatabase PrivilegeScope = 16
	PrivilegeScopeTable    PrivilegeScope = 32
	PrivilegeScopeRoutine  PrivilegeScope = 64
)

func (ps PrivilegeScope) String() string {
	sb := strings.Builder{}
	first := true
	for i := 0; i < 8; i++ {
		var s string
		switch ps & (1 << i) {
		case PrivilegeScopeSys:
			s = "sys"
		case PrivilegeScopeAccount:
			s = "account"
		case PrivilegeScopeUser:
			s = "user"
		case PrivilegeScopeRole:
			s = "role"
		case PrivilegeScopeDatabase:
			s = "database"
		case PrivilegeScopeTable:
			s = "table"
		case PrivilegeScopeRoutine:
			s = "routine"
		default:
			s = ""
		}
		if len(s) != 0 {
			if !first {
				sb.WriteString(",")
			} else {
				first = false
			}
			sb.WriteString(s)
		}
	}
	return sb.String()
}

func (pt PrivilegeType) String() string {
	switch pt {
	case PrivilegeTypeCreateAccount:
		return "create account"
	case PrivilegeTypeDropAccount:
		return "drop account"
	case PrivilegeTypeAlterAccount:
		return "alter account"
	case PrivilegeTypeCreateUser:
		return "create user"
	case PrivilegeTypeDropUser:
		return "drop user"
	case PrivilegeTypeAlterUser:
		return "alter user"
	case PrivilegeTypeCreateRole:
		return "create role"
	case PrivilegeTypeDropRole:
		return "drop role"
	case PrivilegeTypeAlterRole:
		return "alter role"
	case PrivilegeTypeCreateDatabase:
		return "create database"
	case PrivilegeTypeDropDatabase:
		return "drop database"
	case PrivilegeTypeShowDatabases:
		return "show databases"
	case PrivilegeTypeConnect:
		return "connect"
	case PrivilegeTypeManageGrants:
		return "manage grants"
	case PrivilegeTypeAccountAll:
		return "account all"
	case PrivilegeTypeAccountOwnership:
		return "account ownership"
	case PrivilegeTypeUserOwnership:
		return "user ownership"
	case PrivilegeTypeRoleOwnership:
		return "role ownership"
	case PrivilegeTypeShowTables:
		return "show tables"
	case PrivilegeTypeCreateObject:
		return "create object"
	case PrivilegeTypeCreateTable:
		return "create table"
	case PrivilegeTypeCreateView:
		return "create view"
	case PrivilegeTypeDropObject:
		return "drop object"
	case PrivilegeTypeDropTable:
		return "drop table"
	case PrivilegeTypeDropView:
		return "drop view"
	case PrivilegeTypeAlterObject:
		return "alter object"
	case PrivilegeTypeAlterTable:
		return "alter table"
	case PrivilegeTypeAlterView:
		return "alter view"
	case PrivilegeTypeDatabaseAll:
		return "database all"
	case PrivilegeTypeDatabaseOwnership:
		return "database ownership"
	case PrivilegeTypeSelect:
		return "select"
	case PrivilegeTypeInsert:
		return "insert"
	case PrivilegeTypeUpdate:
		return "update"
	case PrivilegeTypeTruncate:
		return "truncate"
	case PrivilegeTypeDelete:
		return "delete"
	case PrivilegeTypeReference:
		return "reference"
	case PrivilegeTypeIndex:
		return "index"
	case PrivilegeTypeTableAll:
		return "table all"
	case PrivilegeTypeTableOwnership:
		return "table ownership"
	case PrivilegeTypeExecute:
		return "execute"
	case PrivilegeTypeValues:
		return "values"
	}
	panic(fmt.Sprintf("no such privilege type %d", pt))
}

func (pt PrivilegeType) Scope() PrivilegeScope {
	switch pt {
	case PrivilegeTypeCreateAccount:
		return PrivilegeScopeSys
	case PrivilegeTypeDropAccount:
		return PrivilegeScopeSys
	case PrivilegeTypeAlterAccount:
		return PrivilegeScopeSys
	case PrivilegeTypeCreateUser:
		return PrivilegeScopeAccount
	case PrivilegeTypeDropUser:
		return PrivilegeScopeAccount
	case PrivilegeTypeAlterUser:
		return PrivilegeScopeAccount
	case PrivilegeTypeCreateRole:
		return PrivilegeScopeAccount
	case PrivilegeTypeDropRole:
		return PrivilegeScopeAccount
	case PrivilegeTypeAlterRole:
		return PrivilegeScopeAccount
	case PrivilegeTypeCreateDatabase:
		return PrivilegeScopeAccount
	case PrivilegeTypeDropDatabase:
		return PrivilegeScopeAccount
	case PrivilegeTypeShowDatabases:
		return PrivilegeScopeAccount
	case PrivilegeTypeConnect:
		return PrivilegeScopeAccount
	case PrivilegeTypeManageGrants:
		return PrivilegeScopeAccount
	case PrivilegeTypeAccountAll:
		return PrivilegeScopeAccount
	case PrivilegeTypeAccountOwnership:
		return PrivilegeScopeAccount
	case PrivilegeTypeUserOwnership:
		return PrivilegeScopeUser
	case PrivilegeTypeRoleOwnership:
		return PrivilegeScopeRole
	case PrivilegeTypeShowTables:
		return PrivilegeScopeDatabase
	case PrivilegeTypeCreateObject, PrivilegeTypeCreateTable, PrivilegeTypeCreateView:
		return PrivilegeScopeDatabase
	case PrivilegeTypeDropObject, PrivilegeTypeDropTable, PrivilegeTypeDropView:
		return PrivilegeScopeDatabase
	case PrivilegeTypeAlterObject, PrivilegeTypeAlterTable, PrivilegeTypeAlterView:
		return PrivilegeScopeDatabase
	case PrivilegeTypeDatabaseAll:
		return PrivilegeScopeDatabase
	case PrivilegeTypeDatabaseOwnership:
		return PrivilegeScopeDatabase
	case PrivilegeTypeSelect:
		return PrivilegeScopeTable
	case PrivilegeTypeInsert:
		return PrivilegeScopeTable
	case PrivilegeTypeUpdate:
		return PrivilegeScopeTable
	case PrivilegeTypeTruncate:
		return PrivilegeScopeTable
	case PrivilegeTypeDelete:
		return PrivilegeScopeTable
	case PrivilegeTypeReference:
		return PrivilegeScopeTable
	case PrivilegeTypeIndex:
		return PrivilegeScopeTable
	case PrivilegeTypeTableAll:
		return PrivilegeScopeTable
	case PrivilegeTypeTableOwnership:
		return PrivilegeScopeTable
	case PrivilegeTypeExecute:
		return PrivilegeScopeTable
	case PrivilegeTypeValues:
		return PrivilegeScopeTable
	}
	panic(fmt.Sprintf("no such privilege type %d", pt))
}

var (
	sysWantedDatabases = map[string]int8{
		"mo_catalog":         0,
		"information_schema": 0,
		"system":             0,
		"system_metrics":     0,
	}
	sysWantedTables = map[string]int8{
		"mo_user":                 0,
		"mo_account":              0,
		"mo_role":                 0,
		"mo_user_grant":           0,
		"mo_role_grant":           0,
		"mo_role_privs":           0,
		`%!%mo_increment_columns`: 0,
	}
	//the sqls creating many tables for the tenant.
	//Wrap them in a transaction
	createSqls = []string{
		"create table `%!%mo_increment_columns`(name varchar(770) primary key, offset bigint unsigned, step bigint unsigned);",
		`create table mo_user(
				user_id int signed auto_increment,
				user_host varchar(100),
				user_name varchar(100),
				authentication_string varchar(100),
				status   varchar(8),
				created_time  timestamp,
				expired_time timestamp,
				login_type  varchar(16),
				creator int signed,
				owner int signed,
				default_role int signed
    		);`,
		`create table mo_account(
				account_id int signed auto_increment,
				account_name varchar(100),
				status varchar(100),
				created_time timestamp,
				comments varchar(256)
			);`,
		`create table mo_role(
				role_id int signed auto_increment,
				role_name varchar(100),
				creator int signed,
				owner int signed,
				created_time timestamp,
				comments text
			);`,
		`create table mo_user_grant(
				role_id int signed,
				user_id int signed,
				granted_time timestamp,
				with_grant_option bool
			);`,
		`create table mo_role_grant(
				granted_id int signed,
				grantee_id int signed,
				operation_role_id int signed,
				operation_user_id int signed,
				granted_time timestamp,
				with_grant_option bool
			);`,
		`create table mo_role_privs(
				role_id int signed,
				role_name  varchar(100),
				obj_type  varchar(16),
				obj_id bigint unsigned,
				privilege_id int,
				privilege_name varchar(100),
				privilege_level varchar(100),
				operation_user_id int unsigned,
				granted_time timestamp,
				with_grant_option bool
			);`,
	}

	//drop tables for the tenant
	dropSqls = []string{
		`drop table if exists mo_catalog.mo_user;`,
		`drop table if exists mo_catalog.mo_role;`,
		`drop table if exists mo_catalog.mo_user_grant;`,
		`drop table if exists mo_catalog.mo_role_grant;`,
		`drop table if exists mo_catalog.mo_role_privs;`,
		//"drop table if exists mo_catalog.`%!%mo_increment_columns`;",
	}

	initMoAccountFormat = `insert into mo_catalog.mo_account(
				account_id,
				account_name,
				status,
				created_time,
				comments) values (%d,"%s","%s","%s","%s");`
	initMoAccountWithoutIDFormat = `insert into mo_catalog.mo_account(
				account_name,
				status,
				created_time,
				comments) values ("%s","%s","%s","%s");`
	initMoRoleFormat = `insert into mo_catalog.mo_role(
				role_id,
				role_name,
				creator,
				owner,
				created_time,
				comments
			) values (%d,"%s",%d,%d,"%s","%s");`
	initMoRoleWithoutIDFormat = `insert into mo_catalog.mo_role(
				role_name,
				creator,
				owner,
				created_time,
				comments
			) values ("%s",%d,%d,"%s","%s");`
	initMoUserFormat = `insert into mo_catalog.mo_user(
				user_id,
				user_host,
				user_name,
				authentication_string,
				status,
				created_time,
				expired_time,
				login_type,
				creator,
				owner,
				default_role
    		) values(%d,"%s","%s","%s","%s","%s",%s,"%s",%d,%d,%d);`
	initMoUserWithoutIDFormat = `insert into mo_catalog.mo_user(
				user_host,
				user_name,
				authentication_string,
				status,
				created_time,
				expired_time,
				login_type,
				creator,
				owner,
				default_role
    		) values("%s","%s","%s","%s","%s",%s,"%s",%d,%d,%d);`
	initMoRolePrivFormat = `insert into mo_catalog.mo_role_privs(
				role_id,
				role_name,
				obj_type,
				obj_id,
				privilege_id,
				privilege_name,
				privilege_level,
				operation_user_id,
				granted_time,
				with_grant_option
			) values(%d,"%s","%s",%d,%d,"%s","%s",%d,"%s",%v);`
	initMoUserGrantFormat = `insert into mo_catalog.mo_user_grant(
            	role_id,
				user_id,
				granted_time,
				with_grant_option
			) values(%d,%d,"%s",%v);`
)

var (
	//privilege verification
	checkTenantFormat = `select account_id,account_name from mo_catalog.mo_account where account_name = "%s";`

	deleteAccountFromMoAccountFormat = `delete from mo_catalog.mo_account where account_name = "%s";`

	getPasswordOfUserFormat = `select user_id,authentication_string,default_role from mo_catalog.mo_user where user_name = "%s";`

	checkRoleExistsFormat = `select role_id from mo_catalog.mo_role where role_id = %d and role_name = "%s";`

	roleNameOfRoleIdFormat = `select role_name from mo_catalog.mo_role where role_id = %d;`

	roleIdOfRoleFormat = `select role_id from mo_catalog.mo_role where role_name = "%s";`

	//operations on the mo_user_grant
	getRoleOfUserFormat = `select r.role_id from  mo_catalog.mo_role r, mo_catalog.mo_user_grant ug where ug.role_id = r.role_id and ug.user_id = %d and r.role_name = "%s";`

	getRoleIdOfUserIdFormat = `select role_id,with_grant_option from mo_catalog.mo_user_grant where user_id = %d;`

	checkUserGrantFormat = `select role_id,user_id,with_grant_option from mo_catalog.mo_user_grant where role_id = %d and user_id = %d;`

	//with_grant_option = true
	checkUserGrantWGOFormat = `select role_id,user_id from mo_catalog.mo_user_grant where with_grant_option = true and role_id = %d and user_id = %d;`

	updateUserGrantFormat = `update mo_catalog.mo_user_grant set granted_time = "%s", with_grant_option = %v where role_id = %d and user_id = %d;`

	insertUserGrantFormat = `insert into mo_catalog.mo_user_grant(role_id,user_id,granted_time,with_grant_option) values (%d,%d,"%s",%v);`

	deleteUserGrantFormat = `delete from mo_catalog.mo_user_grant where role_id = %d and user_id = %d;`

	//operations on the mo_role_grant
	checkRoleGrantFormat = `select granted_id,grantee_id,with_grant_option from mo_catalog.mo_role_grant where granted_id = %d and grantee_id = %d;`

	//with_grant_option = true
	getRoleGrantWGOFormat = `select grantee_id from mo_catalog.mo_role_grant where with_grant_option = true and granted_id = %d;`

	updateRoleGrantFormat = `update mo_catalog.mo_role_grant set operation_role_id = %d, operation_user_id = %d, granted_time = "%s", with_grant_option = %v where granted_id = %d and grantee_id = %d;`

	insertRoleGrantFormat = `insert mo_catalog.mo_role_grant(granted_id,grantee_id,operation_role_id,operation_user_id,granted_time,with_grant_option) values (%d,%d,%d,%d,"%s",%v);`

	deleteRoleGrantFormat = `delete from mo_catalog.mo_role_grant where granted_id = %d and grantee_id = %d;`

	getAllStuffRoleGrantFormat = `select granted_id,grantee_id,with_grant_option from mo_catalog.mo_role_grant;`

	getInheritedRoleIdOfRoleIdFormat = `select granted_id,with_grant_option from mo_catalog.mo_role_grant where grantee_id = %d;`

	checkRoleHasPrivilegeFormat = `select role_id,with_grant_option from mo_catalog.mo_role_privs where role_id = %d and obj_type = "%s" and obj_id = %d and privilege_id = %d;`

	//with_grant_option = true
	checkRoleHasPrivilegeWGOFormat = `select role_id from mo_catalog.mo_role_privs where with_grant_option = true and privilege_id = %d;`

	updateRolePrivsFormat = `update mo_catalog.mo_role_privs set operation_user_id = %d, granted_time = "%s", with_grant_option = %v where role_id = %d and obj_type = "%s" and obj_id = %d and privilege_id = %d;`

	insertRolePrivsFormat = `insert into mo_catalog.mo_role_privs(role_id,role_name,obj_type,obj_id,privilege_id,privilege_name,privilege_level,operation_user_id,granted_time,with_grant_option) 
								values (%d,"%s","%s",%d,%d,"%s","%s",%d,"%s",%v);`

	deleteRolePrivsFormat = `delete from mo_catalog.mo_role_privs 
       									where role_id = %d 
       									    and obj_type = "%s" 
       									    and obj_id = %d 
       									    and privilege_id = %d 
       									    and privilege_level = "%s";`

	checkDatabaseFormat = `select dat_id from mo_catalog.mo_database where datname = "%s";`

	checkDatabaseTableFormat = `select t.rel_id from mo_catalog.mo_database d, mo_catalog.mo_tables t
										where d.dat_id = t.reldatabase_id
											and d.datname = "%s"
											and t.relname = "%s";`

	//TODO:fix privilege_level string and obj_type string
	//For object_type : table, privilege_level : *.*
	checkWithGrantOptionForTableStarStar = `select rp.privilege_id,rp.with_grant_option
				from mo_catalog.mo_database d, mo_catalog.mo_tables t, mo_catalog.mo_role_privs rp
				where d.dat_id = t.reldatabase_id
					and rp.obj_id = 0
					and rp.obj_type = "%s"
					and rp.role_id = %d
					and rp.privilege_id = %d
					and rp.privilege_level = "%s"
					and rp.with_grant_option = true;`

	//For object_type : table, privilege_level : db.*
	checkWithGrantOptionForTableDatabaseStar = `select rp.privilege_id,rp.with_grant_option
				from mo_catalog.mo_database d, mo_catalog.mo_tables t, mo_catalog.mo_role_privs rp
				where d.dat_id = t.reldatabase_id
					and rp.obj_id = 0
					and rp.obj_type = "%s"
					and rp.role_id = %d
					and rp.privilege_id = %d
					and rp.privilege_level = "%s"
					and d.datname = "%s"
					and rp.with_grant_option = true;`

	//For object_type : table, privilege_level : db.table
	checkWithGrantOptionForTableDatabaseTable = `select rp.privilege_id,rp.with_grant_option
				from mo_catalog.mo_database d, mo_catalog.mo_tables t, mo_catalog.mo_role_privs rp
				where d.dat_id = t.reldatabase_id
					and rp.obj_id = t.rel_id
					and rp.obj_type = "%s"
					and rp.role_id = %d
					and rp.privilege_id = %d
					and rp.privilege_level = "%s"
					and d.datname = "%s"
					and t.relname = "%s"
					and rp.with_grant_option = true;`

	//For object_type : database, privilege_level : *
	checkWithGrantOptionForDatabaseStar = `select rp.privilege_id,rp.with_grant_option
				from mo_catalog.mo_database d, mo_catalog.mo_tables t, mo_catalog.mo_role_privs rp
				where d.dat_id = t.reldatabase_id
					and rp.obj_id = 0
					and rp.obj_type = "%s"
					and rp.role_id = %d
					and rp.privilege_id = %d
					and rp.privilege_level = "%s"
					and rp.with_grant_option = true;`

	//For object_type : database, privilege_level : *.*
	checkWithGrantOptionForDatabaseStarStar = `select rp.privilege_id,rp.with_grant_option
				from mo_catalog.mo_database d, mo_catalog.mo_tables t, mo_catalog.mo_role_privs rp
				where d.dat_id = t.reldatabase_id
					and rp.obj_id = 0
					and rp.obj_type = "%s"
					and rp.role_id = %d
					and rp.privilege_id = %d
					and rp.privilege_level = "%s"
					and rp.with_grant_option = true;`

	//For object_type : database, privilege_level : db
	checkWithGrantOptionForDatabaseDB = `select rp.privilege_id,rp.with_grant_option
				from mo_catalog.mo_database d, mo_catalog.mo_tables t, mo_catalog.mo_role_privs rp
				where d.dat_id = t.reldatabase_id
					and rp.obj_id = d.dat_id
					and rp.obj_type = "%s"
					and rp.role_id = %d
					and rp.privilege_id = %d
					and rp.privilege_level = "%s"
					and  d.datname = "%s"
					and rp.with_grant_option = true;`

	//For object_type : account, privilege_level : *
	checkWithGrantOptionForAccountStar = `select rp.privilege_id,rp.with_grant_option
				from mo_catalog.mo_database d, mo_catalog.mo_tables t, mo_catalog.mo_role_privs rp
				where d.dat_id = t.reldatabase_id
					and rp.obj_id = 0
					and rp.obj_type = "%s"
					and rp.role_id = %d
					and rp.privilege_id = %d
					and rp.privilege_level = "%s"
					and rp.with_grant_option = true;`

	//for database.table or table
	//check the role has the table level privilege for the privilege level (d.t or t)
	checkRoleHasTableLevelPrivilegeFormat = `select rp.privilege_id,rp.with_grant_option
				from mo_catalog.mo_database d, mo_catalog.mo_tables t, mo_catalog.mo_role_privs rp
				where d.dat_id = t.reldatabase_id
					and rp.obj_id = t.rel_id
					and rp.obj_type = "%s"
					and rp.role_id = %d
					and rp.privilege_id = %d
					and rp.privilege_level in ("%s","%s")
					and d.datname = "%s"
					and t.relname = "%s";`

	//for database.* or *
	checkRoleHasTableLevelForDatabaseStarFormat = `select rp.privilege_id,rp.with_grant_option
				from mo_catalog.mo_database d, mo_catalog.mo_role_privs rp
				where d.dat_id = rp.obj_id
					and rp.obj_type = "%s"
					and rp.role_id = %d
					and rp.privilege_id = %d
					and rp.privilege_level in ("%s","%s")
					and d.datname = "%s";`

	//for *.*
	checkRoleHasTableLevelForStarStarFormat = `select rp.privilege_id,rp.with_grant_option
				from mo_catalog.mo_role_privs rp
				where rp.obj_id = 0
					and rp.obj_type = "%s"
					and rp.role_id = %d
					and rp.privilege_id = %d
					and rp.privilege_level = "%s";`

	//for * or *.*
	checkRoleHasDatabaseLevelForStarStarFormat = `select rp.privilege_id,rp.with_grant_option
				from mo_catalog.mo_role_privs rp
				where rp.obj_id = 0
					and rp.obj_type = "%s"
					and rp.role_id = %d
					and rp.privilege_id = %d
					and rp.privilege_level = "%s";`

	//for database
	checkRoleHasDatabaseLevelForDatabaseFormat = `select rp.privilege_id,rp.with_grant_option
				from mo_catalog.mo_database d, mo_catalog.mo_role_privs rp
				where d.dat_id = rp.obj_id
					and rp.obj_type = "%s"
					and rp.role_id = %d
					and rp.privilege_id = %d
					and rp.privilege_level = "%s"
					and d.datname = "%s";`

	//for *
	checkRoleHasAccountLevelForStarFormat = `select rp.privilege_id,rp.with_grant_option
				from mo_catalog.mo_role_privs rp
				where rp.obj_id = 0
					and rp.obj_type = "%s"
					and rp.role_id = %d
					and rp.privilege_id = %d
					and rp.privilege_level = "%s";`

	//delete role from mo_role,mo_user_grant,mo_role_grant,mo_role_privs
	deleteRoleFromMoRoleFormat = `delete from mo_catalog.mo_role where role_id = %d;`

	deleteRoleFromMoUserGrantFormat = `delete from mo_catalog.mo_user_grant where role_id = %d;`

	deleteRoleFromMoRoleGrantFormat = `delete from mo_catalog.mo_role_grant where granted_id = %d or grantee_id = %d;`

	deleteRoleFromMoRolePrivsFormat = `delete from mo_catalog.mo_role_privs where role_id = %d;`

	//delete user from mo_user,mo_user_grant
	deleteUserFromMoUserFormat = `delete from mo_catalog.mo_user where user_id = %d;`

	deleteUserFromMoUserGrantFormat = `delete from mo_catalog.mo_user_grant where user_id = %d;`
)

var (
	objectType2privilegeLevels = map[objectType][]privilegeLevelType{
		objectTypeAccount: {privilegeLevelStar},
		objectTypeDatabase: {privilegeLevelDatabase,
			privilegeLevelStar, privilegeLevelStarStar},
		objectTypeTable: {privilegeLevelStarStar,
			privilegeLevelDatabaseStar, privilegeLevelStar,
			privilegeLevelDatabaseTable, privilegeLevelTable},
	}
)

func getSqlForCheckTenant(tenant string) string {
	return fmt.Sprintf(checkTenantFormat, tenant)
}

func getSqlForDeleteAccountFromMoAccount(account string) string {
	return fmt.Sprintf(deleteAccountFromMoAccountFormat, account)
}

func getSqlForPasswordOfUser(user string) string {
	return fmt.Sprintf(getPasswordOfUserFormat, user)
}

func getSqlForCheckRoleExists(roleID int, roleName string) string {
	return fmt.Sprintf(checkRoleExistsFormat, roleID, roleName)
}

func getSqlForRoleNameOfRoleId(roleId int64) string {
	return fmt.Sprintf(roleNameOfRoleIdFormat, roleId)
}

func getSqlForRoleIdOfRole(roleName string) string {
	return fmt.Sprintf(roleIdOfRoleFormat, roleName)
}

func getSqlForRoleOfUser(userID int64, roleName string) string {
	return fmt.Sprintf(getRoleOfUserFormat, userID, roleName)
}

func getSqlForRoleIdOfUserId(userId int) string {
	return fmt.Sprintf(getRoleIdOfUserIdFormat, userId)
}

func getSqlForCheckUserGrant(roleId, userId int64) string {
	return fmt.Sprintf(checkUserGrantFormat, roleId, userId)
}

func getSqlForCheckUserGrantWGO(roleId, userId int64) string {
	return fmt.Sprintf(checkUserGrantWGOFormat, roleId, userId)
}

func getSqlForUpdateUserGrant(roleId, userId int64, timestamp string, withGrantOption bool) string {
	return fmt.Sprintf(updateUserGrantFormat, timestamp, withGrantOption, roleId, userId)
}

func getSqlForInsertUserGrant(roleId, userId int64, timestamp string, withGrantOption bool) string {
	return fmt.Sprintf(insertUserGrantFormat, roleId, userId, timestamp, withGrantOption)
}

func getSqlForDeleteUserGrant(roleId, userId int64) string {
	return fmt.Sprintf(deleteUserGrantFormat, roleId, userId)
}

func getSqlForCheckRoleGrant(grantedId, granteeId int64) string {
	return fmt.Sprintf(checkRoleGrantFormat, grantedId, granteeId)
}

func getSqlForCheckRoleGrantWGO(grantedId int64) string {
	return fmt.Sprintf(getRoleGrantWGOFormat, grantedId)
}

func getSqlForUpdateRoleGrant(grantedId, granteeId, operationRoleId, operationUserId int64, timestamp string, withGrantOption bool) string {
	return fmt.Sprintf(updateRoleGrantFormat, operationRoleId, operationUserId, timestamp, withGrantOption, grantedId, granteeId)
}

func getSqlForInsertRoleGrant(grantedId, granteeId, operationRoleId, operationUserId int64, timestamp string, withGrantOption bool) string {
	return fmt.Sprintf(insertRoleGrantFormat, grantedId, granteeId, operationRoleId, operationUserId, timestamp, withGrantOption)
}

func getSqlForDeleteRoleGrant(grantedId, granteeId int64) string {
	return fmt.Sprintf(deleteRoleGrantFormat, grantedId, granteeId)
}

func getSqlForGetAllStuffRoleGrantFormat() string {
	return getAllStuffRoleGrantFormat
}

func getSqlForInheritedRoleIdOfRoleId(roleId int64) string {
	return fmt.Sprintf(getInheritedRoleIdOfRoleIdFormat, roleId)
}

func getSqlForCheckRoleHasPrivilege(roleId int64, objType objectType, objId, privilegeId int64) string {
	return fmt.Sprintf(checkRoleHasPrivilegeFormat, roleId, objType, objId, privilegeId)
}

func getSqlForCheckRoleHasPrivilegeWGO(privilegeId int64) string {
	return fmt.Sprintf(checkRoleHasPrivilegeWGOFormat, privilegeId)
}

func getSqlForUpdateRolePrivs(userId int64, timestamp string, withGrantOption bool, roleId int64, objType objectType, objId, privilegeId int64) string {
	return fmt.Sprintf(updateRolePrivsFormat, userId, timestamp, withGrantOption, roleId, objType, objId, privilegeId)
}

func getSqlForInsertRolePrivs(roleId int64, roleName, objType string, objId, privilegeId int64, privilegeName, privilegeLevel string, operationUserId int64, grantedTime string, withGrantOption bool) string {
	return fmt.Sprintf(insertRolePrivsFormat, roleId, roleName, objType, objId, privilegeId, privilegeName, privilegeLevel, operationUserId, grantedTime, withGrantOption)
}

func getSqlForDeleteRolePrivs(roleId int64, objType string, objId, privilegeId int64, privilegeLevel string) string {
	return fmt.Sprintf(deleteRolePrivsFormat, roleId, objType, objId, privilegeId, privilegeLevel)
}

func getSqlForCheckWithGrantOptionForTableStarStar(roleId int64, privId PrivilegeType) string {
	return fmt.Sprintf(checkWithGrantOptionForTableStarStar, objectTypeTable, roleId, privId, privilegeLevelStarStar)
}

func getSqlForCheckWithGrantOptionForTableDatabaseStar(roleId int64, privId PrivilegeType, dbName string) string {
	return fmt.Sprintf(checkWithGrantOptionForTableDatabaseStar, objectTypeTable, roleId, privId, privilegeLevelDatabaseStar, dbName)
}

func getSqlForCheckWithGrantOptionForTableDatabaseTable(roleId int64, privId PrivilegeType, dbName string, tableName string) string {
	return fmt.Sprintf(checkWithGrantOptionForTableDatabaseTable, objectTypeTable, roleId, privId, privilegeLevelDatabaseTable, dbName, tableName)
}

func getSqlForCheckWithGrantOptionForDatabaseStar(roleId int64, privId PrivilegeType) string {
	return fmt.Sprintf(checkWithGrantOptionForDatabaseStar, objectTypeDatabase, roleId, privId, privilegeLevelStar)
}

func getSqlForCheckWithGrantOptionForDatabaseStarStar(roleId int64, privId PrivilegeType) string {
	return fmt.Sprintf(checkWithGrantOptionForDatabaseStarStar, objectTypeDatabase, roleId, privId, privilegeLevelStarStar)
}

func getSqlForCheckWithGrantOptionForDatabaseDB(roleId int64, privId PrivilegeType, dbName string) string {
	return fmt.Sprintf(checkWithGrantOptionForDatabaseDB, objectTypeDatabase, roleId, privId, privilegeLevelDatabase, dbName)
}

func getSqlForCheckWithGrantOptionForAccountStar(roleId int64, privId PrivilegeType) string {
	return fmt.Sprintf(checkWithGrantOptionForAccountStar, objectTypeAccount, roleId, privId, privilegeLevelStarStar)
}

func getSqlForCheckRoleHasTableLevelPrivilege(roleId int64, privId PrivilegeType, dbName string, tableName string) string {
	return fmt.Sprintf(checkRoleHasTableLevelPrivilegeFormat, objectTypeTable, roleId, privId, privilegeLevelDatabaseTable, privilegeLevelTable, dbName, tableName)
}

func getSqlForCheckRoleHasTableLevelForDatabaseStar(roleId int64, privId PrivilegeType, dbName string) string {
	return fmt.Sprintf(checkRoleHasTableLevelForDatabaseStarFormat, objectTypeTable, roleId, privId, privilegeLevelDatabaseStar, privilegeLevelStar, dbName)
}

func getSqlForCheckRoleHasTableLevelForStarStar(roleId int64, privId PrivilegeType) string {
	return fmt.Sprintf(checkRoleHasTableLevelForStarStarFormat, objectTypeTable, roleId, privId, privilegeLevelStarStar)
}

func getSqlForCheckRoleHasDatabaseLevelForStarStar(roleId int64, privId PrivilegeType, level privilegeLevelType) string {
	return fmt.Sprintf(checkRoleHasDatabaseLevelForStarStarFormat, objectTypeDatabase, roleId, privId, level)
}

func getSqlForCheckRoleHasDatabaseLevelForDatabase(roleId int64, privId PrivilegeType, dbName string) string {
	return fmt.Sprintf(checkRoleHasDatabaseLevelForDatabaseFormat, objectTypeDatabase, roleId, privId, privilegeLevelDatabase, dbName)
}

func getSqlForCheckRoleHasAccountLevelForStar(roleId int64, privId PrivilegeType) string {
	return fmt.Sprintf(checkRoleHasAccountLevelForStarFormat, objectTypeAccount, roleId, privId, privilegeLevelStar)
}

func getSqlForCheckDatabase(dbName string) string {
	return fmt.Sprintf(checkDatabaseFormat, dbName)
}

func getSqlForCheckDatabaseTable(dbName, tableName string) string {
	return fmt.Sprintf(checkDatabaseTableFormat, dbName, tableName)
}

func getSqlForDeleteRole(roleId int64) []string {
	return []string{
		fmt.Sprintf(deleteRoleFromMoRoleFormat, roleId),
		fmt.Sprintf(deleteRoleFromMoUserGrantFormat, roleId),
		fmt.Sprintf(deleteRoleFromMoRoleGrantFormat, roleId, roleId),
		fmt.Sprintf(deleteRoleFromMoRolePrivsFormat, roleId),
	}
}

func getSqlForDropTablesOfAccount() []string {
	return dropSqls
}

func getSqlForDeleteUser(userId int64) []string {
	return []string{
		fmt.Sprintf(deleteUserFromMoUserFormat, userId),
		fmt.Sprintf(deleteUserFromMoUserGrantFormat, userId),
	}
}

type specialTag int

const (
	specialTagNone            specialTag = 0
	specialTagAdmin           specialTag = 1
	specialTagWithGrantOption specialTag = 2
	specialTagOwnerOfObject   specialTag = 4
)

type privilegeKind int

const (
	privilegeKindGeneral privilegeKind = iota //as same as definition in the privilegeEntriesMap
	privilegeKindInherit                      //General + with_grant_option
	privilegeKindSpecial                      //no obj_type,obj_id,privilege_level. only needs (MOADMIN / ACCOUNTADMIN, with_grant_option, owner of object)
	privilegeKindNone                         //does not need any privilege
)

type privilege struct {
	kind privilegeKind
	//account: the privilege can be defined before constructing the plan.
	//database: (do not need the database_id) the privilege can be defined before constructing the plan.
	//table: need table id. the privilege can be defined after constructing the plan.
	//function: need function id ?
	objType objectType
	entries []privilegeEntry
	special specialTag
}

func (p *privilege) objectType() objectType {
	return p.objType
}

func (p *privilege) privilegeKind() privilegeKind {
	return p.kind
}

type privilegeEntryType int

const (
	privilegeEntryTypeGeneral privilegeEntryType = iota
	privilegeEntryTypeMulti                      //multi privileges take effect together
)

// multiItem is the item for the multi entry
type multiItem struct {
	pt    PrivilegeType
	role  *tree.Role
	users []*tree.User
}

// multiEntry is the entry for the privilege entry type multi
type multiEntry struct {
	privs []multiItem
}

// privilegeEntry denotes the entry of the privilege that appears in the table mo_role_privs
type privilegeEntry struct {
	privilegeId PrivilegeType
	//the predefined privilege level for the privilege.
	//it is not always the same as the one in the runtime.
	privilegeLevel  privilegeLevelType
	objType         objectType
	objId           int
	withGrantOption bool
	//for object type table
	databaseName string
	tableName    string
	peTyp        privilegeEntryType
	mEntry       *multiEntry
}

var (
	//initial privilege entries
	privilegeEntriesMap = map[PrivilegeType]privilegeEntry{
<<<<<<< HEAD
		PrivilegeTypeCreateAccount:     {PrivilegeTypeCreateAccount, privilegeLevelStar, objectTypeAccount, objectIDAll, false, "", "", privilegeEntryTypeGeneral, nil},
		PrivilegeTypeDropAccount:       {PrivilegeTypeDropAccount, privilegeLevelStar, objectTypeAccount, objectIDAll, false, "", "", privilegeEntryTypeGeneral, nil},
		PrivilegeTypeAlterAccount:      {PrivilegeTypeAlterAccount, privilegeLevelStar, objectTypeAccount, objectIDAll, false, "", "", privilegeEntryTypeGeneral, nil},
		PrivilegeTypeCreateUser:        {PrivilegeTypeCreateUser, privilegeLevelStar, objectTypeAccount, objectIDAll, true, "", "", privilegeEntryTypeGeneral, nil},
		PrivilegeTypeDropUser:          {PrivilegeTypeDropUser, privilegeLevelStar, objectTypeAccount, objectIDAll, true, "", "", privilegeEntryTypeGeneral, nil},
		PrivilegeTypeAlterUser:         {PrivilegeTypeAlterUser, privilegeLevelStar, objectTypeAccount, objectIDAll, true, "", "", privilegeEntryTypeGeneral, nil},
		PrivilegeTypeCreateRole:        {PrivilegeTypeCreateRole, privilegeLevelStar, objectTypeAccount, objectIDAll, true, "", "", privilegeEntryTypeGeneral, nil},
		PrivilegeTypeDropRole:          {PrivilegeTypeDropRole, privilegeLevelStar, objectTypeAccount, objectIDAll, true, "", "", privilegeEntryTypeGeneral, nil},
		PrivilegeTypeAlterRole:         {PrivilegeTypeAlterRole, privilegeLevelStar, objectTypeAccount, objectIDAll, true, "", "", privilegeEntryTypeGeneral, nil},
		PrivilegeTypeCreateDatabase:    {PrivilegeTypeCreateDatabase, privilegeLevelStar, objectTypeAccount, objectIDAll, true, "", "", privilegeEntryTypeGeneral, nil},
		PrivilegeTypeDropDatabase:      {PrivilegeTypeDropDatabase, privilegeLevelStar, objectTypeAccount, objectIDAll, true, "", "", privilegeEntryTypeGeneral, nil},
		PrivilegeTypeShowDatabases:     {PrivilegeTypeShowDatabases, privilegeLevelStar, objectTypeAccount, objectIDAll, true, "", "", privilegeEntryTypeGeneral, nil},
		PrivilegeTypeConnect:           {PrivilegeTypeConnect, privilegeLevelStar, objectTypeAccount, objectIDAll, true, "", "", privilegeEntryTypeGeneral, nil},
		PrivilegeTypeManageGrants:      {PrivilegeTypeManageGrants, privilegeLevelStar, objectTypeAccount, objectIDAll, true, "", "", privilegeEntryTypeGeneral, nil},
		PrivilegeTypeAccountAll:        {PrivilegeTypeAccountAll, privilegeLevelStar, objectTypeAccount, objectIDAll, true, "", "", privilegeEntryTypeGeneral, nil},
		PrivilegeTypeAccountOwnership:  {PrivilegeTypeAccountOwnership, privilegeLevelStar, objectTypeAccount, objectIDAll, true, "", "", privilegeEntryTypeGeneral, nil},
		PrivilegeTypeUserOwnership:     {PrivilegeTypeUserOwnership, privilegeLevelStar, objectTypeAccount, objectIDAll, true, "", "", privilegeEntryTypeGeneral, nil},
		PrivilegeTypeRoleOwnership:     {PrivilegeTypeRoleOwnership, privilegeLevelStar, objectTypeAccount, objectIDAll, true, "", "", privilegeEntryTypeGeneral, nil},
		PrivilegeTypeShowTables:        {PrivilegeTypeShowTables, privilegeLevelStar, objectTypeDatabase, objectIDAll, true, "", "", privilegeEntryTypeGeneral, nil},
		PrivilegeTypeCreateObject:      {PrivilegeTypeCreateObject, privilegeLevelStar, objectTypeDatabase, objectIDAll, true, "", "", privilegeEntryTypeGeneral, nil},
		PrivilegeTypeCreateTable:       {PrivilegeTypeCreateTable, privilegeLevelStar, objectTypeDatabase, objectIDAll, true, "", "", privilegeEntryTypeGeneral, nil},
		PrivilegeTypeCreateView:        {PrivilegeTypeCreateView, privilegeLevelStar, objectTypeDatabase, objectIDAll, true, "", "", privilegeEntryTypeGeneral, nil},
		PrivilegeTypeDropObject:        {PrivilegeTypeDropObject, privilegeLevelStar, objectTypeDatabase, objectIDAll, true, "", "", privilegeEntryTypeGeneral, nil},
		PrivilegeTypeDropTable:         {PrivilegeTypeDropTable, privilegeLevelStar, objectTypeDatabase, objectIDAll, true, "", "", privilegeEntryTypeGeneral, nil},
		PrivilegeTypeDropView:          {PrivilegeTypeDropView, privilegeLevelStar, objectTypeDatabase, objectIDAll, true, "", "", privilegeEntryTypeGeneral, nil},
		PrivilegeTypeAlterObject:       {PrivilegeTypeAlterObject, privilegeLevelStar, objectTypeDatabase, objectIDAll, true, "", "", privilegeEntryTypeGeneral, nil},
		PrivilegeTypeAlterTable:        {PrivilegeTypeAlterTable, privilegeLevelStar, objectTypeDatabase, objectIDAll, true, "", "", privilegeEntryTypeGeneral, nil},
		PrivilegeTypeAlterView:         {PrivilegeTypeAlterView, privilegeLevelStar, objectTypeDatabase, objectIDAll, true, "", "", privilegeEntryTypeGeneral, nil},
		PrivilegeTypeDatabaseAll:       {PrivilegeTypeDatabaseAll, privilegeLevelStar, objectTypeDatabase, objectIDAll, true, "", "", privilegeEntryTypeGeneral, nil},
		PrivilegeTypeDatabaseOwnership: {PrivilegeTypeDatabaseOwnership, privilegeLevelStar, objectTypeDatabase, objectIDAll, true, "", "", privilegeEntryTypeGeneral, nil},
		PrivilegeTypeSelect:            {PrivilegeTypeSelect, privilegeLevelStarStar, objectTypeTable, objectIDAll, true, "", "", privilegeEntryTypeGeneral, nil},
		PrivilegeTypeInsert:            {PrivilegeTypeInsert, privilegeLevelStarStar, objectTypeTable, objectIDAll, true, "", "", privilegeEntryTypeGeneral, nil},
		PrivilegeTypeUpdate:            {PrivilegeTypeUpdate, privilegeLevelStarStar, objectTypeTable, objectIDAll, true, "", "", privilegeEntryTypeGeneral, nil},
		PrivilegeTypeTruncate:          {PrivilegeTypeTruncate, privilegeLevelStarStar, objectTypeTable, objectIDAll, true, "", "", privilegeEntryTypeGeneral, nil},
		PrivilegeTypeDelete:            {PrivilegeTypeDelete, privilegeLevelStarStar, objectTypeTable, objectIDAll, true, "", "", privilegeEntryTypeGeneral, nil},
		PrivilegeTypeReference:         {PrivilegeTypeReference, privilegeLevelStarStar, objectTypeTable, objectIDAll, true, "", "", privilegeEntryTypeGeneral, nil},
		PrivilegeTypeIndex:             {PrivilegeTypeIndex, privilegeLevelStarStar, objectTypeTable, objectIDAll, true, "", "", privilegeEntryTypeGeneral, nil},
		PrivilegeTypeTableAll:          {PrivilegeTypeTableAll, privilegeLevelStarStar, objectTypeTable, objectIDAll, true, "", "", privilegeEntryTypeGeneral, nil},
		PrivilegeTypeTableOwnership:    {PrivilegeTypeTableOwnership, privilegeLevelStarStar, objectTypeTable, objectIDAll, true, "", "", privilegeEntryTypeGeneral, nil},
		PrivilegeTypeExecute:           {PrivilegeTypeExecute, privilegeLevelRoutine, objectTypeFunction, objectIDAll, true, "", "", privilegeEntryTypeGeneral, nil},
=======
		PrivilegeTypeCreateAccount:     {PrivilegeTypeCreateAccount, privilegeLevelStar, objectTypeAccount, objectIDAll, false, "", ""},
		PrivilegeTypeDropAccount:       {PrivilegeTypeDropAccount, privilegeLevelStar, objectTypeAccount, objectIDAll, false, "", ""},
		PrivilegeTypeAlterAccount:      {PrivilegeTypeAlterAccount, privilegeLevelStar, objectTypeAccount, objectIDAll, false, "", ""},
		PrivilegeTypeCreateUser:        {PrivilegeTypeCreateUser, privilegeLevelStar, objectTypeAccount, objectIDAll, true, "", ""},
		PrivilegeTypeDropUser:          {PrivilegeTypeDropUser, privilegeLevelStar, objectTypeAccount, objectIDAll, true, "", ""},
		PrivilegeTypeAlterUser:         {PrivilegeTypeAlterUser, privilegeLevelStar, objectTypeAccount, objectIDAll, true, "", ""},
		PrivilegeTypeCreateRole:        {PrivilegeTypeCreateRole, privilegeLevelStar, objectTypeAccount, objectIDAll, true, "", ""},
		PrivilegeTypeDropRole:          {PrivilegeTypeDropRole, privilegeLevelStar, objectTypeAccount, objectIDAll, true, "", ""},
		PrivilegeTypeAlterRole:         {PrivilegeTypeAlterRole, privilegeLevelStar, objectTypeAccount, objectIDAll, true, "", ""},
		PrivilegeTypeCreateDatabase:    {PrivilegeTypeCreateDatabase, privilegeLevelStar, objectTypeAccount, objectIDAll, true, "", ""},
		PrivilegeTypeDropDatabase:      {PrivilegeTypeDropDatabase, privilegeLevelStar, objectTypeAccount, objectIDAll, true, "", ""},
		PrivilegeTypeShowDatabases:     {PrivilegeTypeShowDatabases, privilegeLevelStar, objectTypeAccount, objectIDAll, true, "", ""},
		PrivilegeTypeConnect:           {PrivilegeTypeConnect, privilegeLevelStar, objectTypeAccount, objectIDAll, true, "", ""},
		PrivilegeTypeManageGrants:      {PrivilegeTypeManageGrants, privilegeLevelStar, objectTypeAccount, objectIDAll, true, "", ""},
		PrivilegeTypeAccountAll:        {PrivilegeTypeAccountAll, privilegeLevelStar, objectTypeAccount, objectIDAll, true, "", ""},
		PrivilegeTypeAccountOwnership:  {PrivilegeTypeAccountOwnership, privilegeLevelStar, objectTypeAccount, objectIDAll, true, "", ""},
		PrivilegeTypeUserOwnership:     {PrivilegeTypeUserOwnership, privilegeLevelStar, objectTypeAccount, objectIDAll, true, "", ""},
		PrivilegeTypeRoleOwnership:     {PrivilegeTypeRoleOwnership, privilegeLevelStar, objectTypeAccount, objectIDAll, true, "", ""},
		PrivilegeTypeShowTables:        {PrivilegeTypeShowTables, privilegeLevelDatabase, objectTypeDatabase, objectIDAll, true, "", ""},
		PrivilegeTypeCreateObject:      {PrivilegeTypeCreateObject, privilegeLevelDatabase, objectTypeDatabase, objectIDAll, true, "", ""},
		PrivilegeTypeCreateTable:       {PrivilegeTypeCreateTable, privilegeLevelDatabase, objectTypeDatabase, objectIDAll, true, "", ""},
		PrivilegeTypeCreateView:        {PrivilegeTypeCreateView, privilegeLevelDatabase, objectTypeDatabase, objectIDAll, true, "", ""},
		PrivilegeTypeDropObject:        {PrivilegeTypeDropObject, privilegeLevelDatabase, objectTypeDatabase, objectIDAll, true, "", ""},
		PrivilegeTypeDropTable:         {PrivilegeTypeDropTable, privilegeLevelDatabase, objectTypeDatabase, objectIDAll, true, "", ""},
		PrivilegeTypeDropView:          {PrivilegeTypeDropView, privilegeLevelDatabase, objectTypeDatabase, objectIDAll, true, "", ""},
		PrivilegeTypeAlterObject:       {PrivilegeTypeAlterObject, privilegeLevelDatabase, objectTypeDatabase, objectIDAll, true, "", ""},
		PrivilegeTypeDatabaseAll:       {PrivilegeTypeDatabaseAll, privilegeLevelStar, objectTypeAccount, objectIDAll, true, "", ""},
		PrivilegeTypeDatabaseOwnership: {PrivilegeTypeDatabaseOwnership, privilegeLevelStar, objectTypeAccount, objectIDAll, true, "", ""},
		PrivilegeTypeSelect:            {PrivilegeTypeSelect, privilegeLevelTable, objectTypeTable, objectIDAll, true, "", ""},
		PrivilegeTypeInsert:            {PrivilegeTypeInsert, privilegeLevelTable, objectTypeTable, objectIDAll, true, "", ""},
		PrivilegeTypeUpdate:            {PrivilegeTypeUpdate, privilegeLevelTable, objectTypeTable, objectIDAll, true, "", ""},
		PrivilegeTypeTruncate:          {PrivilegeTypeTruncate, privilegeLevelTable, objectTypeTable, objectIDAll, true, "", ""},
		PrivilegeTypeDelete:            {PrivilegeTypeDelete, privilegeLevelTable, objectTypeTable, objectIDAll, true, "", ""},
		PrivilegeTypeReference:         {PrivilegeTypeReference, privilegeLevelTable, objectTypeTable, objectIDAll, true, "", ""},
		PrivilegeTypeIndex:             {PrivilegeTypeIndex, privilegeLevelTable, objectTypeTable, objectIDAll, true, "", ""},
		PrivilegeTypeTableAll:          {PrivilegeTypeTableAll, privilegeLevelStar, objectTypeAccount, objectIDAll, true, "", ""},
		PrivilegeTypeTableOwnership:    {PrivilegeTypeTableOwnership, privilegeLevelStar, objectTypeAccount, objectIDAll, true, "", ""},
		PrivilegeTypeExecute:           {PrivilegeTypeExecute, privilegeLevelRoutine, objectTypeFunction, objectIDAll, true, "", ""},
		PrivilegeTypeValues:            {PrivilegeTypeValues, privilegeLevelTable, objectTypeTable, objectIDAll, true, "", ""},
>>>>>>> 054b8559
	}

	//the initial entries of mo_role_privs for the role 'moadmin'
	entriesOfMoAdminForMoRolePrivsFor = []PrivilegeType{
		PrivilegeTypeCreateAccount,
		PrivilegeTypeDropAccount,
		PrivilegeTypeAlterAccount,
		PrivilegeTypeCreateUser,
		PrivilegeTypeDropUser,
		PrivilegeTypeAlterUser,
		PrivilegeTypeCreateRole,
		PrivilegeTypeDropRole,
		PrivilegeTypeCreateDatabase,
		PrivilegeTypeDropDatabase,
		PrivilegeTypeShowDatabases,
		PrivilegeTypeConnect,
		PrivilegeTypeManageGrants,
		PrivilegeTypeAccountAll,
		PrivilegeTypeShowTables,
		PrivilegeTypeCreateTable,
		PrivilegeTypeDropTable,
		PrivilegeTypeAlterTable,
		PrivilegeTypeCreateView,
		PrivilegeTypeDropView,
		PrivilegeTypeAlterView,
		PrivilegeTypeDatabaseAll,
		PrivilegeTypeDatabaseOwnership,
		PrivilegeTypeSelect,
		PrivilegeTypeInsert,
		PrivilegeTypeUpdate,
		PrivilegeTypeTruncate,
		PrivilegeTypeDelete,
		PrivilegeTypeReference,
		PrivilegeTypeIndex,
		PrivilegeTypeTableAll,
		PrivilegeTypeTableOwnership,
<<<<<<< HEAD
=======
		PrivilegeTypeExecute,
		PrivilegeTypeValues,
>>>>>>> 054b8559
	}

	//the initial entries of mo_role_privs for the role 'accountadmin'
	entriesOfAccountAdminForMoRolePrivsFor = []PrivilegeType{
		PrivilegeTypeCreateUser,
		PrivilegeTypeDropUser,
		PrivilegeTypeAlterUser,
		PrivilegeTypeCreateRole,
		PrivilegeTypeDropRole,
		PrivilegeTypeCreateDatabase,
		PrivilegeTypeDropDatabase,
		PrivilegeTypeShowDatabases,
		PrivilegeTypeConnect,
		PrivilegeTypeManageGrants,
		PrivilegeTypeAccountAll,
		PrivilegeTypeShowTables,
		PrivilegeTypeCreateTable,
		PrivilegeTypeDropTable,
		PrivilegeTypeAlterTable,
		PrivilegeTypeCreateView,
		PrivilegeTypeDropView,
		PrivilegeTypeAlterView,
		PrivilegeTypeDatabaseAll,
		PrivilegeTypeDatabaseOwnership,
		PrivilegeTypeSelect,
		PrivilegeTypeInsert,
		PrivilegeTypeUpdate,
		PrivilegeTypeTruncate,
		PrivilegeTypeDelete,
		PrivilegeTypeReference,
		PrivilegeTypeIndex,
		PrivilegeTypeTableAll,
		PrivilegeTypeTableOwnership,
<<<<<<< HEAD
=======
		PrivilegeTypeExecute,
		PrivilegeTypeValues,
>>>>>>> 054b8559
	}

	//the initial entries of mo_role_privs for the role 'public'
	entriesOfPublicForMoRolePrivsFor = []PrivilegeType{
		PrivilegeTypeConnect,
	}
)

type verifiedRoleType int

const (
	roleType verifiedRoleType = iota
	userType
)

type verifiedRole struct {
	typ         verifiedRoleType
	name        string
	id          int64
	userIsAdmin bool
}

// verifyRoleFunc gets result set from mo_role_grant or mo_user_grant
func verifyRoleFunc(ctx context.Context, bh BackgroundExec, sql, name string, typ verifiedRoleType) (*verifiedRole, error) {
	var err error
	var rsset []ExecResult
	var roleId int64
	bh.ClearExecResultSet()
	err = bh.Exec(ctx, sql)
	if err != nil {
		return nil, err
	}

	results := bh.GetExecResultSet()
	rsset, err = convertIntoResultSet(results)
	if err != nil {
		return nil, err
	}

	if len(rsset) != 0 && rsset[0].GetRowCount() != 0 {
		roleId, err = rsset[0].GetInt64(0, 0)
		if err != nil {
			return nil, err
		}
		return &verifiedRole{typ, name, roleId, false}, nil
	}
	return nil, nil
}

// userIsAdministrator checks the user is the administrator
func userIsAdministrator(ctx context.Context, bh BackgroundExec, userId int64, account *TenantInfo) (bool, error) {
	var err error
	var rsset []ExecResult
	var sql string
	if account.IsSysTenant() {
		sql = getSqlForRoleOfUser(userId, moAdminRoleName)
	} else {
		sql = getSqlForRoleOfUser(userId, accountAdminRoleName)
	}

	bh.ClearExecResultSet()
	err = bh.Exec(ctx, sql)
	if err != nil {
		return false, err
	}

	results := bh.GetExecResultSet()
	rsset, err = convertIntoResultSet(results)
	if err != nil {
		return false, err
	}

	if len(rsset) != 0 && rsset[0].GetRowCount() != 0 {
		return true, nil
	}
	return false, nil
}

type visitTag int

const (
	vtUnVisited visitTag = 0
	vtVisited   visitTag = 1
	vtVisiting  visitTag = -1
)

// edge <from,to> in the graph
type edge struct {
	from    int64
	to      int64
	invalid bool
}

func (e *edge) isInvalid() bool {
	return e.invalid
}

func (e *edge) setInvalid() {
	e.invalid = true
}

// graph the acyclic graph
type graph struct {
	edges    []*edge
	vertexes map[int64]int
	adjacent map[int64][]int
}

func NewGraph() *graph {
	return &graph{
		vertexes: make(map[int64]int),
		adjacent: make(map[int64][]int),
	}
}

// addEdge adds the directed edge <from,to> into the graph
func (g *graph) addEdge(from, to int64) int {
	edgeId := len(g.edges)
	g.edges = append(g.edges, &edge{from, to, false})
	g.adjacent[from] = append(g.adjacent[from], edgeId)
	g.vertexes[from] = 0
	g.vertexes[to] = 0
	return edgeId
}

// removeEdge removes the directed edge (edgeId) from the graph
func (g *graph) removeEdge(edgeId int) {
	e := g.getEdge(edgeId)
	e.setInvalid()
}

func (g *graph) getEdge(eid int) *edge {
	return g.edges[eid]
}

// dfs use the toposort to check the loop
func (g *graph) toposort(u int64, visited map[int64]visitTag) bool {
	visited[u] = vtVisiting
	//loop on adjacent vertex
	for _, eid := range g.adjacent[u] {
		e := g.getEdge(eid)
		if e.isInvalid() {
			continue
		}
		if visited[e.to] == vtVisiting { //find the loop in the vertex
			return false
		} else if visited[e.to] == vtUnVisited && !g.toposort(e.to, visited) { //find the loop in the adjacent vertexes
			return false
		}
	}
	visited[u] = vtVisited
	return true
}

// hasLoop checks the loop
func (g *graph) hasLoop(start int64) bool {
	visited := make(map[int64]visitTag)
	for v := range g.vertexes {
		visited[v] = vtUnVisited
	}

	return !g.toposort(start, visited)
}

// nameIsInvalid checks the name of account/user/role is valid or not
func nameIsInvalid(name string) bool {
	s := strings.TrimSpace(name)
	if len(s) == 0 {
		return true
	}
	return strings.Contains(s, ":")
}

// normalizeName normalizes and checks the name
func normalizeName(name string) (string, error) {
	s := strings.TrimSpace(name)
	if nameIsInvalid(s) {
		return "", moerr.NewInternalError(`the name "%s" is invalid`, name)
	}
	return s, nil
}

// normalizeNameOfRole normalizes the name
func normalizeNameOfRole(role *tree.Role) error {
	var err error
	role.UserName, err = normalizeName(role.UserName)
	return err
}

// normalizeNamesOfRoles normalizes the names and checks them
func normalizeNamesOfRoles(roles []*tree.Role) error {
	var err error
	for i := 0; i < len(roles); i++ {
		err = normalizeNameOfRole(roles[i])
		if err != nil {
			return err
		}
	}
	return nil
}

// normalizeNameOfUser normalizes the name
func normalizeNameOfUser(user *tree.User) error {
	var err error
	user.Username, err = normalizeName(user.Username)
	return err
}

// normalizeNamesOfUsers normalizes the names and checks them
func normalizeNamesOfUsers(users []*tree.User) error {
	var err error
	for i := 0; i < len(users); i++ {
		err = normalizeNameOfUser(users[i])
		if err != nil {
			return err
		}
	}
	return nil
}

// doSwitchRole accomplishes the Use Role and Use Secondary Role statement
func doSwitchRole(ctx context.Context, ses *Session, sr *tree.SetRole) error {
	var err error
	account := ses.GetTenantInfo()

	if sr.SecondaryRole {
		//use secondary role all or none
		switch sr.SecondaryRoleType {
		case tree.SecondaryRoleTypeAll:
			account.SetUseSecondaryRole(true)
		case tree.SecondaryRoleTypeNone:
			account.SetUseSecondaryRole(false)
		}
	} else if sr.Role != nil {
		err = normalizeNameOfRole(sr.Role)
		if err != nil {
			return err
		}

		//step1 : check the role exists or not;
		pu := ses.Pu
		guestMMu := guest.New(pu.SV.GuestMmuLimitation, pu.HostMmu)
		bh := NewBackgroundHandler(ctx, guestMMu, pu.Mempool, pu)
		defer bh.Close()
		var sql string
		var rsset []ExecResult
		var results []interface{}
		var roleId int64

		err = bh.Exec(ctx, "begin;")
		if err != nil {
			goto handleFailed
		}

		sql = getSqlForRoleIdOfRole(sr.Role.UserName)
		bh.ClearExecResultSet()
		err = bh.Exec(ctx, sql)
		if err != nil {
			goto handleFailed
		}

		results = bh.GetExecResultSet()
		rsset, err = convertIntoResultSet(results)
		if err != nil {
			goto handleFailed
		}
		if len(rsset) != 0 && rsset[0].GetRowCount() != 0 {
			roleId, err = rsset[0].GetInt64(0, 0)
			if err != nil {
				goto handleFailed
			}
		} else {
			err = moerr.NewInternalError("there is no role %s", sr.Role.UserName)
			goto handleFailed
		}

		//step2 : check the role has been granted to the user or not
		sql = getSqlForCheckUserGrant(roleId, int64(account.GetUserID()))
		bh.ClearExecResultSet()
		err = bh.Exec(ctx, sql)
		if err != nil {
			goto handleFailed
		}

		results = bh.GetExecResultSet()
		rsset, err = convertIntoResultSet(results)
		if err != nil {
			goto handleFailed
		}
		if len(rsset) == 0 || rsset[0].GetRowCount() == 0 {
			err = moerr.NewInternalError("the role %s has not be granted to the user %s", sr.Role.UserName, account.GetUser())
			goto handleFailed
		}

		err = bh.Exec(ctx, "commit;")
		if err != nil {
			goto handleFailed
		}

		//step3 : switch the default role and role id;
		account.SetDefaultRoleID(uint32(roleId))
		account.SetDefaultRole(sr.Role.UserName)
		//then, reset secondary role to none
		account.SetUseSecondaryRole(false)

		return err

	handleFailed:
		//ROLLBACK the transaction
		rbErr := bh.Exec(ctx, "rollback;")
		if rbErr != nil {
			return rbErr
		}
		return err
	}

	return err
}

// doDropAccount accomplishes the DropAccount statement
func doDropAccount(ctx context.Context, ses *Session, da *tree.DropAccount) error {
	pu := ses.Pu
	guestMMu := guest.New(pu.SV.GuestMmuLimitation, pu.HostMmu)
	bh := NewBackgroundHandler(ctx, guestMMu, pu.Mempool, pu)
	defer bh.Close()
	var err error
	var sql string
	var rsset []ExecResult
	var results []interface{}
	var deleteCtx context.Context
	var accountId int64
	var hasAccount = true

	da.Name, err = normalizeName(da.Name)
	if err != nil {
		return err
	}

	err = bh.Exec(ctx, "begin;")
	if err != nil {
		goto handleFailed
	}

	//check the account exists or not
	sql = getSqlForCheckTenant(da.Name)
	bh.ClearExecResultSet()
	err = bh.Exec(ctx, sql)
	if err != nil {
		goto handleFailed
	}

	results = bh.GetExecResultSet()
	rsset, err = convertIntoResultSet(results)
	if err != nil {
		goto handleFailed
	}

	if len(rsset) != 0 && rsset[0].GetRowCount() != 0 {
		accountId, err = rsset[0].GetInt64(0, 0)
		if err != nil {
			goto handleFailed
		}
	} else {
		//no such account
		if !da.IfExists { //when the "IF EXISTS" is set, just skip it.
			err = moerr.NewInternalError("there is no account %s", da.Name)
			goto handleFailed
		}
		hasAccount = false
	}

	err = bh.Exec(ctx, "commit;")
	if err != nil {
		goto handleFailed
	}

	//drop tables of the tenant
	if hasAccount {
		//NOTE!!!: single DDL drop statement per single transaction
		//SWITCH TO THE CONTEXT of the deleted context
		deleteCtx = context.WithValue(ctx, defines.TenantIDKey{}, uint32(accountId))

		//step 2 : drop table mo_user
		//step 3 : drop table mo_role
		//step 4 : drop table mo_user_grant
		//step 5 : drop table mo_role_grant
		//step 6 : drop table mo_role_privs
		for _, sql = range getSqlForDropTablesOfAccount() {
			err = bh.Exec(deleteCtx, sql)
			if err != nil {
				return err
			}
		}
	}

	//step 1 : delete the account in the mo_account of the sys account
	sql = getSqlForDeleteAccountFromMoAccount(da.Name)
	err = bh.Exec(ctx, sql)
	return err

handleFailed:
	//ROLLBACK the transaction
	rbErr := bh.Exec(ctx, "rollback;")
	if rbErr != nil {
		return rbErr
	}
	return err
}

// doDropUser accomplishes the DropUser statement
func doDropUser(ctx context.Context, ses *Session, du *tree.DropUser) error {
	var err error
	var vr *verifiedRole
	err = normalizeNamesOfUsers(du.Users)
	if err != nil {
		return err
	}
	pu := ses.Pu
	guestMMu := guest.New(pu.SV.GuestMmuLimitation, pu.HostMmu)
	bh := NewBackgroundHandler(ctx, guestMMu, pu.Mempool, pu)
	defer bh.Close()

	verifiedRoles := make([]*verifiedRole, len(du.Users))

	//put it into the single transaction
	err = bh.Exec(ctx, "begin;")
	if err != nil {
		goto handleFailed
	}

	//step1: check users exists or not.
	//handle "IF EXISTS"
	for i, user := range du.Users {
		sql := getSqlForPasswordOfUser(user.Username)
		vr, err = verifyRoleFunc(ctx, bh, sql, user.Username, roleType)
		if err != nil {
			goto handleFailed
		}
		verifiedRoles[i] = vr
		if vr == nil {
			if !du.IfExists { //when the "IF EXISTS" is set, just skip it.
				err = moerr.NewInternalError("there is no user %s", user.Username)
				goto handleFailed
			}
		}
	}

	//step2 : delete mo_user
	//step3 : delete mo_user_grant
	for _, user := range verifiedRoles {
		if user == nil {
			continue
		}
		sqls := getSqlForDeleteUser(user.id)
		for _, sql := range sqls {
			bh.ClearExecResultSet()
			err = bh.Exec(ctx, sql)
			if err != nil {
				goto handleFailed
			}
		}
	}

	err = bh.Exec(ctx, "commit;")
	if err != nil {
		goto handleFailed
	}

	return err

handleFailed:
	//ROLLBACK the transaction
	rbErr := bh.Exec(ctx, "rollback;")
	if rbErr != nil {
		return rbErr
	}
	return err
}

// doDropRole accomplishes the DropRole statement
func doDropRole(ctx context.Context, ses *Session, dr *tree.DropRole) error {
	var err error
	var vr *verifiedRole
	err = normalizeNamesOfRoles(dr.Roles)
	if err != nil {
		return err
	}
	pu := ses.Pu
	guestMMu := guest.New(pu.SV.GuestMmuLimitation, pu.HostMmu)
	bh := NewBackgroundHandler(ctx, guestMMu, pu.Mempool, pu)
	defer bh.Close()

	verifiedRoles := make([]*verifiedRole, len(dr.Roles))

	//put it into the single transaction
	err = bh.Exec(ctx, "begin;")
	if err != nil {
		goto handleFailed
	}

	//step1: check roles exists or not.
	//handle "IF EXISTS"
	for i, role := range dr.Roles {
		sql := getSqlForRoleIdOfRole(role.UserName)
		vr, err = verifyRoleFunc(ctx, bh, sql, role.UserName, roleType)
		if err != nil {
			goto handleFailed
		}
		verifiedRoles[i] = vr
		if vr == nil {
			if !dr.IfExists { //when the "IF EXISTS" is set, just skip it.
				err = moerr.NewInternalError("there is no role %s", role.UserName)
				goto handleFailed
			}
		}
	}

	//step2 : delete mo_role
	//step3 : delete mo_user_grant
	//step4 : delete mo_role_grant
	//step5 : delete mo_role_privs
	for _, role := range verifiedRoles {
		if role == nil {
			continue
		}
		sqls := getSqlForDeleteRole(role.id)
		for _, sql := range sqls {
			bh.ClearExecResultSet()
			err = bh.Exec(ctx, sql)
			if err != nil {
				goto handleFailed
			}
		}
	}

	err = bh.Exec(ctx, "commit;")
	if err != nil {
		goto handleFailed
	}

	return err

handleFailed:
	//ROLLBACK the transaction
	rbErr := bh.Exec(ctx, "rollback;")
	if rbErr != nil {
		return rbErr
	}
	return err
}

// doRevokePrivilege accomplishes the RevokePrivilege statement
func doRevokePrivilege(ctx context.Context, ses *Session, rp *tree.RevokePrivilege) error {
	var err error
	var vr *verifiedRole
	var objType objectType
	var privLevel privilegeLevelType
	var objId int64
	var privType PrivilegeType
	err = normalizeNamesOfRoles(rp.Roles)
	if err != nil {
		return err
	}

	pu := ses.Pu
	account := ses.GetTenantInfo()
	guestMMu := guest.New(pu.SV.GuestMmuLimitation, pu.HostMmu)
	bh := NewBackgroundHandler(ctx, guestMMu, pu.Mempool, pu)
	defer bh.Close()

	verifiedRoles := make([]*verifiedRole, len(rp.Roles))
	checkedPrivilegeTypes := make([]PrivilegeType, len(rp.Privileges))

	//put it into the single transaction
	err = bh.Exec(ctx, "begin;")
	if err != nil {
		goto handleFailed
	}

	//handle "IF EXISTS"
	//step 1: check roles. exists or not.
	for i, user := range rp.Roles {
		//check Revoke privilege on xxx yyy from moadmin(accountadmin)
		if account.IsNameOfAdminRoles(user.UserName) {
			err = moerr.NewInternalError("the privilege can not be revoked from the role %s", user.UserName)
			goto handleFailed
		}
		sql := getSqlForRoleIdOfRole(user.UserName)
		vr, err = verifyRoleFunc(ctx, bh, sql, user.UserName, roleType)
		if err != nil {
			goto handleFailed
		}
		verifiedRoles[i] = vr
		if vr == nil {
			if !rp.IfExists { //when the "IF EXISTS" is set, just skip it.
				err = moerr.NewInternalError("there is no role %s", user.UserName)
				goto handleFailed
			}
		}
	}

	//get the object type
	objType, err = convertAstObjectTypeToObjectType(rp.ObjType)
	if err != nil {
		goto handleFailed
	}

	//check the privilege and the object type
	for i, priv := range rp.Privileges {
		privType, err = convertAstPrivilegeTypeToPrivilegeType(priv.Type, rp.ObjType)
		if err != nil {
			goto handleFailed
		}
		//check the match between the privilegeScope and the objectType
		err = matchPrivilegeTypeWithObjectType(privType, objType)
		if err != nil {
			goto handleFailed
		}
		checkedPrivilegeTypes[i] = privType
	}

	//step 2: decide the object type , the object id and the privilege_level
	privLevel, objId, err = checkPrivilegeObjectTypeAndPrivilegeLevel(ctx, ses, bh, rp.ObjType, *rp.Level)
	if err != nil {
		goto handleFailed
	}

	//step 3: delete the granted privilege
	for _, privType = range checkedPrivilegeTypes {
		for _, role := range verifiedRoles {
			if role == nil {
				continue
			}
			if privType == PrivilegeTypeConnect && strings.ToLower(role.name) == publicRoleName {
				err = moerr.NewInternalError("the privilege %s can not be revoked from the role %s", privType, role.name)
				goto handleFailed
			}
			sql := getSqlForDeleteRolePrivs(role.id, objType.String(), objId, int64(privType), privLevel.String())
			bh.ClearExecResultSet()
			err = bh.Exec(ctx, sql)
			if err != nil {
				goto handleFailed
			}
		}
	}

	err = bh.Exec(ctx, "commit;")
	if err != nil {
		goto handleFailed
	}

	return err

handleFailed:
	//ROLLBACK the transaction
	rbErr := bh.Exec(ctx, "rollback;")
	if rbErr != nil {
		return rbErr
	}
	return err
}

// getDatabaseOrTableId gets the id of the database or the table
func getDatabaseOrTableId(ctx context.Context, bh BackgroundExec, isDb bool, dbName, tableName string) (int64, error) {
	var err error
	var sql string
	var rsset []ExecResult
	var id int64
	if isDb {
		sql = getSqlForCheckDatabase(dbName)
	} else {
		sql = getSqlForCheckDatabaseTable(dbName, tableName)
	}
	bh.ClearExecResultSet()
	err = bh.Exec(ctx, sql)
	if err != nil {
		return 0, err
	}

	results := bh.GetExecResultSet()
	rsset, err = convertIntoResultSet(results)
	if err != nil {
		return 0, err
	}

	if len(rsset) != 0 && rsset[0].GetRowCount() != 0 {
		id, err = rsset[0].GetInt64(0, 0)
		if err != nil {
			return 0, err
		}
		return id, nil
	}
	if isDb {
		return 0, moerr.NewInternalError(`there is no database "%s"`, dbName)
	} else {
		//TODO: check the database exists or not first
		return 0, moerr.NewInternalError(`there is no table "%s" in database "%s"`, tableName, dbName)
	}
}

// convertAstObjectTypeToObjectType gets the object type from the ast
func convertAstObjectTypeToObjectType(ot tree.ObjectType) (objectType, error) {
	var objType objectType
	switch ot {
	case tree.OBJECT_TYPE_TABLE:
		objType = objectTypeTable
	case tree.OBJECT_TYPE_DATABASE:
		objType = objectTypeDatabase
	case tree.OBJECT_TYPE_ACCOUNT:
		objType = objectTypeAccount
	default:
		return 0, moerr.NewInternalError(`the object type "%s" is unsupported`, ot.String())
	}
	return objType, nil
}

// checkPrivilegeObjectTypeAndPrivilegeLevel checks the relationship among the privilege type, the object type and the privilege level.
// it returns the converted object type, the privilege level and the object id.
func checkPrivilegeObjectTypeAndPrivilegeLevel(ctx context.Context, ses *Session, bh BackgroundExec,
	ot tree.ObjectType, pl tree.PrivilegeLevel) (privilegeLevelType, int64, error) {
	var privLevel privilegeLevelType
	var objId int64
	var err error
	var dbName string

	switch ot {
	case tree.OBJECT_TYPE_TABLE:
		switch pl.Level {
		case tree.PRIVILEGE_LEVEL_TYPE_STAR:
			privLevel = privilegeLevelStar
			objId, err = getDatabaseOrTableId(ctx, bh, true, ses.GetDatabaseName(), "")
			if err != nil {
				return 0, 0, err
			}
		case tree.PRIVILEGE_LEVEL_TYPE_STAR_STAR:
			privLevel = privilegeLevelStarStar
			objId = objectIDAll
		case tree.PRIVILEGE_LEVEL_TYPE_DATABASE_STAR:
			privLevel = privilegeLevelDatabaseStar
			objId, err = getDatabaseOrTableId(ctx, bh, true, pl.DbName, "")
			if err != nil {
				return 0, 0, err
			}
		case tree.PRIVILEGE_LEVEL_TYPE_DATABASE_TABLE:
			privLevel = privilegeLevelDatabaseTable
			objId, err = getDatabaseOrTableId(ctx, bh, false, pl.DbName, pl.TabName)
			if err != nil {
				return 0, 0, err
			}
		case tree.PRIVILEGE_LEVEL_TYPE_TABLE:
			privLevel = privilegeLevelTable
			objId, err = getDatabaseOrTableId(ctx, bh, false, ses.GetDatabaseName(), pl.TabName)
			if err != nil {
				return 0, 0, err
			}
		default:
			err = moerr.NewInternalError(`in the object type "%s" the privilege level "%s" is unsupported`, ot.String(), pl.String())
			return 0, 0, err
		}
	case tree.OBJECT_TYPE_DATABASE:
		switch pl.Level {
		case tree.PRIVILEGE_LEVEL_TYPE_STAR:
			privLevel = privilegeLevelStar
			objId = objectIDAll
		case tree.PRIVILEGE_LEVEL_TYPE_STAR_STAR:
			privLevel = privilegeLevelStarStar
			objId = objectIDAll
		case tree.PRIVILEGE_LEVEL_TYPE_TABLE:
			//in the syntax, we can not distinguish the table name from the database name.
			privLevel = privilegeLevelDatabase
			dbName = pl.TabName
			objId, err = getDatabaseOrTableId(ctx, bh, true, dbName, "")
			if err != nil {
				return 0, 0, err
			}
		case tree.PRIVILEGE_LEVEL_TYPE_DATABASE:
			privLevel = privilegeLevelDatabase
			dbName = pl.DbName
			objId, err = getDatabaseOrTableId(ctx, bh, true, dbName, "")
			if err != nil {
				return 0, 0, err
			}
		default:
			err = moerr.NewInternalError(`in the object type "%s" the privilege level "%s" is unsupported`, ot.String(), pl.String())
			return 0, 0, err
		}
	case tree.OBJECT_TYPE_ACCOUNT:
		switch pl.Level {
		case tree.PRIVILEGE_LEVEL_TYPE_STAR:
			privLevel = privilegeLevelStar
			objId = objectIDAll
		default:
			err = moerr.NewInternalError(`in the object type "%s" the privilege level "%s" is unsupported`, ot.String(), pl.String())
			return 0, 0, err
		}
	default:
		err = moerr.NewInternalError(`the object type "%s" is unsupported`, ot.String())
		return 0, 0, err
	}

	return privLevel, objId, err
}

// matchPrivilegeTypeWithObjectType matches the privilege type with the object type
func matchPrivilegeTypeWithObjectType(privType PrivilegeType, objType objectType) error {
	var err error
	switch privType.Scope() {
	case PrivilegeScopeSys, PrivilegeScopeAccount, PrivilegeScopeUser, PrivilegeScopeRole:
		if objType != objectTypeAccount {
			err = moerr.NewInternalError(`the privilege "%s" can only be granted to the object type "account"`, privType)
		}
	case PrivilegeScopeDatabase:
		if objType != objectTypeDatabase {
			err = moerr.NewInternalError(`the privilege "%s" can only be granted to the object type "database"`, privType)
		}
	case PrivilegeScopeTable:
		if objType != objectTypeTable {
			err = moerr.NewInternalError(`the privilege "%s" can only be granted to the object type "table"`, privType)
		}
	case PrivilegeScopeRoutine:
		if objType != objectTypeFunction {
			err = moerr.NewInternalError(`the privilege "%s" can only be granted to the object type "function"`, privType)
		}
	}
	return err
}

// doGrantPrivilege accomplishes the GrantPrivilege statement
func doGrantPrivilege(ctx context.Context, ses *Session, gp *tree.GrantPrivilege) error {
	var err error
	var rsset []ExecResult
	var roleId int64
	var privType PrivilegeType
	var objType objectType
	var privLevel privilegeLevelType
	var objId int64

	err = normalizeNamesOfRoles(gp.Roles)
	if err != nil {
		return err
	}

	pu := ses.Pu
	account := ses.GetTenantInfo()
	guestMMu := guest.New(pu.SV.GuestMmuLimitation, pu.HostMmu)
	bh := NewBackgroundHandler(ctx, guestMMu, pu.Mempool, pu)
	defer bh.Close()

	//Get primary keys
	//step 1: get role_id
	verifiedRoles := make([]*verifiedRole, len(gp.Roles))
	checkedPrivilegeTypes := make([]PrivilegeType, len(gp.Privileges))

	//put it into the single transaction
	err = bh.Exec(ctx, "begin;")
	if err != nil {
		goto handleFailed
	}

	for i, role := range gp.Roles {
		//check Grant privilege on xxx yyy to moadmin(accountadmin)
		if account.IsNameOfAdminRoles(role.UserName) {
			err = moerr.NewInternalError("the privilege can not be granted to the role %s", role.UserName)
			goto handleFailed
		}
		sql := getSqlForRoleIdOfRole(role.UserName)
		bh.ClearExecResultSet()
		err = bh.Exec(ctx, sql)
		if err != nil {
			goto handleFailed
		}

		results := bh.GetExecResultSet()
		rsset, err = convertIntoResultSet(results)
		if err != nil {
			goto handleFailed
		}

		if len(rsset) != 0 && rsset[0].GetRowCount() != 0 {
			for j := uint64(0); j < rsset[0].GetRowCount(); j++ {
				roleId, err = rsset[0].GetInt64(j, 0)
				if err != nil {
					goto handleFailed
				}
			}
		} else {
			err = moerr.NewInternalError("there is no role %s", role.UserName)
			goto handleFailed
		}
		verifiedRoles[i] = &verifiedRole{
			typ:  roleType,
			name: role.UserName,
			id:   roleId,
		}
	}

	//get the object type
	objType, err = convertAstObjectTypeToObjectType(gp.ObjType)
	if err != nil {
		goto handleFailed
	}

	//check the privilege and the object type
	for i, priv := range gp.Privileges {
		privType, err = convertAstPrivilegeTypeToPrivilegeType(priv.Type, gp.ObjType)
		if err != nil {
			goto handleFailed
		}
		//check the match between the privilegeScope and the objectType
		err = matchPrivilegeTypeWithObjectType(privType, objType)
		if err != nil {
			goto handleFailed
		}
		checkedPrivilegeTypes[i] = privType
	}

	//step 2: get obj_type, privilege_level
	//step 3: get obj_id
	privLevel, objId, err = checkPrivilegeObjectTypeAndPrivilegeLevel(ctx, ses, bh, gp.ObjType, *gp.Level)
	if err != nil {
		goto handleFailed
	}

	//step 4: get privilege_id
	//step 5: check exists
	//step 6: update or insert

	for _, privType = range checkedPrivilegeTypes {
		for _, role := range verifiedRoles {
			sql := getSqlForCheckRoleHasPrivilege(role.id, objType, objId, int64(privType))
			//check exists
			bh.ClearExecResultSet()
			err = bh.Exec(ctx, sql)
			if err != nil {
				goto handleFailed
			}

			results := bh.GetExecResultSet()
			rsset, err = convertIntoResultSet(results)
			if err != nil {
				goto handleFailed
			}

			//choice 1 : update the record
			//choice 2 : inset new record
			choice := 1
			if len(rsset) != 0 && rsset[0].GetRowCount() != 0 {
				for j := uint64(0); j < rsset[0].GetRowCount(); j++ {
					_, err = rsset[0].GetInt64(j, 0)
					if err != nil {
						goto handleFailed
					}
				}
			} else {
				choice = 2
			}

			if choice == 1 { //update the record
				sql = getSqlForUpdateRolePrivs(int64(account.GetUserID()),
					types.CurrentTimestamp().String2(time.UTC, 0),
					gp.GrantOption, role.id, objType, objId, int64(privType))
			} else if choice == 2 { //insert new record
				sql = getSqlForInsertRolePrivs(role.id, role.name, objType.String(), objId,
					int64(privType), privType.String(), privLevel.String(), int64(account.GetUserID()),
					types.CurrentTimestamp().String2(time.UTC, 0), gp.GrantOption)
			}

			//insert or update
			bh.ClearExecResultSet()
			err = bh.Exec(ctx, sql)
			if err != nil {
				goto handleFailed
			}
		}
	}

	err = bh.Exec(ctx, "commit;")
	if err != nil {
		goto handleFailed
	}

	return err
handleFailed:
	//ROLLBACK the transaction
	rbErr := bh.Exec(ctx, "rollback;")
	if rbErr != nil {
		return rbErr
	}
	return err
}

// doRevokeRole accomplishes the RevokeRole statement
func doRevokeRole(ctx context.Context, ses *Session, rr *tree.RevokeRole) error {
	var err error
	err = normalizeNamesOfRoles(rr.Roles)
	if err != nil {
		return err
	}
	err = normalizeNamesOfUsers(rr.Users)
	if err != nil {
		return err
	}
	pu := ses.Pu
	account := ses.GetTenantInfo()
	guestMMu := guest.New(pu.SV.GuestMmuLimitation, pu.HostMmu)
	bh := NewBackgroundHandler(ctx, guestMMu, pu.Mempool, pu)
	defer bh.Close()

	//step1 : check Roles exists or not
	var vr *verifiedRole

	verifiedFromRoles := make([]*verifiedRole, len(rr.Roles))
	verifiedToRoles := make([]*verifiedRole, len(rr.Users))

	//put it into the single transaction
	err = bh.Exec(ctx, "begin;")
	if err != nil {
		goto handleFailed
	}

	//handle "IF EXISTS"
	//step1 : check Users are real Users or Roles,  exists or not
	for i, user := range rr.Users {
		sql := getSqlForRoleIdOfRole(user.Username)
		vr, err = verifyRoleFunc(ctx, bh, sql, user.Username, roleType)
		if err != nil {
			goto handleFailed
		}
		if vr != nil {
			verifiedToRoles[i] = vr
		} else {
			//check user
			sql = getSqlForPasswordOfUser(user.Username)
			vr, err = verifyRoleFunc(ctx, bh, sql, user.Username, userType)
			if err != nil {
				goto handleFailed
			}
			verifiedToRoles[i] = vr
			if vr == nil {
				if !rr.IfExists { //when the "IF EXISTS" is set, just skip the check
					err = moerr.NewInternalError("there is no role or user %s", user.Username)
					goto handleFailed
				}
			}
		}
	}

	//handle "IF EXISTS"
	//step2 : check roles before the FROM clause
	for i, role := range rr.Roles {
		sql := getSqlForRoleIdOfRole(role.UserName)
		vr, err = verifyRoleFunc(ctx, bh, sql, role.UserName, roleType)
		if err != nil {
			goto handleFailed
		}
		if vr == nil {
			err = moerr.NewInternalError("there is no role %s", role.UserName)
			goto handleFailed
		}
		verifiedFromRoles[i] = vr
	}

	//step3 : process Revoke role from role
	//step4 : process Revoke role from user
	for _, from := range verifiedFromRoles {
		for _, to := range verifiedToRoles {
			if to == nil { //Under "IF EXISTS"
				continue
			}
			if account.IsNameOfAdminRoles(from.name) {
				//check Revoke moadmin from root,dump,userX
				//check Revoke accountadmin from root,dump,userX
				//check Revoke moadmin(accountadmin) from roleX
				err = moerr.NewInternalError("the role %s can not be revoked", from.name)
				goto handleFailed
			} else if strings.ToLower(from.name) == publicRoleName {
				//
				err = moerr.NewInternalError("the role %s can not be revoked", from.name)
				goto handleFailed
			}

			if to.typ == roleType {
				//check Revoke roleX from moadmin(accountadmin)
				if account.IsNameOfAdminRoles(to.name) {
					err = moerr.NewInternalError("the role %s can not be revoked from the role %s", from.name, to.name)
					goto handleFailed
				} else if strings.ToLower(to.name) == publicRoleName {
					//check Revoke roleX from public
					err = moerr.NewInternalError("the role %s can not be revoked from the role %s", from.name, to.name)
					goto handleFailed
				}
			}

			sql := ""
			if to.typ == roleType {
				//revoke from role
				//delete (granted_id,grantee_id) from the mo_role_grant
				sql = getSqlForDeleteRoleGrant(from.id, to.id)
			} else {
				//revoke from user
				//delete (roleId,userId) from the mo_user_grant
				sql = getSqlForDeleteUserGrant(from.id, to.id)
			}
			err = bh.Exec(ctx, sql)
			if err != nil {
				goto handleFailed
			}
		}
	}

	err = bh.Exec(ctx, "commit;")
	if err != nil {
		goto handleFailed
	}

	return err

handleFailed:
	//ROLLBACK the transaction
	rbErr := bh.Exec(ctx, "rollback;")
	if rbErr != nil {
		return rbErr
	}
	return err
}

// verifySpecialRolesInGrant verifies the special roles in the Grant statement
func verifySpecialRolesInGrant(account *TenantInfo, from, to *verifiedRole) error {
	if account.IsNameOfAdminRoles(from.name) {
		if to.typ == userType {
			//check Grant moadmin to root,dump
			//check Grant accountadmin to admin_name
			//check Grant moadmin to userX
			//check Grant accountadmin to userX
			if !to.userIsAdmin {
				return moerr.NewInternalError("the role %s can not be granted to non administration user %s", from.name, to.name)
			}
		} else {
			//check Grant moadmin(accountadmin) to roleX
			if !account.IsNameOfAdminRoles(to.name) {
				return moerr.NewInternalError("the role %s can not be granted to the other role %s", from.name, to.name)
			}
		}
	} else if strings.ToLower(from.name) == publicRoleName && to.typ == roleType {
		return moerr.NewInternalError("the role %s can not be granted to the other role %s", from.name, to.name)
	}

	if to.typ == roleType {
		//check Grant roleX to moadmin(accountadmin)
		if account.IsNameOfAdminRoles(to.name) {
			return moerr.NewInternalError("the role %s can not be granted to the role %s", from.name, to.name)
		} else if strings.ToLower(to.name) == publicRoleName {
			//check Grant roleX to public
			return moerr.NewInternalError("the role %s can not be granted to the role %s", from.name, to.name)
		}
	}
	return nil
}

// doGrantRole accomplishes the GrantRole statement
func doGrantRole(ctx context.Context, ses *Session, gr *tree.GrantRole) error {
	var rsset []ExecResult
	var err error
	var withGrantOption int64
	err = normalizeNamesOfRoles(gr.Roles)
	if err != nil {
		return err
	}
	err = normalizeNamesOfUsers(gr.Users)
	if err != nil {
		return err
	}
	pu := ses.Pu
	account := ses.GetTenantInfo()
	guestMMu := guest.New(pu.SV.GuestMmuLimitation, pu.HostMmu)
	bh := NewBackgroundHandler(ctx, guestMMu, pu.Mempool, pu)
	defer bh.Close()

	//step1 : check Roles exists or not
	var vr *verifiedRole
	var needLoadMoRoleGrant bool
	var grantedId, granteeId int64
	var useIsAdmin bool

	verifiedFromRoles := make([]*verifiedRole, len(gr.Roles))
	verifiedToRoles := make([]*verifiedRole, len(gr.Users))

	//load mo_role_grant into memory for
	checkLoopGraph := NewGraph()

	//put it into the single transaction
	err = bh.Exec(ctx, "begin;")
	if err != nil {
		goto handleFailed
	}

	for i, role := range gr.Roles {
		sql := getSqlForRoleIdOfRole(role.UserName)
		vr, err = verifyRoleFunc(ctx, bh, sql, role.UserName, roleType)
		if err != nil {
			goto handleFailed
		}
		if vr == nil {
			err = moerr.NewInternalError("there is no role %s", role.UserName)
			goto handleFailed
		}
		verifiedFromRoles[i] = vr
	}

	//step2 : check Users are real Users or Roles,  exists or not
	for i, user := range gr.Users {
		sql := getSqlForRoleIdOfRole(user.Username)
		vr, err = verifyRoleFunc(ctx, bh, sql, user.Username, roleType)
		if err != nil {
			goto handleFailed
		}
		if vr != nil {
			verifiedToRoles[i] = vr
		} else {
			//check user exists or not
			sql = getSqlForPasswordOfUser(user.Username)
			vr, err = verifyRoleFunc(ctx, bh, sql, user.Username, userType)
			if err != nil {
				goto handleFailed
			}
			if vr == nil {
				err = moerr.NewInternalError("there is no role or user %s", user.Username)
				goto handleFailed
			}
			verifiedToRoles[i] = vr

			//the user is the administrator or not
			useIsAdmin, err = userIsAdministrator(ctx, bh, vr.id, account)
			if err != nil {
				goto handleFailed
			}
			verifiedToRoles[i].userIsAdmin = useIsAdmin
		}
	}

	//If there is at least one role in the verifiedToRoles,
	//it is necessary to load the mo_role_grant
	for _, role := range verifiedToRoles {
		if role.typ == roleType {
			needLoadMoRoleGrant = true
			break
		}
	}

	if needLoadMoRoleGrant {
		//load mo_role_grant
		sql := getSqlForGetAllStuffRoleGrantFormat()
		bh.ClearExecResultSet()
		err = bh.Exec(ctx, sql)
		if err != nil {
			goto handleFailed
		}

		results := bh.GetExecResultSet()
		rsset, err = convertIntoResultSet(results)
		if err != nil {
			goto handleFailed
		}

		if len(rsset) != 0 && rsset[0].GetRowCount() != 0 {
			for j := uint64(0); j < rsset[0].GetRowCount(); j++ {
				//column grantedId
				grantedId, err = rsset[0].GetInt64(j, 0)
				if err != nil {
					goto handleFailed
				}

				//column granteeId
				granteeId, err = rsset[0].GetInt64(j, 1)
				if err != nil {
					goto handleFailed
				}

				checkLoopGraph.addEdge(grantedId, granteeId)
			}
		}
	}

	//step3 : process Grant role to role
	//step4 : process Grant role to user

	for _, from := range verifiedFromRoles {
		for _, to := range verifiedToRoles {
			err = verifySpecialRolesInGrant(account, from, to)
			if err != nil {
				goto handleFailed
			}

			sql := ""
			if to.typ == roleType {
				if from.id == to.id { //direct loop
					err = moerr.NewRoleGrantedToSelf(from.name, to.name)
					goto handleFailed
				} else {
					//check the indirect loop
					edgeId := checkLoopGraph.addEdge(from.id, to.id)
					has := checkLoopGraph.hasLoop(from.id)
					if has {
						err = moerr.NewRoleGrantedToSelf(from.name, to.name)
						goto handleFailed
					}
					//restore the graph
					checkLoopGraph.removeEdge(edgeId)
				}

				//grant to role
				//get (granted_id,grantee_id,with_grant_option) from the mo_role_grant
				sql = getSqlForCheckRoleGrant(from.id, to.id)
			} else {
				//grant to user
				//get (roleId,userId,with_grant_option) from the mo_user_grant
				sql = getSqlForCheckUserGrant(from.id, to.id)
			}
			bh.ClearExecResultSet()
			err = bh.Exec(ctx, sql)
			if err != nil {
				goto handleFailed
			}

			results := bh.GetExecResultSet()
			rsset, err = convertIntoResultSet(results)
			if err != nil {
				goto handleFailed
			}

			//For Grant role to role
			//choice 1: (granted_id,grantee_id) exists and with_grant_option is same.
			//	Do nothing.
			//choice 2: (granted_id,grantee_id) exists and with_grant_option is different.
			//	Update.
			//choice 3: (granted_id,grantee_id) does not exist.
			// Insert.

			//For Grant role to user
			//choice 1: (roleId,userId) exists and with_grant_option is same.
			//	Do nothing.
			//choice 2: (roleId,userId) exists and with_grant_option is different.
			//	Update.
			//choice 3: (roleId,userId) does not exist.
			// Insert.
			choice := 1
			if len(rsset) != 0 && rsset[0].GetRowCount() != 0 {
				for j := uint64(0); j < rsset[0].GetRowCount(); j++ {
					withGrantOption, err = rsset[0].GetInt64(j, 2)
					if err != nil {
						goto handleFailed
					}
					if (withGrantOption == 1) != gr.GrantOption {
						choice = 2
					}
				}
			} else {
				choice = 3
			}

			sql = ""
			if choice == 2 {
				//update grant time
				if to.typ == roleType {
					sql = getSqlForUpdateRoleGrant(from.id, to.id, int64(account.GetDefaultRoleID()), int64(account.GetUserID()), types.CurrentTimestamp().String2(time.UTC, 0), gr.GrantOption)
				} else {
					sql = getSqlForUpdateUserGrant(from.id, to.id, types.CurrentTimestamp().String2(time.UTC, 0), gr.GrantOption)
				}
			} else if choice == 3 {
				//insert new record
				if to.typ == roleType {
					sql = getSqlForInsertRoleGrant(from.id, to.id, int64(account.GetDefaultRoleID()), int64(account.GetUserID()), types.CurrentTimestamp().String2(time.UTC, 0), gr.GrantOption)
				} else {
					sql = getSqlForInsertUserGrant(from.id, to.id, types.CurrentTimestamp().String2(time.UTC, 0), gr.GrantOption)
				}
			}

			if choice != 1 {
				err = bh.Exec(ctx, sql)
				if err != nil {
					goto handleFailed
				}
			}
		}
	}

	err = bh.Exec(ctx, "commit;")
	if err != nil {
		goto handleFailed
	}

	return err

handleFailed:
	//ROLLBACK the transaction
	rbErr := bh.Exec(ctx, "rollback;")
	if rbErr != nil {
		return rbErr
	}
	return err
}

// determinePrivilegeSetOfStatement decides the privileges that the statement needs before running it.
// That is the Set P for the privilege Set .
func determinePrivilegeSetOfStatement(stmt tree.Statement) *privilege {
	typs := make([]PrivilegeType, 0, 5)
	kind := privilegeKindGeneral
	special := specialTagNone
	objType := objectTypeAccount
	var extraEntries []privilegeEntry
	switch st := stmt.(type) {
	case *tree.CreateAccount:
		typs = append(typs, PrivilegeTypeCreateAccount)
	case *tree.DropAccount:
		typs = append(typs, PrivilegeTypeDropAccount)
	case *tree.AlterAccount:
		typs = append(typs, PrivilegeTypeAlterAccount)
	case *tree.CreateUser:
		if st.Role == nil {
			typs = append(typs, PrivilegeTypeCreateUser, PrivilegeTypeAccountAll /*, PrivilegeTypeAccountOwnership*/)
		} else {
			typs = append(typs, PrivilegeTypeAccountAll /*, PrivilegeTypeAccountOwnership*/)
			me1 := &multiEntry{
				privs: []multiItem{
					{PrivilegeTypeCreateUser, nil, nil},
					{PrivilegeTypeManageGrants, nil, nil},
				},
			}
			me2 := &multiEntry{
				privs: []multiItem{
					{PrivilegeTypeCreateUser, nil, nil},
					{PrivilegeTypeRoleWGO, st.Role, st.Users},
				},
			}

			entry1 := privilegeEntry{
				peTyp:  privilegeEntryTypeMulti,
				mEntry: me1,
			}
			entry2 := privilegeEntry{
				peTyp:  privilegeEntryTypeMulti,
				mEntry: me2,
			}
			extraEntries = append(extraEntries, entry1, entry2)
		}
	case *tree.DropUser:
		typs = append(typs, PrivilegeTypeDropUser, PrivilegeTypeAccountAll /*, PrivilegeTypeAccountOwnership, PrivilegeTypeUserOwnership*/)
	case *tree.AlterUser:
		typs = append(typs, PrivilegeTypeAlterUser, PrivilegeTypeAccountAll /*, PrivilegeTypeAccountOwnership, PrivilegeTypeUserOwnership*/)
	case *tree.CreateRole:
		typs = append(typs, PrivilegeTypeCreateRole, PrivilegeTypeAccountAll /*, PrivilegeTypeAccountOwnership*/)
	case *tree.DropRole:
		typs = append(typs, PrivilegeTypeDropRole, PrivilegeTypeAccountAll /*, PrivilegeTypeAccountOwnership, PrivilegeTypeRoleOwnership*/)
	case *tree.Grant:
		if st.Typ == tree.GrantTypeRole {
			kind = privilegeKindInherit
			typs = append(typs, PrivilegeTypeManageGrants, PrivilegeTypeAccountAll /*, PrivilegeTypeAccountOwnership, PrivilegeTypeRoleOwnership*/)
		} else if st.Typ == tree.GrantTypePrivilege {
			objType = objectTypeNone
			kind = privilegeKindSpecial
			special = specialTagAdmin | specialTagWithGrantOption | specialTagOwnerOfObject
		}
	case *tree.GrantRole:
		kind = privilegeKindInherit
		typs = append(typs, PrivilegeTypeManageGrants, PrivilegeTypeAccountAll /*, PrivilegeTypeAccountOwnership, PrivilegeTypeRoleOwnership*/)
	case *tree.GrantPrivilege:
		objType = objectTypeNone
		kind = privilegeKindSpecial
		special = specialTagAdmin | specialTagWithGrantOption | specialTagOwnerOfObject
	case *tree.Revoke:
		if st.Typ == tree.RevokeTypeRole {
			typs = append(typs, PrivilegeTypeManageGrants, PrivilegeTypeAccountAll /*, PrivilegeTypeAccountOwnership, PrivilegeTypeRoleOwnership*/)
		} else if st.Typ == tree.RevokeTypePrivilege {
			objType = objectTypeNone
			kind = privilegeKindSpecial
			special = specialTagAdmin
		}
	case *tree.RevokeRole:
		typs = append(typs, PrivilegeTypeManageGrants, PrivilegeTypeAccountAll /*, PrivilegeTypeAccountOwnership, PrivilegeTypeRoleOwnership*/)
	case *tree.RevokePrivilege:
		objType = objectTypeNone
		kind = privilegeKindSpecial
		special = specialTagAdmin
	case *tree.CreateDatabase:
		typs = append(typs, PrivilegeTypeCreateDatabase, PrivilegeTypeAccountAll /*, PrivilegeTypeAccountOwnership*/)
	case *tree.DropDatabase:
		typs = append(typs, PrivilegeTypeDropDatabase, PrivilegeTypeAccountAll /*, PrivilegeTypeAccountOwnership*/)
	case *tree.ShowDatabases:
		typs = append(typs, PrivilegeTypeShowDatabases, PrivilegeTypeAccountAll /*, PrivilegeTypeAccountOwnership*/)
	case *tree.Use:
		typs = append(typs, PrivilegeTypeConnect, PrivilegeTypeAccountAll /*, PrivilegeTypeAccountOwnership*/)
	case *tree.ShowTables, *tree.ShowCreateTable, *tree.ShowColumns, *tree.ShowCreateView, *tree.ShowCreateDatabase:
		objType = objectTypeDatabase
		typs = append(typs, PrivilegeTypeShowTables, PrivilegeTypeDatabaseAll, PrivilegeTypeDatabaseOwnership)
	case *tree.CreateTable:
		objType = objectTypeDatabase
		typs = append(typs, PrivilegeTypeCreateTable, PrivilegeTypeCreateObject, PrivilegeTypeDatabaseAll, PrivilegeTypeDatabaseOwnership)
	case *tree.CreateView:
		objType = objectTypeDatabase
		typs = append(typs, PrivilegeTypeCreateView, PrivilegeTypeCreateObject, PrivilegeTypeDatabaseAll, PrivilegeTypeDatabaseOwnership)
	case *tree.DropTable:
		objType = objectTypeDatabase
		typs = append(typs, PrivilegeTypeDropTable, PrivilegeTypeDropObject, PrivilegeTypeDatabaseAll, PrivilegeTypeDatabaseOwnership)
	case *tree.DropView:
		objType = objectTypeDatabase
		typs = append(typs, PrivilegeTypeDropView, PrivilegeTypeDropObject, PrivilegeTypeDatabaseAll, PrivilegeTypeDatabaseOwnership)
	case *tree.Select:
		objType = objectTypeTable
		typs = append(typs, PrivilegeTypeSelect, PrivilegeTypeTableAll, PrivilegeTypeTableOwnership)
	case *tree.Insert, *tree.Load, *tree.Import:
		objType = objectTypeTable
		typs = append(typs, PrivilegeTypeInsert, PrivilegeTypeTableAll, PrivilegeTypeTableOwnership)
	case *tree.Update:
		objType = objectTypeTable
		typs = append(typs, PrivilegeTypeUpdate, PrivilegeTypeTableAll, PrivilegeTypeTableOwnership)
	case *tree.Delete:
		objType = objectTypeTable
		typs = append(typs, PrivilegeTypeDelete, PrivilegeTypeTableAll, PrivilegeTypeTableOwnership)
	case *tree.CreateIndex, *tree.DropIndex, *tree.ShowIndex:
		objType = objectTypeTable
		typs = append(typs, PrivilegeTypeIndex)
	case *tree.ShowProcessList, *tree.ShowErrors, *tree.ShowWarnings, *tree.ShowVariables,
		*tree.ShowStatus, *tree.ShowTarget, *tree.ShowTableStatus, *tree.ShowGrants:
		objType = objectTypeNone
		kind = privilegeKindNone
	case *tree.ExplainFor, *tree.ExplainAnalyze, *tree.ExplainStmt:
		objType = objectTypeNone
		kind = privilegeKindNone
	case *tree.BeginTransaction, *tree.CommitTransaction, *tree.RollbackTransaction, *tree.SetVar:
		objType = objectTypeNone
		kind = privilegeKindNone
	case *tree.SetDefaultRole, *tree.SetRole, *tree.SetPassword:
		objType = objectTypeNone
		kind = privilegeKindNone
	case *tree.PrepareStmt, *tree.PrepareString, *tree.Deallocate:
		objType = objectTypeNone
		kind = privilegeKindNone
	case *tree.Execute:
		objType = objectTypeNone
		kind = privilegeKindNone
<<<<<<< HEAD
	case *InternalCmdFieldList:
		objType = objectTypeNone
		kind = privilegeKindNone
=======
	case *tree.ValuesStatement:
		objType = objectTypeTable
		typs = append(typs, PrivilegeTypeValues, PrivilegeTypeTableAll /*PrivilegeTypeTableOwnership*/)
>>>>>>> 054b8559
	default:
		panic(fmt.Sprintf("does not have the privilege definition of the statement %s", stmt))
	}

	entries := make([]privilegeEntry, len(typs))
	for i, typ := range typs {
		entries[i] = privilegeEntriesMap[typ]
	}
	entries = append(entries, extraEntries...)
	return &privilege{kind, objType, entries, special}
}

// privilege will be done on the table
type privilegeTips struct {
	typ          PrivilegeType
	databaseName string
	tableName    string
}

type privilegeTipsArray []privilegeTips

func (pot privilegeTips) String() string {
	return fmt.Sprintf("%s %s %s", pot.typ, pot.databaseName, pot.tableName)
}

func (pota privilegeTipsArray) String() string {
	b := strings.Builder{}
	for _, table := range pota {
		b.WriteString(table.String())
		b.WriteString("\n")
	}
	return b.String()
}

// extractPrivilegeTipsFromPlan extracts the privilege tips from the plan
func extractPrivilegeTipsFromPlan(p *plan2.Plan) privilegeTipsArray {
	//NOTE: the pots may be nil when the plan does operate any table.
	var pots privilegeTipsArray
	appendPot := func(pot privilegeTips) {
		pots = append(pots, pot)
	}
	if p.GetQuery() != nil { //select,insert select, update, delete
		q := p.GetQuery()
		lastNode := q.Nodes[len(q.Nodes)-1]
		var t PrivilegeType

		for _, node := range q.Nodes {
			if node.NodeType == plan.Node_TABLE_SCAN {
				switch lastNode.NodeType {
				case plan.Node_UPDATE:
					t = PrivilegeTypeUpdate
				case plan.Node_DELETE:
					t = PrivilegeTypeDelete
				default:
					t = PrivilegeTypeSelect
				}
				appendPot(privilegeTips{
					t,
					node.ObjRef.GetSchemaName(),
					node.ObjRef.GetObjName(),
				})
			} else if node.NodeType == plan.Node_INSERT { //insert select
				appendPot(privilegeTips{
					PrivilegeTypeInsert,
					node.ObjRef.GetSchemaName(),
					node.ObjRef.GetObjName(),
				})
			} else if node.NodeType == plan.Node_DELETE {
				appendPot(privilegeTips{
					PrivilegeTypeDelete,
					node.ObjRef.GetSchemaName(),
					node.ObjRef.GetObjName(),
				})
			}
		}
	} else if p.GetIns() != nil { //insert into values
		ins := p.GetIns()
		appendPot(privilegeTips{
			PrivilegeTypeInsert,
			ins.GetDbName(),
			ins.GetTblName()})
	}
	return pots
}

// convertPrivilegeTipsToPrivilege constructs the privilege entries from the privilege tips from the plan
func convertPrivilegeTipsToPrivilege(priv *privilege, arr privilegeTipsArray) {
	//rewirte the privilege entries based on privilege tips
	if priv.objectType() != objectTypeTable {
		return
	}

	//NOTE: when the arr is nil, it denotes that there is no operation on the table.

	type pair struct {
		databaseName string
		tableName    string
	}

	dedup := make(map[pair]int8)

	entries := make([]privilegeEntry, 0, len(arr))
	for _, tips := range arr {
		e := privilegeEntriesMap[tips.typ]
		e.databaseName = tips.databaseName
		e.tableName = tips.tableName
		entries = append(entries, e)

		dedup[pair{tips.databaseName, tips.tableName}] = 1
	}

	//predefined privilege : tableAll, ownership
	predefined := []PrivilegeType{PrivilegeTypeTableAll, PrivilegeTypeTableOwnership}
	for _, p := range predefined {
		for par := range dedup {
			e := privilegeEntriesMap[p]
			e.databaseName = par.databaseName
			e.tableName = par.tableName
			entries = append(entries, e)
		}
	}

	priv.entries = entries
}

// getSqlFromPrivilegeEntry generates the query sql for the privilege entry
func getSqlFromPrivilegeEntry(roleId int64, entry privilegeEntry) (string, error) {
	var sql string
	//for object type table, need concrete tableid
	//TODO: table level check should be done after getting the plan
	if entry.objType == objectTypeTable {
		switch entry.privilegeLevel {
		case privilegeLevelDatabaseTable, privilegeLevelTable:
			sql = getSqlForCheckRoleHasTableLevelPrivilege(roleId, entry.privilegeId, entry.databaseName, entry.tableName)
		case privilegeLevelDatabaseStar, privilegeLevelStar:
			sql = getSqlForCheckRoleHasTableLevelForDatabaseStar(roleId, entry.privilegeId, entry.databaseName)
		case privilegeLevelStarStar:
			sql = getSqlForCheckRoleHasTableLevelForStarStar(roleId, entry.privilegeId)
		default:
			return "", moerr.NewInternalError("unsupported privilegel level %s for the privilege %s", entry.privilegeLevel, entry.privilegeId)
		}
	} else if entry.objType == objectTypeDatabase {
		switch entry.privilegeLevel {
		case privilegeLevelStar, privilegeLevelStarStar:
			sql = getSqlForCheckRoleHasDatabaseLevelForStarStar(roleId, entry.privilegeId, entry.privilegeLevel)
		case privilegeLevelDatabase:
			sql = getSqlForCheckRoleHasDatabaseLevelForDatabase(roleId, entry.privilegeId, entry.databaseName)
		default:
			return "", moerr.NewInternalError("unsupported privilegel level %s for the privilege %s", entry.privilegeLevel, entry.privilegeId)
		}
	} else if entry.objType == objectTypeAccount {
		switch entry.privilegeLevel {
		case privilegeLevelStar:
			sql = getSqlForCheckRoleHasAccountLevelForStar(roleId, entry.privilegeId)
		default:
			return "false", moerr.NewInternalError("unsupported privilegel level %s for the privilege %s", entry.privilegeLevel, entry.privilegeId)
		}
	} else {
		sql = getSqlForCheckRoleHasPrivilege(roleId, entry.objType, int64(entry.objId), int64(entry.privilegeId))
	}
	return sql, nil
}

// getPrivilegeLevelsOfObjectType gets the privilege levels of the objectType
func getPrivilegeLevelsOfObjectType(objType objectType) ([]privilegeLevelType, error) {
	if ret, ok := objectType2privilegeLevels[objType]; ok {
		return ret, nil
	}
	return nil, moerr.NewInternalError("do not support the object type %s", objType.String())
}

// getSqlForPrivilege generates the query sql for the privilege entry
func getSqlForPrivilege(roleId int64, entry privilegeEntry, pl privilegeLevelType) (string, error) {
	var sql string
	//for object type table, need concrete tableid
	switch entry.objType {
	case objectTypeTable:
		switch pl {
		case privilegeLevelDatabaseTable, privilegeLevelTable:
			sql = getSqlForCheckRoleHasTableLevelPrivilege(roleId, entry.privilegeId, entry.databaseName, entry.tableName)
		case privilegeLevelDatabaseStar, privilegeLevelStar:
			sql = getSqlForCheckRoleHasTableLevelForDatabaseStar(roleId, entry.privilegeId, entry.databaseName)
		case privilegeLevelStarStar:
			sql = getSqlForCheckRoleHasTableLevelForStarStar(roleId, entry.privilegeId)
		default:
			return "", moerr.NewInternalError("the privilege level %s for the privilege %s is unsupported", pl, entry.privilegeId)
		}
	case objectTypeDatabase:
		switch pl {
		case privilegeLevelStar, privilegeLevelStarStar:
			sql = getSqlForCheckRoleHasDatabaseLevelForStarStar(roleId, entry.privilegeId, pl)
		case privilegeLevelDatabase:
			sql = getSqlForCheckRoleHasDatabaseLevelForDatabase(roleId, entry.privilegeId, entry.databaseName)
		default:
			return "", moerr.NewInternalError("the privilege level %s for the privilege %s is unsupported", pl, entry.privilegeId)
		}
	case objectTypeAccount:
		switch pl {
		case privilegeLevelStar:
			sql = getSqlForCheckRoleHasAccountLevelForStar(roleId, entry.privilegeId)
		default:
			return "false", moerr.NewInternalError("the privilege level %s for the privilege %s is unsupported", pl, entry.privilegeId)
		}
	default:
		sql = getSqlForCheckRoleHasPrivilege(roleId, entry.objType, int64(entry.objId), int64(entry.privilegeId))
	}

	return sql, nil
}

// determineRoleSetHasPrivilegeSet decides the role set has at least one privilege of the privilege set.
// The algorithm 2.
func determineRoleSetHasPrivilegeSet(ctx context.Context, bh BackgroundExec, ses *Session, roleIds []int64, priv *privilege) (bool, error) {
	var rsset []ExecResult
	var sql string
	var err error
	var pls []privilegeLevelType
	var results []interface{}
	var yes bool
	//there is no privilege needs, just approve
	if len(priv.entries) == 0 {
		return false, nil
	}

	verifyPrivilegeEntryInMultiPrivilegeLevels := func(roleId int64, entry privilegeEntry, pls []privilegeLevelType) (bool, error) {
		for _, pl := range pls {
			sql, err = getSqlForPrivilege(roleId, entry, pl)
			if err != nil {
				return false, err
			}

			bh.ClearExecResultSet()
			err = bh.Exec(ctx, sql)
			if err != nil {
				return false, err
			}
			results = bh.GetExecResultSet()
			rsset, err = convertIntoResultSet(results)
			if err != nil {
				return false, err
			}

			if len(rsset) != 0 && rsset[0].GetRowCount() != 0 {
				return true, nil
			}
		}
		return false, nil
	}

	for _, roleId := range roleIds {
		for _, entry := range priv.entries {
			if entry.peTyp == privilegeEntryTypeGeneral {
				pls, err = getPrivilegeLevelsOfObjectType(entry.objType)
				if err != nil {
					return false, err
				}
				yes, err = verifyPrivilegeEntryInMultiPrivilegeLevels(roleId, entry, pls)
				if err != nil {
					return false, err
				}
				if yes {
					return true, nil
				}
			} else if entry.peTyp == privilegeEntryTypeMulti {
				if entry.mEntry != nil {
					allTrue := true
					//multi privileges take effect together
					for _, mi := range entry.mEntry.privs {
						if mi.pt == PrivilegeTypeRoleWGO {
							//TODO: normalize the name
							//TODO: simplify the logic
							yes, err = determineUserCanGrantRolesToOthers(ctx, ses, []*tree.Role{mi.role})
							if err != nil {
								return false, err
							}
							if yes {
								from := &verifiedRole{
									typ:  roleType,
									name: mi.role.UserName,
								}
								for _, user := range mi.users {
									to := &verifiedRole{
										typ:  userType,
										name: user.Username,
									}
									err = verifySpecialRolesInGrant(ses.GetTenantInfo(), from, to)
									if err != nil {
										return false, err
									}
								}
							}
						} else {
							tempEntry := privilegeEntriesMap[mi.pt]
							tempEntry.databaseName = entry.databaseName
							tempEntry.tableName = entry.tableName
							tempEntry.peTyp = privilegeEntryTypeGeneral
							tempEntry.mEntry = nil
							pls, err = getPrivilegeLevelsOfObjectType(tempEntry.objType)
							if err != nil {
								return false, err
							}
							//At least there is one success
							yes, err = verifyPrivilegeEntryInMultiPrivilegeLevels(roleId, tempEntry, pls)
							if err != nil {
								return false, err
							}
						}
						if !yes {
							allTrue = false
							break
						}
					}

					if allTrue {
						return allTrue, nil
					}
				}
			}
		}
	}
	return false, nil
}

// determinePrivilegesOfUserSatisfyPrivilegeSet decides the privileges of user can satisfy the requirement of the privilege set
// The algorithm 1.
func determinePrivilegesOfUserSatisfyPrivilegeSet(ctx context.Context, ses *Session, priv *privilege, stmt tree.Statement) (bool, error) {
	var rsset []ExecResult
	var yes bool
	var err error
	var results []interface{}
	var roleB int64
	var setVisited *btree.Set[int64]
	var setRList []int64
	var ret bool

	setR := &btree.Set[int64]{}
	tenant := ses.GetTenantInfo()
	pu := ses.Pu
	guestMMu := guest.New(pu.SV.GuestMmuLimitation, pu.HostMmu)
	bh := NewBackgroundHandler(ctx, guestMMu, pu.Mempool, pu)
	defer bh.Close()

	//step 1: The Set R1 {default role id}
	//The primary role (in use)
	setR.Insert((int64)(tenant.GetDefaultRoleID()))

	err = bh.Exec(ctx, "begin;")
	if err != nil {
		goto handleFailed
	}

	//step 2: The Set R2 {the roleid granted to the userid}
	//If the user uses the all secondary roles, the secondary roles needed to be loaded
	err = loadAllSecondaryRoles(ctx, bh, tenant, setR)
	if err != nil {
		goto handleFailed
	}

	setVisited = &btree.Set[int64]{}
	setRList = make([]int64, 0, setR.Len())
	//init setVisited = setR
	setR.Scan(func(roleId int64) bool {
		setVisited.Insert(roleId)
		setRList = append(setRList, roleId)
		return true
	})

	//Call the algorithm 2.
	//If the result of the algorithm 2 is true, Then return true;
	yes, err = determineRoleSetHasPrivilegeSet(ctx, bh, ses, setRList, priv)
	if err != nil {
		goto handleFailed
	}
	if yes {
		ret = true
		goto handleSuccess
	}
	/*
		step 3: !!!NOTE all roleid in setR has been processed by the algorithm 2.
		setVisited is the set of all roleid that has been processed.
		setVisited = setR;
		For {
			For roleA in setR {
				Find the peer roleB in the table mo_role_grant(granted_id,grantee_id) with grantee_id = roleA;
				If roleB is not in setVisited, Then add roleB into setR';
					add roleB into setVisited;
			}

			If setR' is empty, Then return false;
			//Call the algorithm 2.
			If the result of the algorithm 2 is true, Then return true;
			setR = setR';
			setR' = {};
		}
	*/
	for {
		setRPlus := make([]int64, 0, len(setRList))
		quit := false
		select {
		case <-ctx.Done():
			quit = true
		default:
		}
		if quit {
			break
		}

		//get roleB of roleA
		for _, roleA := range setRList {
			sqlForInheritedRoleIdOfRoleId := getSqlForInheritedRoleIdOfRoleId(roleA)
			bh.ClearExecResultSet()
			err = bh.Exec(ctx, sqlForInheritedRoleIdOfRoleId)
			if err != nil {
				err = moerr.NewInternalError("get inherited role id of the role id. error:%v", err)
				goto handleFailed
			}

			results = bh.GetExecResultSet()
			rsset, err = convertIntoResultSet(results)
			if err != nil {
				goto handleFailed
			}

			if len(rsset) != 0 && rsset[0].GetRowCount() != 0 {
				for i := uint64(0); i < rsset[0].GetRowCount(); i++ {
					roleB, err = rsset[0].GetInt64(i, 0)
					if err != nil {
						goto handleFailed
					}

					if !setVisited.Contains(roleB) {
						setVisited.Insert(roleB)
						setRPlus = append(setRPlus, roleB)
					}
				}
			}
		}

		//no more roleB, it is done
		if len(setRPlus) == 0 {
			ret = false
			goto handleSuccess
		}

		//Call the algorithm 2.
		//If the result of the algorithm 2 is true, Then return true;
		yes, err = determineRoleSetHasPrivilegeSet(ctx, bh, ses, setRPlus, priv)
		if err != nil {
			goto handleFailed
		}

		if yes {
			ret = true
			goto handleSuccess
		}
		setRList = setRPlus
	}

handleSuccess:
	err = bh.Exec(ctx, "commit;")
	if err != nil {
		goto handleFailed
	}

	return ret, err

handleFailed:
	//ROLLBACK the transaction
	rbErr := bh.Exec(ctx, "rollback;")
	if rbErr != nil {
		return false, rbErr
	}
	return false, err
}

const (
	goOn        int = iota
	successDone     //ri has indirect relation with the Uc
)

// loadAllSecondaryRoles loads all secondary roles
func loadAllSecondaryRoles(ctx context.Context, bh BackgroundExec, account *TenantInfo, Rc *btree.Set[int64]) error {
	var err error
	var sql string
	var results []interface{}
	var rsset []ExecResult
	var roleId int64

	if account.GetUseSecondaryRole() {
		sql = getSqlForRoleIdOfUserId(int(account.GetUserID()))
		bh.ClearExecResultSet()
		err = bh.Exec(ctx, sql)
		if err != nil {
			return err
		}

		results = bh.GetExecResultSet()
		rsset, err = convertIntoResultSet(results)
		if err != nil {
			return err
		}

		if len(rsset) != 0 && rsset[0].GetRowCount() != 0 {
			for i := uint64(0); i < rsset[0].GetRowCount(); i++ {
				roleId, err = rsset[0].GetInt64(i, 0)
				if err != nil {
					return err
				}
				Rc.Insert(roleId)
			}
		}
	}
	return err
}

// determineUserCanGrantRoleToOtherUsers decides if the user can grant roles to other users or roles
// the same as the grant/revoke privilege, role.
func determineUserCanGrantRolesToOthers(ctx context.Context, ses *Session, fromRoles []*tree.Role) (bool, error) {
	//step1: normalize the names of roles and users
	var err error
	err = normalizeNamesOfRoles(fromRoles)
	if err != nil {
		return false, err
	}

	pu := ses.Pu
	//step2: decide the current user
	account := ses.GetTenantInfo()
	guestMMu := guest.New(pu.SV.GuestMmuLimitation, pu.HostMmu)
	bh := NewBackgroundHandler(ctx, guestMMu, pu.Mempool, pu)
	defer bh.Close()

	//step3: check the link: roleX -> roleA -> .... -> roleZ -> the current user. Every link has the with_grant_option.
	var vr *verifiedRole
	var ret = true
	var granted bool
	var Rt *btree.Set[int64]
	var sql string
	RkPlusOne := &btree.Set[int64]{}
	Rk := &btree.Set[int64]{}
	Rc := &btree.Set[int64]{}
	RVisited := &btree.Set[int64]{}
	verifiedFromRoles := make([]*verifiedRole, len(fromRoles))

	//step 1 : add the primary role
	Rc.Insert(int64(account.GetDefaultRoleID()))

	//put it into the single transaction
	err = bh.Exec(ctx, "begin;")
	if err != nil {
		goto handleFailed
	}

	for i, role := range fromRoles {
		sql = getSqlForRoleIdOfRole(role.UserName)
		vr, err = verifyRoleFunc(ctx, bh, sql, role.UserName, roleType)
		if err != nil {
			goto handleFailed
		}
		if vr == nil {
			err = moerr.NewInternalError("there is no role %s", role.UserName)
			goto handleFailed
		}
		verifiedFromRoles[i] = vr
	}

	//step 2: The Set R2 {the roleid granted to the userid}
	//If the user uses the all secondary roles, the secondary roles needed to be loaded
	err = loadAllSecondaryRoles(ctx, bh, account, Rc)
	if err != nil {
		goto handleFailed
	}

	for _, role := range verifiedFromRoles {
		//if it is the role in use, do the check
		if Rc.Contains(role.id) {
			//check the direct relation between role and user
			granted, err = isRoleGrantedToUserWGO(ctx, bh, role.id, int64(account.GetUserID()))
			if err != nil {
				goto handleFailed
			}
			if granted {
				continue
			}
		}

		Rk.Clear()
		RVisited.Clear()
		Rk.Insert(role.id)

		riResult := goOn
		//It is kind of level traversal
		for Rk.Len() != 0 && riResult == goOn {
			RkPlusOne.Clear()
			for _, ri := range Rk.Keys() {
				Rt, err = getRoleSetThatRoleGrantedToWGO(ctx, bh, ri, RVisited, RkPlusOne)
				if err != nil {
					goto handleFailed
				}

				if setIsIntersected(Rt, Rc) {
					riResult = successDone
					break
				}
			}

			//swap Rk,R(k+1)
			Rk, RkPlusOne = RkPlusOne, Rk
		}

		if riResult != successDone {
			//fail
			ret = false
			break
		}
	}

	err = bh.Exec(ctx, "commit;")
	if err != nil {
		goto handleFailed
	}

	return ret, err

handleFailed:
	//ROLLBACK the transaction
	rbErr := bh.Exec(ctx, "rollback;")
	if rbErr != nil {
		return false, rbErr
	}
	return false, err
}

// isRoleGrantedToUserWGO verifies the role has been granted to the user with with_grant_option = true.
// Algorithm 1
func isRoleGrantedToUserWGO(ctx context.Context, bh BackgroundExec, roleId, UserId int64) (bool, error) {
	var err error
	var results []interface{}
	var rsset []ExecResult
	sql := getSqlForCheckUserGrantWGO(roleId, UserId)
	bh.ClearExecResultSet()
	err = bh.Exec(ctx, sql)
	if err != nil {
		return false, err
	}

	results = bh.GetExecResultSet()
	rsset, err = convertIntoResultSet(results)
	if err != nil {
		return false, err
	}

	if len(rsset) > 0 && rsset[0].GetRowCount() > 0 {
		return true, nil
	}

	return false, nil
}

// getRoleSetThatRoleGrantedToWGO returns all the roles that the role has been granted to with with_grant_option = true.
// Algorithm 2
func getRoleSetThatRoleGrantedToWGO(ctx context.Context, bh BackgroundExec, roleId int64, RVisited, RkPlusOne *btree.Set[int64]) (*btree.Set[int64], error) {
	var err error
	var results []interface{}
	var rsset []ExecResult
	var id int64
	rset := &btree.Set[int64]{}
	sql := getSqlForCheckRoleGrantWGO(roleId)
	bh.ClearExecResultSet()
	err = bh.Exec(ctx, sql)
	if err != nil {
		return nil, err
	}

	results = bh.GetExecResultSet()
	rsset, err = convertIntoResultSet(results)
	if err != nil {
		return nil, err
	}

	if len(rsset) > 0 && rsset[0].GetRowCount() > 0 {
		for i := uint64(0); i < rsset[0].GetRowCount(); i++ {
			id, err = rsset[0].GetInt64(i, 0)
			if err != nil {
				return nil, err
			}
			if !RVisited.Contains(id) {
				RVisited.Insert(id)
				RkPlusOne.Insert(id)
				rset.Insert(id)
			}
		}
	}

	return rset, err
}

// authenticatePrivilegeOfStatementWithObjectTypeAccountAndDatabase decides the user has the privilege of executing the statement with object type account
func authenticatePrivilegeOfStatementWithObjectTypeAccountAndDatabase(ctx context.Context, ses *Session, stmt tree.Statement) (bool, error) {
	var err error
	var ok, yes bool
	priv := ses.GetPrivilege()
	if priv.objectType() != objectTypeAccount && priv.objectType() != objectTypeDatabase { //do nothing
		return true, nil
	}
	ok, err = determinePrivilegesOfUserSatisfyPrivilegeSet(ctx, ses, priv, stmt)
	if err != nil {
		return false, err
	}

	//for GrantRole statement, check with_grant_option
	if !ok && priv.kind == privilegeKindInherit {
		grant := stmt.(*tree.Grant)
		grantRole := grant.GrantRole
		yes, err = determineUserCanGrantRolesToOthers(ctx, ses, grantRole.Roles)
		if err != nil {
			return false, err
		}
		if yes {
			return true, nil
		}
	}
	//for Create User statement with default role.
	//TODO:

	return ok, nil
}

// authenticatePrivilegeOfStatementWithObjectTypeTable decides the user has the privilege of executing the statement with object type table
func authenticatePrivilegeOfStatementWithObjectTypeTable(ctx context.Context, ses *Session, stmt tree.Statement, p *plan2.Plan) (bool, error) {
	priv := determinePrivilegeSetOfStatement(stmt)
	if priv.objectType() == objectTypeTable {
		arr := extractPrivilegeTipsFromPlan(p)
		if len(arr) == 0 {
			return true, nil
		}
		convertPrivilegeTipsToPrivilege(priv, arr)
		ok, err := determinePrivilegesOfUserSatisfyPrivilegeSet(ctx, ses, priv, stmt)
		if err != nil {
			return false, err
		}
		return ok, nil
	}
	return true, nil
}

// formSqlFromGrantPrivilege makes the sql for querying the database.
func formSqlFromGrantPrivilege(ctx context.Context, ses *Session, gp *tree.GrantPrivilege, priv *tree.Privilege) (string, error) {
	tenant := ses.GetTenantInfo()
	sql := ""
	var privType PrivilegeType
	var err error
	privType, err = convertAstPrivilegeTypeToPrivilegeType(priv.Type, gp.ObjType)
	if err != nil {
		return "", err
	}
	switch gp.ObjType {
	case tree.OBJECT_TYPE_TABLE:
		switch gp.Level.Level {
		case tree.PRIVILEGE_LEVEL_TYPE_STAR:
			sql = getSqlForCheckWithGrantOptionForTableDatabaseStar(int64(tenant.GetDefaultRoleID()), privType, ses.GetDatabaseName())
		case tree.PRIVILEGE_LEVEL_TYPE_STAR_STAR:
			sql = getSqlForCheckWithGrantOptionForTableStarStar(int64(tenant.GetDefaultRoleID()), privType)
		case tree.PRIVILEGE_LEVEL_TYPE_DATABASE_STAR:
			sql = getSqlForCheckWithGrantOptionForTableDatabaseStar(int64(tenant.GetDefaultRoleID()), privType, gp.Level.DbName)
		case tree.PRIVILEGE_LEVEL_TYPE_DATABASE_TABLE:
			sql = getSqlForCheckWithGrantOptionForTableDatabaseTable(int64(tenant.GetDefaultRoleID()), privType, gp.Level.DbName, gp.Level.TabName)
		case tree.PRIVILEGE_LEVEL_TYPE_TABLE:
			sql = getSqlForCheckWithGrantOptionForTableDatabaseTable(int64(tenant.GetDefaultRoleID()), privType, ses.GetDatabaseName(), gp.Level.TabName)
		default:
			return "", moerr.NewInternalError("in object type %v privilege level type %v is unsupported", gp.ObjType, gp.Level.Level)
		}
	case tree.OBJECT_TYPE_DATABASE:
		switch gp.Level.Level {
		case tree.PRIVILEGE_LEVEL_TYPE_STAR:
			sql = getSqlForCheckWithGrantOptionForDatabaseStar(int64(tenant.GetDefaultRoleID()), privType)
		case tree.PRIVILEGE_LEVEL_TYPE_STAR_STAR:
			sql = getSqlForCheckWithGrantOptionForDatabaseStarStar(int64(tenant.GetDefaultRoleID()), privType)
		case tree.PRIVILEGE_LEVEL_TYPE_TABLE:
			//in the syntax, we can not distinguish the table name from the database name.
			sql = getSqlForCheckWithGrantOptionForDatabaseDB(int64(tenant.GetDefaultRoleID()), privType, gp.Level.TabName)
		case tree.PRIVILEGE_LEVEL_TYPE_DATABASE:
			sql = getSqlForCheckWithGrantOptionForDatabaseDB(int64(tenant.GetDefaultRoleID()), privType, gp.Level.DbName)
		default:
			return "", moerr.NewInternalError("in object type %v privilege level type %v is unsupported", gp.ObjType, gp.Level.Level)
		}
	case tree.OBJECT_TYPE_ACCOUNT:
		switch gp.Level.Level {
		case tree.PRIVILEGE_LEVEL_TYPE_STAR:
			sql = getSqlForCheckWithGrantOptionForAccountStar(int64(tenant.GetDefaultRoleID()), privType)
		default:
			return "", moerr.NewInternalError("in object type %v privilege level type %v is unsupported", gp.ObjType, gp.Level.Level)
		}
	default:
		return "", moerr.NewInternalError("object type %v is unsupported", gp.ObjType)
	}
	return sql, nil
}

// getRoleSetThatPrivilegeGrantedToWGO gets all roles that the privilege granted to with with_grant_option = true
// The algorithm 3
func getRoleSetThatPrivilegeGrantedToWGO(ctx context.Context, bh BackgroundExec, privType PrivilegeType) (*btree.Set[int64], error) {
	var err error
	var results []interface{}
	var rsset []ExecResult
	var id int64
	rset := &btree.Set[int64]{}
	sql := getSqlForCheckRoleHasPrivilegeWGO(int64(privType))
	bh.ClearExecResultSet()
	err = bh.Exec(ctx, sql)
	if err != nil {
		return nil, err
	}
	results = bh.GetExecResultSet()
	rsset, err = convertIntoResultSet(results)
	if err != nil {
		return nil, err
	}

	if len(rsset) > 0 && rsset[0].GetRowCount() > 0 {
		for i := uint64(0); i < rsset[0].GetRowCount(); i++ {
			id, err = rsset[0].GetInt64(i, 0)
			if err != nil {
				return nil, err
			}
			rset.Insert(id)
		}
	}

	return rset, err
}

// setIsIntersected decides the A is intersecting the B.
func setIsIntersected(A, B *btree.Set[int64]) bool {
	if A.Len() > B.Len() {
		A, B = B, A
	}
	iter := A.Iter()
	for x := iter.First(); x; x = iter.Next() {
		if B.Contains(iter.Key()) {
			return true
		}
	}
	return false
}

// determineUserCanGrantPrivilegesToOthers decides the privileges can be granted to others.
func determineUserCanGrantPrivilegesToOthers(ctx context.Context, ses *Session, gp *tree.GrantPrivilege) (bool, error) {
	//step1: normalize the names of roles and users
	var err error
	pu := ses.Pu
	//step2: decide the current user
	account := ses.GetTenantInfo()
	guestMMu := guest.New(pu.SV.GuestMmuLimitation, pu.HostMmu)
	bh := NewBackgroundHandler(ctx, guestMMu, pu.Mempool, pu)
	defer bh.Close()

	//step3: check the link: roleX -> roleA -> .... -> roleZ -> the current user. Every link has the with_grant_option.
	var ret = true
	var privType PrivilegeType
	var Rt *btree.Set[int64]
	var Rp *btree.Set[int64]
	RkPlusOne := &btree.Set[int64]{}
	Rk := &btree.Set[int64]{}
	RVisited := &btree.Set[int64]{}
	// the roles that the user using
	Rc := &btree.Set[int64]{}

	Rc.Insert(int64(account.GetDefaultRoleID()))

	//put it into the single transaction
	err = bh.Exec(ctx, "begin;")
	if err != nil {
		goto handleFailed
	}

	//step 2: The Set R2 {the roleid granted to the userid}
	//If the user uses the all secondary roles, the secondary roles needed to be loaded
	err = loadAllSecondaryRoles(ctx, bh, account, Rc)
	if err != nil {
		goto handleFailed
	}

	for _, priv := range gp.Privileges {
		privType, err = convertAstPrivilegeTypeToPrivilegeType(priv.Type, gp.ObjType)
		if err != nil {
			goto handleFailed
		}

		//call the algorithm 3.
		Rp, err = getRoleSetThatPrivilegeGrantedToWGO(ctx, bh, privType)
		if err != nil {
			goto handleFailed
		}

		if setIsIntersected(Rp, Rc) {
			continue
		}

		riResult := goOn
		for _, rx := range Rp.Keys() {
			Rk.Clear()
			RVisited.Clear()
			Rk.Insert(rx)

			//It is kind of level traversal
			for Rk.Len() != 0 && riResult == goOn {
				RkPlusOne.Clear()
				for _, ri := range Rk.Keys() {
					Rt, err = getRoleSetThatRoleGrantedToWGO(ctx, bh, ri, RVisited, RkPlusOne)
					if err != nil {
						goto handleFailed
					}

					if setIsIntersected(Rt, Rc) {
						riResult = successDone
						break
					}
				}

				//swap Rk,R(k+1)
				Rk, RkPlusOne = RkPlusOne, Rk
			}

			if riResult == successDone {
				break
			}
		}
		if riResult != successDone {
			ret = false
			break
		}
	}

	err = bh.Exec(ctx, "commit;")
	if err != nil {
		goto handleFailed
	}

	return ret, err

handleFailed:
	//ROLLBACK the transaction
	rbErr := bh.Exec(ctx, "rollback;")
	if rbErr != nil {
		return false, rbErr
	}
	return false, err
}

func convertAstPrivilegeTypeToPrivilegeType(priv tree.PrivilegeType, ot tree.ObjectType) (PrivilegeType, error) {
	var privType PrivilegeType
	switch priv {
	case tree.PRIVILEGE_TYPE_STATIC_CREATE_ACCOUNT:
		privType = PrivilegeTypeCreateAccount
	case tree.PRIVILEGE_TYPE_STATIC_DROP_ACCOUNT:
		privType = PrivilegeTypeDropAccount
	case tree.PRIVILEGE_TYPE_STATIC_ALTER_ACCOUNT:
		privType = PrivilegeTypeAlterAccount
	case tree.PRIVILEGE_TYPE_STATIC_CREATE_USER:
		privType = PrivilegeTypeCreateUser
	case tree.PRIVILEGE_TYPE_STATIC_DROP_USER:
		privType = PrivilegeTypeDropUser
	case tree.PRIVILEGE_TYPE_STATIC_ALTER_USER:
		privType = PrivilegeTypeAlterUser
	case tree.PRIVILEGE_TYPE_STATIC_CREATE_ROLE:
		privType = PrivilegeTypeCreateRole
	case tree.PRIVILEGE_TYPE_STATIC_DROP_ROLE:
		privType = PrivilegeTypeDropRole
	case tree.PRIVILEGE_TYPE_STATIC_ALTER_ROLE:
		privType = PrivilegeTypeAlterRole
	case tree.PRIVILEGE_TYPE_STATIC_CREATE_DATABASE:
		privType = PrivilegeTypeCreateDatabase
	case tree.PRIVILEGE_TYPE_STATIC_DROP_DATABASE:
		privType = PrivilegeTypeDropDatabase
	case tree.PRIVILEGE_TYPE_STATIC_SHOW_DATABASES:
		privType = PrivilegeTypeShowDatabases
	case tree.PRIVILEGE_TYPE_STATIC_CONNECT:
		privType = PrivilegeTypeConnect
	case tree.PRIVILEGE_TYPE_STATIC_MANAGE_GRANTS:
		privType = PrivilegeTypeManageGrants
	case tree.PRIVILEGE_TYPE_STATIC_ALL:
		switch ot {
		case tree.OBJECT_TYPE_ACCOUNT:
			privType = PrivilegeTypeAccountAll
		case tree.OBJECT_TYPE_DATABASE:
			privType = PrivilegeTypeDatabaseAll
		case tree.OBJECT_TYPE_TABLE:
			privType = PrivilegeTypeTableAll
		default:
			return 0, moerr.NewInternalError(`the object type "%s" do not support the privilege "%s"`, ot.String(), priv.ToString())
		}
	case tree.PRIVILEGE_TYPE_STATIC_OWNERSHIP:
		switch ot {
		case tree.OBJECT_TYPE_DATABASE:
			privType = PrivilegeTypeDatabaseOwnership
		case tree.OBJECT_TYPE_TABLE:
			privType = PrivilegeTypeTableOwnership
		default:
			return 0, moerr.NewInternalError(`the object type "%s" do not support the privilege "%s"`, ot.String(), priv.ToString())
		}
	case tree.PRIVILEGE_TYPE_STATIC_SHOW_TABLES:
		privType = PrivilegeTypeShowTables
	case tree.PRIVILEGE_TYPE_STATIC_CREATE_TABLE:
		privType = PrivilegeTypeCreateTable
	case tree.PRIVILEGE_TYPE_STATIC_DROP_TABLE:
		privType = PrivilegeTypeDropTable
	case tree.PRIVILEGE_TYPE_STATIC_CREATE_VIEW:
		privType = PrivilegeTypeCreateView
	case tree.PRIVILEGE_TYPE_STATIC_DROP_VIEW:
		privType = PrivilegeTypeDropView
	case tree.PRIVILEGE_TYPE_STATIC_ALTER_VIEW:
		privType = PrivilegeTypeAlterView
	case tree.PRIVILEGE_TYPE_STATIC_ALTER_TABLE:
		privType = PrivilegeTypeAlterTable
	case tree.PRIVILEGE_TYPE_STATIC_SELECT:
		privType = PrivilegeTypeSelect
	case tree.PRIVILEGE_TYPE_STATIC_INSERT:
		privType = PrivilegeTypeInsert
	case tree.PRIVILEGE_TYPE_STATIC_UPDATE:
		privType = PrivilegeTypeUpdate
	case tree.PRIVILEGE_TYPE_STATIC_DELETE:
		privType = PrivilegeTypeDelete
	case tree.PRIVILEGE_TYPE_STATIC_INDEX:
		privType = PrivilegeTypeIndex
	case tree.PRIVILEGE_TYPE_STATIC_EXECUTE:
		privType = PrivilegeTypeExecute
<<<<<<< HEAD
	case tree.PRIVILEGE_TYPE_STATIC_TRUNCATE:
		privType = PrivilegeTypeTruncate
	case tree.PRIVILEGE_TYPE_STATIC_REFERENCE:
		privType = PrivilegeTypeReference
=======
	case tree.PRIVILEGE_TYPE_STATIC_VALUES:
		privType = PrivilegeTypeValues
>>>>>>> 054b8559
	default:
		return 0, moerr.NewInternalError("unsupported privilege type %s", priv.ToString())
	}
	return privType, nil
}

// authenticatePrivilegeOfStatementWithObjectTypeNone decides the user has the privilege of executing the statement with object type none
func authenticatePrivilegeOfStatementWithObjectTypeNone(ctx context.Context, ses *Session, stmt tree.Statement) (bool, error) {
	priv := ses.GetPrivilege()
	if priv.objectType() != objectTypeNone { //do nothing
		return true, nil
	}
	tenant := ses.GetTenantInfo()

	if priv.privilegeKind() == privilegeKindNone { // do nothing
		return true, nil
	} else if priv.privilegeKind() == privilegeKindSpecial { //GrantPrivilege, RevokePrivilege

		checkGrantPrivilege := func(g *tree.GrantPrivilege) (bool, error) {
			//in the version 0.6, only the moAdmin and accountAdmin can grant the privilege.
			if tenant.IsAdminRole() {
				return true, nil
			}
			return determineUserCanGrantPrivilegesToOthers(ctx, ses, g)
		}

		checkRevokePrivilege := func() (bool, error) {
			//in the version 0.6, only the moAdmin and accountAdmin can revoke the privilege.
			return tenant.IsAdminRole(), nil
		}

		switch gp := stmt.(type) {
		case *tree.Grant:
			if gp.Typ == tree.GrantTypePrivilege {
				yes, err := checkGrantPrivilege(&gp.GrantPrivilege)
				if err != nil {
					return yes, err
				}
				if yes {
					return yes, nil
				}
			}
		case *tree.Revoke:
			if gp.Typ == tree.RevokeTypePrivilege {
				return checkRevokePrivilege()
			}
		case *tree.GrantPrivilege:
			yes, err := checkGrantPrivilege(gp)
			if err != nil {
				return yes, err
			}
			if yes {
				return yes, nil
			}
		case *tree.RevokePrivilege:
			return checkRevokePrivilege()
		}
	}

	return false, nil
}

// checkSysExistsOrNot checks the SYS tenant exists or not.
func checkSysExistsOrNot(ctx context.Context, bh BackgroundExec, pu *config.ParameterUnit) (bool, error) {
	var results []interface{}
	var rsset []ExecResult
	var err error
	var tableNames []string
	var tableName string

	dbSql := "show databases;"
	bh.ClearExecResultSet()
	err = bh.Exec(ctx, dbSql)
	if err != nil {
		return false, err
	}

	results = bh.GetExecResultSet()
	if len(results) != 1 {
		return false, moerr.NewInternalError("it must have result set")
	}

	rsset, err = convertIntoResultSet(results)
	if err != nil {
		return false, err
	}

	for i := uint64(0); i < rsset[0].GetRowCount(); i++ {
		_, err = rsset[0].GetString(i, 0)
		if err != nil {
			return false, err
		}
	}

	sql := "show tables from mo_catalog;"
	bh.ClearExecResultSet()
	err = bh.Exec(ctx, sql)
	if err != nil {
		return false, err
	}

	results = bh.GetExecResultSet()
	if len(results) != 1 {
		return false, moerr.NewInternalError("it must have result set")
	}

	rsset, err = convertIntoResultSet(results)
	if err != nil {
		return false, err
	}

	for i := uint64(0); i < rsset[0].GetRowCount(); i++ {
		tableName, err = rsset[0].GetString(i, 0)
		if err != nil {
			return false, err
		}
		tableNames = append(tableNames, tableName)
	}

	//if there is at least one catalog table, it denotes the sys tenant exists.
	for _, name := range tableNames {
		if _, ok := sysWantedTables[name]; ok {
			return true, nil
		}
	}

	return false, nil
}

// InitSysTenant initializes the tenant SYS before any tenants and accepting any requests
// during the system is booting.
func InitSysTenant(ctx context.Context) error {
	var err error
	var exists bool
	pu := config.GetParameterUnit(ctx)

	tenant := &TenantInfo{
		Tenant:        sysAccountName,
		User:          rootName,
		DefaultRole:   moAdminRoleName,
		TenantID:      sysAccountID,
		UserID:        rootID,
		DefaultRoleID: moAdminRoleID,
	}

	ctx = context.WithValue(ctx, defines.TenantIDKey{}, uint32(sysAccountID))
	ctx = context.WithValue(ctx, defines.UserIDKey{}, uint32(rootID))
	ctx = context.WithValue(ctx, defines.RoleIDKey{}, uint32(moAdminRoleID))

	guestMMu := guest.New(pu.SV.GuestMmuLimitation, pu.HostMmu)
	bh := NewBackgroundHandler(ctx, guestMMu, pu.Mempool, pu)
	defer bh.Close()

	//USE the mo_catalog
	err = bh.Exec(ctx, "use mo_catalog;")
	if err != nil {
		return err
	}

	err = bh.Exec(ctx, "begin;")
	if err != nil {
		goto handleFailed
	}

	exists, err = checkSysExistsOrNot(ctx, bh, pu)
	if err != nil {
		goto handleFailed
	}

	if !exists {
		err = createTablesInMoCatalog(ctx, bh, tenant, pu)
		if err != nil {
			goto handleFailed
		}

		err = createTablesInInformationSchema(ctx, bh, tenant, pu)
		if err != nil {
			goto handleFailed
		}
	}

	err = bh.Exec(ctx, "commit;")
	if err != nil {
		goto handleFailed
	}
	return err
handleFailed:
	//ROLLBACK the transaction
	rbErr := bh.Exec(ctx, "rollback;")
	if rbErr != nil {
		return rbErr
	}
	return err
}

// createTablesInMoCatalog creates catalog tables in the database mo_catalog.
func createTablesInMoCatalog(ctx context.Context, bh BackgroundExec, tenant *TenantInfo, pu *config.ParameterUnit) error {
	var err error
	var initMoAccount string
	var initDataSqls []string
	if !tenant.IsSysTenant() {
		return moerr.NewInternalError("only sys tenant can execute the function")
	}

	addSqlIntoSet := func(sql string) {
		initDataSqls = append(initDataSqls, sql)
	}

	//create tables for the tenant
	for _, sql := range createSqls {
		addSqlIntoSet(sql)
	}

	//initialize the default data of tables for the tenant
	//step 1: add new tenant entry to the mo_account
	initMoAccount = fmt.Sprintf(initMoAccountFormat, sysAccountID, sysAccountName, sysAccountStatus, types.CurrentTimestamp().String2(time.UTC, 0), sysAccountComments)
	addSqlIntoSet(initMoAccount)

	//step 2:add new role entries to the mo_role

	initMoRole1 := fmt.Sprintf(initMoRoleFormat, moAdminRoleID, moAdminRoleName, rootID, moAdminRoleID, types.CurrentTimestamp().String2(time.UTC, 0), "")
	initMoRole2 := fmt.Sprintf(initMoRoleFormat, publicRoleID, publicRoleName, rootID, moAdminRoleID, types.CurrentTimestamp().String2(time.UTC, 0), "")
	addSqlIntoSet(initMoRole1)
	addSqlIntoSet(initMoRole2)

	//step 3:add new user entry to the mo_user

	initMoUser1 := fmt.Sprintf(initMoUserFormat, rootID, rootHost, rootName, rootPassword, rootStatus, types.CurrentTimestamp().String2(time.UTC, 0), rootExpiredTime, rootLoginType, rootCreatorID, rootOwnerRoleID, rootDefaultRoleID)
	initMoUser2 := fmt.Sprintf(initMoUserFormat, dumpID, dumpHost, dumpName, dumpPassword, dumpStatus, types.CurrentTimestamp().String2(time.UTC, 0), dumpExpiredTime, dumpLoginType, dumpCreatorID, dumpOwnerRoleID, dumpDefaultRoleID)
	addSqlIntoSet(initMoUser1)
	addSqlIntoSet(initMoUser2)

	//step4: add new entries to the mo_role_privs
	//moadmin role
	for _, t := range entriesOfMoAdminForMoRolePrivsFor {
		entry := privilegeEntriesMap[t]
		initMoRolePriv := fmt.Sprintf(initMoRolePrivFormat,
			moAdminRoleID, moAdminRoleName,
			entry.objType, entry.objId,
			entry.privilegeId, entry.privilegeId.String(), entry.privilegeLevel,
			rootID, types.CurrentTimestamp().String2(time.UTC, 0),
			entry.withGrantOption)
		addSqlIntoSet(initMoRolePriv)
	}

	//public role
	for _, t := range entriesOfPublicForMoRolePrivsFor {
		entry := privilegeEntriesMap[t]
		initMoRolePriv := fmt.Sprintf(initMoRolePrivFormat,
			publicRoleID, publicRoleName,
			entry.objType, entry.objId,
			entry.privilegeId, entry.privilegeId.String(), entry.privilegeLevel,
			rootID, types.CurrentTimestamp().String2(time.UTC, 0),
			entry.withGrantOption)
		addSqlIntoSet(initMoRolePriv)
	}

	//step5: add new entries to the mo_user_grant

	initMoUserGrant1 := fmt.Sprintf(initMoUserGrantFormat, moAdminRoleID, rootID, types.CurrentTimestamp().String2(time.UTC, 0), false)
	initMoUserGrant2 := fmt.Sprintf(initMoUserGrantFormat, publicRoleID, rootID, types.CurrentTimestamp().String2(time.UTC, 0), false)
	addSqlIntoSet(initMoUserGrant1)
	addSqlIntoSet(initMoUserGrant2)
	initMoUserGrant4 := fmt.Sprintf(initMoUserGrantFormat, moAdminRoleID, dumpID, types.CurrentTimestamp().String2(time.UTC, 0), false)
	initMoUserGrant5 := fmt.Sprintf(initMoUserGrantFormat, publicRoleID, dumpID, types.CurrentTimestamp().String2(time.UTC, 0), false)
	addSqlIntoSet(initMoUserGrant4)
	addSqlIntoSet(initMoUserGrant5)

	//fill the mo_account, mo_role, mo_user, mo_role_privs, mo_user_grant
	for _, sql := range initDataSqls {
		err = bh.Exec(ctx, sql)
		if err != nil {
			goto handleFailed
		}
	}

handleFailed:
	return err
}

// createTablesInInformationSchema creates the database information_schema and the views or tables.
func createTablesInInformationSchema(ctx context.Context, bh BackgroundExec, tenant *TenantInfo, pu *config.ParameterUnit) error {
	err := bh.Exec(ctx, "create database information_schema;")
	if err != nil {
		return err
	}
	return err
}

func checkTenantExistsOrNot(ctx context.Context, bh BackgroundExec, pu *config.ParameterUnit, userName string) (bool, error) {
	var sqlForCheckTenant string
	var results []interface{}
	var rsset []ExecResult
	var err error
	sqlForCheckTenant = getSqlForCheckTenant(userName)
	bh.ClearExecResultSet()
	err = bh.Exec(ctx, sqlForCheckTenant)
	if err != nil {
		return false, err
	}

	results = bh.GetExecResultSet()
	rsset, err = convertIntoResultSet(results)
	if err != nil {
		return false, err
	}

	if len(rsset) >= 1 && rsset[0].GetRowCount() >= 1 {
		return true, nil
	}
	return false, nil
}

// InitGeneralTenant initializes the application level tenant
func InitGeneralTenant(ctx context.Context, tenant *TenantInfo, ca *tree.CreateAccount) error {
	var err error
	var exists bool
	var newTenant *TenantInfo
	pu := config.GetParameterUnit(ctx)

	if !(tenant.IsSysTenant() && tenant.IsMoAdminRole()) {
		return moerr.NewInternalError("tenant %s user %s role %s do not have the privilege to create the new account", tenant.GetTenant(), tenant.GetUser(), tenant.GetDefaultRole())
	}

	//normalize the name
	ca.Name, err = normalizeName(ca.Name)
	if err != nil {
		return err
	}

	ca.AuthOption.AdminName, err = normalizeName(ca.AuthOption.AdminName)
	if err != nil {
		return err
	}
	ctx = context.WithValue(ctx, defines.TenantIDKey{}, uint32(tenant.GetTenantID()))
	ctx = context.WithValue(ctx, defines.UserIDKey{}, uint32(tenant.GetUserID()))
	ctx = context.WithValue(ctx, defines.RoleIDKey{}, uint32(tenant.GetDefaultRoleID()))

	guestMMu := guest.New(pu.SV.GuestMmuLimitation, pu.HostMmu)
	bh := NewBackgroundHandler(ctx, guestMMu, pu.Mempool, pu)
	defer bh.Close()

	//USE the mo_catalog
	err = bh.Exec(ctx, "use mo_catalog;")
	if err != nil {
		return err
	}

	err = bh.Exec(ctx, "begin;")
	if err != nil {
		goto handleFailed
	}

	exists, err = checkTenantExistsOrNot(ctx, bh, pu, ca.Name)
	if err != nil {
		goto handleFailed
	}

	if exists {
		if !ca.IfNotExists { //do nothing
			err = moerr.NewInternalError("the tenant %s exists", ca.Name)
			goto handleFailed
		}
	} else {
		newTenant, err = createTablesInMoCatalogOfGeneralTenant(ctx, bh, tenant, pu, ca)
		if err != nil {
			goto handleFailed
		}

		err = createTablesInInformationSchemaOfGeneralTenant(ctx, bh, tenant, pu, newTenant)
		if err != nil {
			goto handleFailed
		}
	}

	err = bh.Exec(ctx, "commit;")
	if err != nil {
		goto handleFailed
	}
	return err
handleFailed:
	//ROLLBACK the transaction
	rbErr := bh.Exec(ctx, "rollback;")
	if rbErr != nil {
		return rbErr
	}
	return err
}

// createTablesInMoCatalogOfGeneralTenant creates catalog tables in the database mo_catalog.
func createTablesInMoCatalogOfGeneralTenant(ctx context.Context, bh BackgroundExec, tenant *TenantInfo, pu *config.ParameterUnit, ca *tree.CreateAccount) (*TenantInfo, error) {
	var err error
	var initMoAccount string
	var results []interface{}
	var rsset []ExecResult
	var newTenantID int64
	var newUserId int64
	var comment = ""
	var initDataSqls []string
	var initMoRole1 string
	var initMoRole2 string
	var initMoUser1 string
	var initMoUserGrant1 string
	var initMoUserGrant2 string
	var newTenant *TenantInfo
	var name, password, status string
	var newTenantCtx context.Context

	addSqlIntoSet := func(sql string) {
		initDataSqls = append(initDataSqls, sql)
	}

	if nameIsInvalid(ca.Name) {
		err = moerr.NewInternalError("the account name is invalid")
		goto handleFailed
	}

	if nameIsInvalid(ca.AuthOption.AdminName) {
		err = moerr.NewInternalError("the admin name is invalid")
		goto handleFailed
	}

	//!!!NOTE : Insert into mo_account with original context.
	// Other operations with a new context with new tenant info
	//step 1: add new tenant entry to the mo_account
	if ca.Comment.Exist {
		comment = ca.Comment.Comment
	}

	initMoAccount = fmt.Sprintf(initMoAccountWithoutIDFormat, ca.Name, sysAccountStatus, types.CurrentTimestamp().String2(time.UTC, 0), comment)
	//execute the insert
	err = bh.Exec(ctx, initMoAccount)
	if err != nil {
		goto handleFailed
	}

	//query the tenant id
	bh.ClearExecResultSet()
	err = bh.Exec(ctx, getSqlForCheckTenant(ca.Name))
	if err != nil {
		goto handleFailed
	}

	results = bh.GetExecResultSet()
	rsset, err = convertIntoResultSet(results)
	if err != nil {
		goto handleFailed
	}

	if len(rsset) != 0 && rsset[0].GetRowCount() != 0 {
		newTenantID, err = rsset[0].GetInt64(0, 0)
		if err != nil {
			goto handleFailed
		}
	} else {
		err = moerr.NewInternalError("get the id of tenant %s failed", ca.Name)
		goto handleFailed
	}

	newTenant = &TenantInfo{
		Tenant:        ca.Name,
		User:          ca.AuthOption.AdminName,
		DefaultRole:   publicRoleName,
		TenantID:      uint32(newTenantID),
		UserID:        uint32(newUserId),
		DefaultRoleID: publicRoleID,
	}

	//with new tenant
	newTenantCtx = context.WithValue(ctx, defines.TenantIDKey{}, uint32(newTenantID))
	newUserId = dumpID + 1
	newTenantCtx = context.WithValue(newTenantCtx, defines.UserIDKey{}, uint32(newUserId))
	newTenantCtx = context.WithValue(newTenantCtx, defines.RoleIDKey{}, uint32(publicRoleID))

	//create tables for the tenant
	for _, sql := range createSqls {
		//only the SYS tenant has the table mo_account
		if strings.HasPrefix(sql, "create table mo_account") {
			continue
		}
		err = bh.Exec(newTenantCtx, sql)
		if err != nil {
			goto handleFailed
		}
	}

	//initialize the default data of tables for the tenant

	//step 2:add new role entries to the mo_role
	initMoRole1 = fmt.Sprintf(initMoRoleFormat, accountAdminRoleID, accountAdminRoleName, tenant.GetUserID(), tenant.GetDefaultRoleID(), types.CurrentTimestamp().String2(time.UTC, 0), "")
	initMoRole2 = fmt.Sprintf(initMoRoleFormat, publicRoleID, publicRoleName, tenant.GetUserID(), tenant.GetDefaultRoleID(), types.CurrentTimestamp().String2(time.UTC, 0), "")
	addSqlIntoSet(initMoRole1)
	addSqlIntoSet(initMoRole2)

	//step 3:add new user entry to the mo_user
	if ca.AuthOption.IdentifiedType.Typ != tree.AccountIdentifiedByPassword {
		err = moerr.NewInternalError("only support password verification now")
		goto handleFailed
	}
	name = ca.AuthOption.AdminName
	password = ca.AuthOption.IdentifiedType.Str
	if len(password) == 0 {
		err = moerr.NewInternalError("password is empty string")
		goto handleFailed
	}
	status = rootStatus
	//TODO: fix the status of user or account
	if ca.StatusOption.Exist {
		if ca.StatusOption.Option == tree.AccountStatusSuspend {
			status = "suspend"
		}
	}
	//the first user id in the general tenant
	initMoUser1 = fmt.Sprintf(initMoUserFormat, newUserId, rootHost, name, password, status,
		types.CurrentTimestamp().String2(time.UTC, 0), rootExpiredTime, rootLoginType,
		tenant.GetUserID(), tenant.GetDefaultRoleID(), accountAdminRoleID)
	addSqlIntoSet(initMoUser1)

	//step4: add new entries to the mo_role_privs
	//accountadmin role
	for _, t := range entriesOfAccountAdminForMoRolePrivsFor {
		entry := privilegeEntriesMap[t]
		initMoRolePriv := fmt.Sprintf(initMoRolePrivFormat,
			accountAdminRoleID, accountAdminRoleName,
			entry.objType, entry.objId,
			entry.privilegeId, entry.privilegeId.String(), entry.privilegeLevel,
			tenant.GetUserID(), types.CurrentTimestamp().String2(time.UTC, 0),
			entry.withGrantOption)
		addSqlIntoSet(initMoRolePriv)
	}

	//public role
	for _, t := range entriesOfPublicForMoRolePrivsFor {
		entry := privilegeEntriesMap[t]
		initMoRolePriv := fmt.Sprintf(initMoRolePrivFormat,
			publicRoleID, publicRoleName,
			entry.objType, entry.objId,
			entry.privilegeId, entry.privilegeId.String(), entry.privilegeLevel,
			tenant.GetUserID(), types.CurrentTimestamp().String2(time.UTC, 0),
			entry.withGrantOption)
		addSqlIntoSet(initMoRolePriv)
	}

	//step5: add new entries to the mo_user_grant
	initMoUserGrant1 = fmt.Sprintf(initMoUserGrantFormat, accountAdminRoleID, newUserId, types.CurrentTimestamp().String2(time.UTC, 0), true)
	addSqlIntoSet(initMoUserGrant1)
	initMoUserGrant2 = fmt.Sprintf(initMoUserGrantFormat, publicRoleID, newUserId, types.CurrentTimestamp().String2(time.UTC, 0), true)
	addSqlIntoSet(initMoUserGrant2)

	//fill the mo_role, mo_user, mo_role_privs, mo_user_grant, mo_role_grant
	for _, sql := range initDataSqls {
		bh.ClearExecResultSet()
		err = bh.Exec(newTenantCtx, sql)
		if err != nil {
			goto handleFailed
		}
	}

handleFailed:
	return newTenant, err
}

// createTablesInInformationSchemaOfGeneralTenant creates the database information_schema and the views or tables.
func createTablesInInformationSchemaOfGeneralTenant(ctx context.Context, bh BackgroundExec, tenant *TenantInfo, pu *config.ParameterUnit, newTenant *TenantInfo) error {
	//with new tenant
	//TODO: when we have the auto_increment column, we need new strategy.
	ctx = context.WithValue(ctx, defines.TenantIDKey{}, uint32(newTenant.GetTenantID()))
	ctx = context.WithValue(ctx, defines.UserIDKey{}, uint32(newTenant.GetUserID()))
	ctx = context.WithValue(ctx, defines.RoleIDKey{}, uint32(newTenant.GetDefaultRoleID()))

	err := bh.Exec(ctx, "create database information_schema;")
	if err != nil {
		return err
	}
	return err
}

func checkUserExistsOrNot(ctx context.Context, pu *config.ParameterUnit, tenantName string) (bool, error) {
	guestMMu := guest.New(pu.SV.GuestMmuLimitation, pu.HostMmu)

	sqlForCheckUser := getSqlForPasswordOfUser(tenantName)
	rsset, err := executeSQLInBackgroundSession(ctx, guestMMu, pu.Mempool, pu, sqlForCheckUser)
	if err != nil {
		return false, err
	}

	if len(rsset) < 1 || rsset[0].GetRowCount() < 1 {
		return false, nil
	}

	return true, nil
}

// InitUser creates new user for the tenant
func InitUser(ctx context.Context, tenant *TenantInfo, cu *tree.CreateUser) error {
	var err error
	var exists int
	var rsset []ExecResult
	var newUserId int64
	var host string
	var values []interface{}
	var newRoleId int64
	var status string

	err = normalizeNamesOfUsers(cu.Users)
	if err != nil {
		return err
	}

	if cu.Role != nil {
		err = normalizeNameOfRole(cu.Role)
		if err != nil {
			return err
		}
	}

	pu := config.GetParameterUnit(ctx)

	guestMMu := guest.New(pu.SV.GuestMmuLimitation, pu.HostMmu)
	bh := NewBackgroundHandler(ctx, guestMMu, pu.Mempool, pu)
	defer bh.Close()

	err = bh.Exec(ctx, "begin;")
	if err != nil {
		goto handleFailed
	}

	//TODO: get role and the id of role
	newRoleId = publicRoleID
	if cu.Role != nil {
		sqlForRoleIdOfRole := getSqlForRoleIdOfRole(cu.Role.UserName)
		bh.ClearExecResultSet()
		err = bh.Exec(ctx, sqlForRoleIdOfRole)
		if err != nil {
			goto handleFailed
		}
		values = bh.GetExecResultSet()
		rsset, err = convertIntoResultSet(values)
		if err != nil {
			goto handleFailed
		}
		if len(rsset) < 1 || rsset[0].GetRowCount() < 1 {
			err = moerr.NewInternalError("there is no role %s", cu.Role.UserName)
			goto handleFailed
		}
		newRoleId, err = rsset[0].GetInt64(0, 0)
		if err != nil {
			goto handleFailed
		}

		from := &verifiedRole{
			typ:  roleType,
			name: cu.Role.UserName,
		}

		for _, user := range cu.Users {
			to := &verifiedRole{
				typ:  userType,
				name: user.Username,
			}
			err = verifySpecialRolesInGrant(tenant, from, to)
			if err != nil {
				goto handleFailed
			}
		}
	}

	//TODO: get password_option or lock_option. there is no field in mo_user to store it.
	status = userStatusUnlock
	if cu.MiscOpt != nil {
		if _, ok := cu.MiscOpt.(*tree.UserMiscOptionAccountLock); ok {
			status = userStatusLock
		}
	}

	for _, user := range cu.Users {
		//dedup with user
		sql := getSqlForPasswordOfUser(user.Username)
		bh.ClearExecResultSet()
		err = bh.Exec(ctx, sql)
		if err != nil {
			goto handleFailed
		}
		values = bh.GetExecResultSet()
		rsset, err = convertIntoResultSet(values)
		if err != nil {
			goto handleFailed
		}
		if len(rsset) >= 1 && rsset[0].GetRowCount() >= 1 {
			exists = 1
		}

		//dedup with the role
		if exists == 0 {
			sqlForRoleIdOfRole := getSqlForRoleIdOfRole(user.Username)
			bh.ClearExecResultSet()
			err = bh.Exec(ctx, sqlForRoleIdOfRole)
			if err != nil {
				goto handleFailed
			}
			values = bh.GetExecResultSet()
			rsset, err = convertIntoResultSet(values)
			if err != nil {
				goto handleFailed
			}
			if len(rsset) >= 1 && rsset[0].GetRowCount() >= 1 {
				exists = 2
			}
		}

		if exists != 0 {
			if cu.IfNotExists { //do nothing
				continue
			}
			if exists == 1 {
				err = moerr.NewInternalError("the user %s exists", user.Username)
			} else if exists == 2 {
				err = moerr.NewInternalError("there is a role with the same name as the user")
			}

			goto handleFailed
		}

		if user.AuthOption == nil {
			err = moerr.NewInternalError("the user %s misses the auth_option", user.Username)
			goto handleFailed
		}

		if user.AuthOption.Typ != tree.AccountIdentifiedByPassword {
			err = moerr.NewInternalError("only support password verification now")
			goto handleFailed
		}

		password := user.AuthOption.Str
		if len(password) == 0 {
			err = moerr.NewInternalError("password is empty string")
			goto handleFailed
		}

		//TODO: get comment or attribute. there is no field in mo_user to store it.
		host = user.Hostname
		if len(user.Hostname) == 0 || user.Hostname == "%" {
			host = rootHost
		}
		initMoUser1 := fmt.Sprintf(initMoUserWithoutIDFormat, host, user.Username, password, status,
			types.CurrentTimestamp().String2(time.UTC, 0), rootExpiredTime, rootLoginType,
			tenant.GetUserID(), tenant.GetDefaultRoleID(), newRoleId)

		bh.ClearExecResultSet()
		err = bh.Exec(ctx, initMoUser1)
		if err != nil {
			goto handleFailed
		}

		//query the id
		bh.ClearExecResultSet()
		err = bh.Exec(ctx, getSqlForPasswordOfUser(user.Username))
		if err != nil {
			goto handleFailed
		}

		values = bh.GetExecResultSet()
		rsset, err = convertIntoResultSet(values)
		if err != nil {
			goto handleFailed
		}

		if len(rsset) < 1 || rsset[0].GetRowCount() < 1 {
			err = moerr.NewInternalError("get the id of user %s failed", user.Username)
			goto handleFailed
		}
		newUserId, err = rsset[0].GetInt64(0, 0)
		if err != nil {
			goto handleFailed
		}

		initMoUserGrant1 := fmt.Sprintf(initMoUserGrantFormat, newRoleId, newUserId, types.CurrentTimestamp().String2(time.UTC, 0), true)
		err = bh.Exec(ctx, initMoUserGrant1)
		if err != nil {
			goto handleFailed
		}

		//if it is not public role, just insert the record for public
		if newRoleId != publicRoleID {
			initMoUserGrant2 := fmt.Sprintf(initMoUserGrantFormat, publicRoleID, newUserId, types.CurrentTimestamp().String2(time.UTC, 0), true)
			err = bh.Exec(ctx, initMoUserGrant2)
			if err != nil {
				goto handleFailed
			}
		}
	}

	err = bh.Exec(ctx, "commit;")
	if err != nil {
		goto handleFailed
	}
	return err

handleFailed:
	//ROLLBACK the transaction
	rbErr := bh.Exec(ctx, "rollback;")
	if rbErr != nil {
		return rbErr
	}
	return err
}

// InitRole creates the new role
func InitRole(ctx context.Context, tenant *TenantInfo, cr *tree.CreateRole) error {
	var err error
	var exists int
	var rsset []ExecResult
	err = normalizeNamesOfRoles(cr.Roles)
	if err != nil {
		return err
	}
	pu := config.GetParameterUnit(ctx)

	guestMMu := guest.New(pu.SV.GuestMmuLimitation, pu.HostMmu)
	bh := NewBackgroundHandler(ctx, guestMMu, pu.Mempool, pu)
	defer bh.Close()

	err = bh.Exec(ctx, "begin;")
	if err != nil {
		goto handleFailed
	}

	for _, r := range cr.Roles {
		n := strings.ToLower(r.UserName)
		if n == publicRoleName || n == accountAdminRoleName || n == moAdminRoleName {
			exists = 3
		} else {
			//dedup with role
			sqlForRoleIdOfRole := getSqlForRoleIdOfRole(r.UserName)
			bh.ClearExecResultSet()
			err = bh.Exec(ctx, sqlForRoleIdOfRole)
			if err != nil {
				goto handleFailed
			}
			values := bh.GetExecResultSet()
			rsset, err = convertIntoResultSet(values)
			if err != nil {
				goto handleFailed
			}
			if len(rsset) >= 1 && rsset[0].GetRowCount() >= 1 {
				exists = 1
			}

			//dedup with user
			if exists == 0 {
				sql := getSqlForPasswordOfUser(r.UserName)
				bh.ClearExecResultSet()
				err = bh.Exec(ctx, sql)
				if err != nil {
					goto handleFailed
				}
				values = bh.GetExecResultSet()
				rsset, err = convertIntoResultSet(values)
				if err != nil {
					goto handleFailed
				}
				if len(rsset) >= 1 && rsset[0].GetRowCount() >= 1 {
					exists = 2
				}
			}
		}

		if exists != 0 {
			if cr.IfNotExists {
				continue
			}
			if exists == 1 {
				err = moerr.NewInternalError("the role %s exists", r.UserName)
			} else if exists == 2 {
				err = moerr.NewInternalError("there is a user with the same name as the role %s", r.UserName)
			} else if exists == 3 {
				err = moerr.NewInternalError("can not use the name %s. it is the name of the predefined role", r.UserName)
			}

			goto handleFailed
		}

		initMoRole := fmt.Sprintf(initMoRoleWithoutIDFormat, r.UserName, tenant.GetUserID(), tenant.GetDefaultRoleID(),
			types.CurrentTimestamp().String2(time.UTC, 0), "")
		err = bh.Exec(ctx, initMoRole)
		if err != nil {
			goto handleFailed
		}
	}

	err = bh.Exec(ctx, "commit;")
	if err != nil {
		goto handleFailed
	}

	return err
handleFailed:
	//ROLLBACK the transaction
	rbErr := bh.Exec(ctx, "rollback;")
	if rbErr != nil {
		return rbErr
	}
	return err
}<|MERGE_RESOLUTION|>--- conflicted
+++ resolved
@@ -356,11 +356,8 @@
 	PrivilegeTypeTableAll
 	PrivilegeTypeTableOwnership
 	PrivilegeTypeExecute
-<<<<<<< HEAD
 	PrivilegeTypeRoleWGO
-=======
 	PrivilegeTypeValues
->>>>>>> 054b8559
 )
 
 type PrivilegeScope uint8
@@ -1224,7 +1221,6 @@
 var (
 	//initial privilege entries
 	privilegeEntriesMap = map[PrivilegeType]privilegeEntry{
-<<<<<<< HEAD
 		PrivilegeTypeCreateAccount:     {PrivilegeTypeCreateAccount, privilegeLevelStar, objectTypeAccount, objectIDAll, false, "", "", privilegeEntryTypeGeneral, nil},
 		PrivilegeTypeDropAccount:       {PrivilegeTypeDropAccount, privilegeLevelStar, objectTypeAccount, objectIDAll, false, "", "", privilegeEntryTypeGeneral, nil},
 		PrivilegeTypeAlterAccount:      {PrivilegeTypeAlterAccount, privilegeLevelStar, objectTypeAccount, objectIDAll, false, "", "", privilegeEntryTypeGeneral, nil},
@@ -1265,47 +1261,7 @@
 		PrivilegeTypeTableAll:          {PrivilegeTypeTableAll, privilegeLevelStarStar, objectTypeTable, objectIDAll, true, "", "", privilegeEntryTypeGeneral, nil},
 		PrivilegeTypeTableOwnership:    {PrivilegeTypeTableOwnership, privilegeLevelStarStar, objectTypeTable, objectIDAll, true, "", "", privilegeEntryTypeGeneral, nil},
 		PrivilegeTypeExecute:           {PrivilegeTypeExecute, privilegeLevelRoutine, objectTypeFunction, objectIDAll, true, "", "", privilegeEntryTypeGeneral, nil},
-=======
-		PrivilegeTypeCreateAccount:     {PrivilegeTypeCreateAccount, privilegeLevelStar, objectTypeAccount, objectIDAll, false, "", ""},
-		PrivilegeTypeDropAccount:       {PrivilegeTypeDropAccount, privilegeLevelStar, objectTypeAccount, objectIDAll, false, "", ""},
-		PrivilegeTypeAlterAccount:      {PrivilegeTypeAlterAccount, privilegeLevelStar, objectTypeAccount, objectIDAll, false, "", ""},
-		PrivilegeTypeCreateUser:        {PrivilegeTypeCreateUser, privilegeLevelStar, objectTypeAccount, objectIDAll, true, "", ""},
-		PrivilegeTypeDropUser:          {PrivilegeTypeDropUser, privilegeLevelStar, objectTypeAccount, objectIDAll, true, "", ""},
-		PrivilegeTypeAlterUser:         {PrivilegeTypeAlterUser, privilegeLevelStar, objectTypeAccount, objectIDAll, true, "", ""},
-		PrivilegeTypeCreateRole:        {PrivilegeTypeCreateRole, privilegeLevelStar, objectTypeAccount, objectIDAll, true, "", ""},
-		PrivilegeTypeDropRole:          {PrivilegeTypeDropRole, privilegeLevelStar, objectTypeAccount, objectIDAll, true, "", ""},
-		PrivilegeTypeAlterRole:         {PrivilegeTypeAlterRole, privilegeLevelStar, objectTypeAccount, objectIDAll, true, "", ""},
-		PrivilegeTypeCreateDatabase:    {PrivilegeTypeCreateDatabase, privilegeLevelStar, objectTypeAccount, objectIDAll, true, "", ""},
-		PrivilegeTypeDropDatabase:      {PrivilegeTypeDropDatabase, privilegeLevelStar, objectTypeAccount, objectIDAll, true, "", ""},
-		PrivilegeTypeShowDatabases:     {PrivilegeTypeShowDatabases, privilegeLevelStar, objectTypeAccount, objectIDAll, true, "", ""},
-		PrivilegeTypeConnect:           {PrivilegeTypeConnect, privilegeLevelStar, objectTypeAccount, objectIDAll, true, "", ""},
-		PrivilegeTypeManageGrants:      {PrivilegeTypeManageGrants, privilegeLevelStar, objectTypeAccount, objectIDAll, true, "", ""},
-		PrivilegeTypeAccountAll:        {PrivilegeTypeAccountAll, privilegeLevelStar, objectTypeAccount, objectIDAll, true, "", ""},
-		PrivilegeTypeAccountOwnership:  {PrivilegeTypeAccountOwnership, privilegeLevelStar, objectTypeAccount, objectIDAll, true, "", ""},
-		PrivilegeTypeUserOwnership:     {PrivilegeTypeUserOwnership, privilegeLevelStar, objectTypeAccount, objectIDAll, true, "", ""},
-		PrivilegeTypeRoleOwnership:     {PrivilegeTypeRoleOwnership, privilegeLevelStar, objectTypeAccount, objectIDAll, true, "", ""},
-		PrivilegeTypeShowTables:        {PrivilegeTypeShowTables, privilegeLevelDatabase, objectTypeDatabase, objectIDAll, true, "", ""},
-		PrivilegeTypeCreateObject:      {PrivilegeTypeCreateObject, privilegeLevelDatabase, objectTypeDatabase, objectIDAll, true, "", ""},
-		PrivilegeTypeCreateTable:       {PrivilegeTypeCreateTable, privilegeLevelDatabase, objectTypeDatabase, objectIDAll, true, "", ""},
-		PrivilegeTypeCreateView:        {PrivilegeTypeCreateView, privilegeLevelDatabase, objectTypeDatabase, objectIDAll, true, "", ""},
-		PrivilegeTypeDropObject:        {PrivilegeTypeDropObject, privilegeLevelDatabase, objectTypeDatabase, objectIDAll, true, "", ""},
-		PrivilegeTypeDropTable:         {PrivilegeTypeDropTable, privilegeLevelDatabase, objectTypeDatabase, objectIDAll, true, "", ""},
-		PrivilegeTypeDropView:          {PrivilegeTypeDropView, privilegeLevelDatabase, objectTypeDatabase, objectIDAll, true, "", ""},
-		PrivilegeTypeAlterObject:       {PrivilegeTypeAlterObject, privilegeLevelDatabase, objectTypeDatabase, objectIDAll, true, "", ""},
-		PrivilegeTypeDatabaseAll:       {PrivilegeTypeDatabaseAll, privilegeLevelStar, objectTypeAccount, objectIDAll, true, "", ""},
-		PrivilegeTypeDatabaseOwnership: {PrivilegeTypeDatabaseOwnership, privilegeLevelStar, objectTypeAccount, objectIDAll, true, "", ""},
-		PrivilegeTypeSelect:            {PrivilegeTypeSelect, privilegeLevelTable, objectTypeTable, objectIDAll, true, "", ""},
-		PrivilegeTypeInsert:            {PrivilegeTypeInsert, privilegeLevelTable, objectTypeTable, objectIDAll, true, "", ""},
-		PrivilegeTypeUpdate:            {PrivilegeTypeUpdate, privilegeLevelTable, objectTypeTable, objectIDAll, true, "", ""},
-		PrivilegeTypeTruncate:          {PrivilegeTypeTruncate, privilegeLevelTable, objectTypeTable, objectIDAll, true, "", ""},
-		PrivilegeTypeDelete:            {PrivilegeTypeDelete, privilegeLevelTable, objectTypeTable, objectIDAll, true, "", ""},
-		PrivilegeTypeReference:         {PrivilegeTypeReference, privilegeLevelTable, objectTypeTable, objectIDAll, true, "", ""},
-		PrivilegeTypeIndex:             {PrivilegeTypeIndex, privilegeLevelTable, objectTypeTable, objectIDAll, true, "", ""},
-		PrivilegeTypeTableAll:          {PrivilegeTypeTableAll, privilegeLevelStar, objectTypeAccount, objectIDAll, true, "", ""},
-		PrivilegeTypeTableOwnership:    {PrivilegeTypeTableOwnership, privilegeLevelStar, objectTypeAccount, objectIDAll, true, "", ""},
-		PrivilegeTypeExecute:           {PrivilegeTypeExecute, privilegeLevelRoutine, objectTypeFunction, objectIDAll, true, "", ""},
-		PrivilegeTypeValues:            {PrivilegeTypeValues, privilegeLevelTable, objectTypeTable, objectIDAll, true, "", ""},
->>>>>>> 054b8559
+		PrivilegeTypeValues:            {PrivilegeTypeValues, privilegeLevelTable, objectTypeTable, objectIDAll, true, "", "", privilegeEntryTypeGeneral, nil},
 	}
 
 	//the initial entries of mo_role_privs for the role 'moadmin'
@@ -1342,11 +1298,7 @@
 		PrivilegeTypeIndex,
 		PrivilegeTypeTableAll,
 		PrivilegeTypeTableOwnership,
-<<<<<<< HEAD
-=======
-		PrivilegeTypeExecute,
 		PrivilegeTypeValues,
->>>>>>> 054b8559
 	}
 
 	//the initial entries of mo_role_privs for the role 'accountadmin'
@@ -1380,11 +1332,7 @@
 		PrivilegeTypeIndex,
 		PrivilegeTypeTableAll,
 		PrivilegeTypeTableOwnership,
-<<<<<<< HEAD
-=======
-		PrivilegeTypeExecute,
 		PrivilegeTypeValues,
->>>>>>> 054b8559
 	}
 
 	//the initial entries of mo_role_privs for the role 'public'
@@ -2925,15 +2873,12 @@
 	case *tree.Execute:
 		objType = objectTypeNone
 		kind = privilegeKindNone
-<<<<<<< HEAD
 	case *InternalCmdFieldList:
 		objType = objectTypeNone
 		kind = privilegeKindNone
-=======
 	case *tree.ValuesStatement:
 		objType = objectTypeTable
 		typs = append(typs, PrivilegeTypeValues, PrivilegeTypeTableAll /*PrivilegeTypeTableOwnership*/)
->>>>>>> 054b8559
 	default:
 		panic(fmt.Sprintf("does not have the privilege definition of the statement %s", stmt))
 	}
@@ -3961,15 +3906,12 @@
 		privType = PrivilegeTypeIndex
 	case tree.PRIVILEGE_TYPE_STATIC_EXECUTE:
 		privType = PrivilegeTypeExecute
-<<<<<<< HEAD
 	case tree.PRIVILEGE_TYPE_STATIC_TRUNCATE:
 		privType = PrivilegeTypeTruncate
 	case tree.PRIVILEGE_TYPE_STATIC_REFERENCE:
 		privType = PrivilegeTypeReference
-=======
 	case tree.PRIVILEGE_TYPE_STATIC_VALUES:
 		privType = PrivilegeTypeValues
->>>>>>> 054b8559
 	default:
 		return 0, moerr.NewInternalError("unsupported privilege type %s", priv.ToString())
 	}
