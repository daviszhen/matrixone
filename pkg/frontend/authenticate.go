--- conflicted
+++ resolved
@@ -60,12 +60,6 @@
 	"github.com/matrixorigin/matrixone/pkg/util/sysview"
 	"github.com/matrixorigin/matrixone/pkg/util/trace"
 	"github.com/matrixorigin/matrixone/pkg/util/trace/impl/motrace"
-<<<<<<< HEAD
-	"github.com/matrixorigin/matrixone/pkg/vm/engine/disttae/route"
-=======
-	"github.com/tidwall/btree"
-	"golang.org/x/sync/errgroup"
->>>>>>> 8dce26a8
 )
 
 type TenantInfo struct {
@@ -929,6 +923,7 @@
 		"mo_cache":                    0,
 		"mo_snapshots":                0,
 		"mo_cdc_task":                 0,
+		"mo_cdc_watermark":            0,
 	}
 	sysAccountTables = map[string]struct{}{
 		catalog.MOVersionTable:       {},
@@ -964,12 +959,10 @@
 		"mo_foreign_keys":             0,
 		"mo_snapshots":                0,
 		"mo_subs":                     0,
-<<<<<<< HEAD
-		"mo_cdc_task":                 0,
-=======
 		"mo_shards":                   0,
 		"mo_shards_metadata":          0,
->>>>>>> 8dce26a8
+		"mo_cdc_task":                 0,
+		"mo_cdc_watermark":            0,
 		catalog.MO_RETENTION:          0,
 	}
 	createDbInformationSchemaSql = "create database information_schema;"
