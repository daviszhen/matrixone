// Copyright 2021 Matrix Origin
//
// Licensed under the Apache License, Version 2.0 (the "License");
// you may not use this file except in compliance with the License.
// You may obtain a copy of the License at
//
//      http://www.apache.org/licenses/LICENSE-2.0
//
// Unless required by applicable law or agreed to in writing, software
// distributed under the License is distributed on an "AS IS" BASIS,
// WITHOUT WARRANTIES OR CONDITIONS OF ANY KIND, either express or implied.
// See the License for the specific language governing permissions and
// limitations under the License.

package frontend

import (
	"context"
	"database/sql"
	"fmt"
	"sync"
	"sync/atomic"
	"testing"
	"time"

	"github.com/golang/mock/gomock"
	"github.com/google/uuid"
	"github.com/matrixorigin/matrixone/pkg/config"
	"github.com/matrixorigin/matrixone/pkg/defines"
	mock_frontend "github.com/matrixorigin/matrixone/pkg/frontend/test"
	"github.com/matrixorigin/matrixone/pkg/logutil"
	"github.com/matrixorigin/matrixone/pkg/sql/parsers"
	"github.com/matrixorigin/matrixone/pkg/sql/parsers/dialect"
	"github.com/matrixorigin/matrixone/pkg/sql/parsers/tree"
	"github.com/matrixorigin/matrixone/pkg/util/metric"
	"github.com/matrixorigin/matrixone/pkg/vm/engine"
	"github.com/matrixorigin/matrixone/pkg/vm/process"
	"github.com/prashantv/gostub"
	pcg "github.com/prometheus/client_model/go"
	"github.com/stretchr/testify/assert"
	"github.com/stretchr/testify/require"
	"golang.org/x/sync/errgroup"
)

func Test_inc_dec(t *testing.T) {
	rt := &Routine{}
	counter := int32(0)
	eg := errgroup.Group{}

	eg.Go(func() error {
		rt.increaseCount(func() {
			atomic.AddInt32(&counter, 1)
		})
		return nil
	})
	time.Sleep(100 * time.Millisecond)

	eg.Go(func() error {
		rt.decreaseCount(func() {
			atomic.AddInt32(&counter, -1)
		})
		return nil
	})
	time.Sleep(100 * time.Millisecond)

	err := eg.Wait()
	assert.NoError(t, err)
	assert.Equal(t, counter, int32(0))
	assert.False(t, rt.connectionBeCounted.Load())
}

const (
	contextCancel int32 = -2
	timeout       int32 = -1
)

type genMrs func(ses *Session) *MysqlResultSet

type result struct {
	gen        genMrs
	isSleepSql bool
	seconds    int
	resultX    atomic.Int32
}

var newMockWrapper = func(ctrl *gomock.Controller, ses *Session,
	sql2result map[string]*result,
	sql2NoResultSet map[string]bool, sql string, stmt tree.Statement, proc *process.Process) ComputationWrapper {
	var mrs *MysqlResultSet
	var columns []interface{}
	var ok, ok2 bool
	var err error
	var res *result
	if res, ok = sql2result[sql]; ok {
		mrs = res.gen(ses)
		for _, col := range mrs.Columns {
			columns = append(columns, col)
		}
	} else if _, ok2 = sql2NoResultSet[sql]; ok2 {
		//no result set
	} else {
		panic(fmt.Sprintf("there is no mysqlResultset for the sql %s", sql))
	}
	uuid, _ := uuid.NewUUID()
	runner := mock_frontend.NewMockComputationRunner(ctrl)
	runner.EXPECT().Run(gomock.Any()).DoAndReturn(func(uint64) error {
		proto := ses.GetMysqlProtocol()
		if mrs != nil {
			if res.isSleepSql {
				select {
				case <-time.After(time.Duration(res.seconds) * time.Second):
					res.resultX.Store(timeout)
				case <-proc.Ctx.Done():
					res.resultX.Store(contextCancel)
				}
			}
			err = proto.SendResultSetTextBatchRowSpeedup(mrs, mrs.GetRowCount())
			if err != nil {
				logutil.Errorf("flush error %v", err)
				return err
			}
		}
		return nil
	}).AnyTimes()
	mcw := mock_frontend.NewMockComputationWrapper(ctrl)
	mcw.EXPECT().GetAst().Return(stmt).AnyTimes()
	mcw.EXPECT().GetProcess().Return(proc).AnyTimes()
	mcw.EXPECT().SetDatabaseName(gomock.Any()).Return(nil).AnyTimes()
	mcw.EXPECT().GetColumns().Return(columns, nil).AnyTimes()
	mcw.EXPECT().GetAffectedRows().Return(uint64(0)).AnyTimes()
	mcw.EXPECT().Compile(gomock.Any(), gomock.Any(), gomock.Any()).Return(runner, nil).AnyTimes()
	mcw.EXPECT().GetUUID().Return(uuid[:]).AnyTimes()
	mcw.EXPECT().RecordExecPlan(gomock.Any()).Return(nil).AnyTimes()
	mcw.EXPECT().GetLoadTag().Return(false).AnyTimes()
	return mcw
}

func Test_ConnectionCount(t *testing.T) {
	//client connection method: mysql -h 127.0.0.1 -P 6001 --default-auth=mysql_native_password -uroot -p
	//client connect
	//ion method: mysql -h 127.0.0.1 -P 6001 -udump -p
	ctrl := gomock.NewController(t)
	defer ctrl.Finish()
	var conn1, conn2 *sql.DB
	var err error

	//before anything using the configuration
	eng := mock_frontend.NewMockEngine(ctrl)
	eng.EXPECT().New(gomock.Any(), gomock.Any()).Return(nil).AnyTimes()
	eng.EXPECT().Commit(gomock.Any(), gomock.Any()).Return(nil).AnyTimes()
	eng.EXPECT().Rollback(gomock.Any(), gomock.Any()).Return(nil).AnyTimes()
	txnClient := mock_frontend.NewMockTxnClient(ctrl)
	pu, err := getParameterUnit("test/system_vars_config.toml", eng, txnClient)
	require.NoError(t, err)
	pu.SV.SkipCheckUser = true

	noResultSet := make(map[string]bool)
	resultSet := make(map[string]*result)

	var wrapperStubFunc = func(db, sql, user string, eng engine.Engine, proc *process.Process, ses *Session) ([]ComputationWrapper, error) {
		var cw []ComputationWrapper = nil
		var stmts []tree.Statement = nil
		var cmdFieldStmt *InternalCmdFieldList
		var err error
		if isCmdFieldListSql(sql) {
			cmdFieldStmt, err = parseCmdFieldList(proc.Ctx, sql)
			if err != nil {
				return nil, err
			}
			stmts = append(stmts, cmdFieldStmt)
		} else {
			stmts, err = parsers.Parse(proc.Ctx, dialect.MYSQL, sql, 1)
			if err != nil {
				return nil, err
			}
		}

		for _, stmt := range stmts {
			cw = append(cw, newMockWrapper(ctrl, ses, resultSet, noResultSet, sql, stmt, proc))
		}
		return cw, nil
	}

	bhStub := gostub.Stub(&GetComputationWrapper, wrapperStubFunc)
	defer bhStub.Reset()

	ctx := context.WithValue(context.TODO(), config.ParameterUnitKey, pu)

	// A mock autoincrcache manager.
<<<<<<< HEAD
	rm, _ := NewRoutineManager(ctx, pu)
=======
	aicm := &defines.AutoIncrCacheManager{}
	rm, _ := NewRoutineManager(ctx, pu, aicm)
	rm.SetSkipCheckUser(true)
>>>>>>> ec931e61

	wg := sync.WaitGroup{}
	wg.Add(1)

	//running server
	go func() {
		defer wg.Done()
		echoServer(rm.Handler, rm, NewSqlCodec())
	}()

	cCounter := metric.ConnectionCounter(sysAccountName)
	cCounter.Set(0)

	time.Sleep(time.Second * 2)
	conn1, err = openDbConn(t, 6001)
	require.NoError(t, err)

	time.Sleep(time.Second * 2)
	conn2, err = openDbConn(t, 6001)
	require.NoError(t, err)

	time.Sleep(time.Second * 2)

	cc := rm.clientCount()
	assert.GreaterOrEqual(t, cc, 2)

	x := &pcg.Metric{}
	err = cCounter.Write(x)
	assert.NoError(t, err)
	assert.GreaterOrEqual(t, x.Gauge.GetValue(), float64(2))

	//close the connection
	closeDbConn(t, conn1)
	closeDbConn(t, conn2)

	time.Sleep(time.Second * 2)

	cc = rm.clientCount()
	assert.GreaterOrEqual(t, cc, 0)

	err = cCounter.Write(x)
	assert.NoError(t, err)
	assert.GreaterOrEqual(t, x.Gauge.GetValue(), float64(0))

	time.Sleep(time.Millisecond * 10)
	//close server
	setServer(1)
	wg.Wait()
}<|MERGE_RESOLUTION|>--- conflicted
+++ resolved
@@ -187,13 +187,8 @@
 	ctx := context.WithValue(context.TODO(), config.ParameterUnitKey, pu)
 
 	// A mock autoincrcache manager.
-<<<<<<< HEAD
-	rm, _ := NewRoutineManager(ctx, pu)
-=======
 	aicm := &defines.AutoIncrCacheManager{}
 	rm, _ := NewRoutineManager(ctx, pu, aicm)
-	rm.SetSkipCheckUser(true)
->>>>>>> ec931e61
 
 	wg := sync.WaitGroup{}
 	wg.Add(1)
