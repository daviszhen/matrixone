// Copyright 2021 Matrix Origin
//
// Licensed under the Apache License, Version 2.0 (the "License");
// you may not use this file except in compliance with the License.
// You may obtain a copy of the License at
//
//      http://www.apache.org/licenses/LICENSE-2.0
//
// Unless required by applicable law or agreed to in writing, software
// distributed under the License is distributed on an "AS IS" BASIS,
// WITHOUT WARRANTIES OR CONDITIONS OF ANY KIND, either express or implied.
// See the License for the specific language governing permissions and
// limitations under the License.

package frontend

import (
	"context"
	"database/sql"
	"fmt"
	"sync"
	"sync/atomic"
	"testing"
	"time"

	"github.com/golang/mock/gomock"
	"github.com/google/uuid"
	"github.com/matrixorigin/matrixone/pkg/config"
	mock_frontend "github.com/matrixorigin/matrixone/pkg/frontend/test"
	"github.com/matrixorigin/matrixone/pkg/logutil"
	"github.com/matrixorigin/matrixone/pkg/sql/parsers"
	"github.com/matrixorigin/matrixone/pkg/sql/parsers/dialect"
	"github.com/matrixorigin/matrixone/pkg/sql/parsers/tree"
	"github.com/matrixorigin/matrixone/pkg/util/metric"
	"github.com/matrixorigin/matrixone/pkg/vm/engine"
	"github.com/matrixorigin/matrixone/pkg/vm/process"
	"github.com/prashantv/gostub"
	pcg "github.com/prometheus/client_model/go"
	"github.com/stretchr/testify/assert"
	"github.com/stretchr/testify/require"
	"golang.org/x/sync/errgroup"
)

func Test_inc_dec(t *testing.T) {
	rt := &Routine{}
	counter := int32(0)
	eg := errgroup.Group{}

	eg.Go(func() error {
		rt.increaseCount(func() {
			atomic.AddInt32(&counter, 1)
		})
		return nil
	})
	time.Sleep(100 * time.Millisecond)

	eg.Go(func() error {
		rt.decreaseCount(func() {
			atomic.AddInt32(&counter, -1)
		})
		return nil
	})
	time.Sleep(100 * time.Millisecond)

	err := eg.Wait()
	assert.NoError(t, err)
	assert.Equal(t, counter, int32(0))
	assert.False(t, rt.connectionBeCounted.Load())
}

const (
	contextCancel int32 = -2
	timeout       int32 = -1
)

type genMrs func(ses *Session) *MysqlResultSet

type result struct {
	gen        genMrs
	isSleepSql bool
	seconds    int
	resultX    atomic.Int32
}

var newMockWrapper = func(ctrl *gomock.Controller, ses *Session,
	sql2result map[string]*result,
	sql2NoResultSet map[string]bool, sql string, stmt tree.Statement, proc *process.Process) ComputationWrapper {
	var mrs *MysqlResultSet
	var columns []interface{}
	var ok, ok2 bool
	var err error
	var res *result
	if res, ok = sql2result[sql]; ok {
		mrs = res.gen(ses)
		for _, col := range mrs.Columns {
			columns = append(columns, col)
		}
	} else if _, ok2 = sql2NoResultSet[sql]; ok2 {
		//no result set
	} else {
		panic(fmt.Sprintf("there is no mysqlResultset for the sql %s", sql))
	}
	uuid, _ := uuid.NewUUID()
	runner := mock_frontend.NewMockComputationRunner(ctrl)
	runner.EXPECT().Run(gomock.Any()).DoAndReturn(func(uint64) error {
		proto := ses.GetMysqlProtocol()
		if mrs != nil {
			if res.isSleepSql {
				select {
				case <-time.After(time.Duration(res.seconds) * time.Second):
					res.resultX.Store(timeout)
				case <-proc.Ctx.Done():
					res.resultX.Store(contextCancel)
				}
			}
			err = proto.SendResultSetTextBatchRowSpeedup(mrs, mrs.GetRowCount())
			if err != nil {
				logutil.Errorf("flush error %v", err)
				return err
			}
		}
		return nil
	}).AnyTimes()
	mcw := mock_frontend.NewMockComputationWrapper(ctrl)
	mcw.EXPECT().GetAst().Return(stmt).AnyTimes()
	mcw.EXPECT().GetProcess().Return(proc).AnyTimes()
	mcw.EXPECT().SetDatabaseName(gomock.Any()).Return(nil).AnyTimes()
	mcw.EXPECT().GetColumns().Return(columns, nil).AnyTimes()
	mcw.EXPECT().GetAffectedRows().Return(uint64(0)).AnyTimes()
	mcw.EXPECT().Compile(gomock.Any(), gomock.Any(), gomock.Any()).Return(runner, nil).AnyTimes()
	mcw.EXPECT().GetUUID().Return(uuid[:]).AnyTimes()
	mcw.EXPECT().RecordExecPlan(gomock.Any()).Return(nil).AnyTimes()
	mcw.EXPECT().GetLoadTag().Return(false).AnyTimes()
	return mcw
}

func Test_ConnectionCount(t *testing.T) {
	//client connection method: mysql -h 127.0.0.1 -P 6001 --default-auth=mysql_native_password -uroot -p
	//client connect
	//ion method: mysql -h 127.0.0.1 -P 6001 -udump -p
	ctrl := gomock.NewController(t)
	defer ctrl.Finish()
	var conn1, conn2 *sql.DB
	var err error

	//before anything using the configuration
	eng := mock_frontend.NewMockEngine(ctrl)
	eng.EXPECT().New(gomock.Any(), gomock.Any()).Return(nil).AnyTimes()
	eng.EXPECT().Commit(gomock.Any(), gomock.Any()).Return(nil).AnyTimes()
	eng.EXPECT().Rollback(gomock.Any(), gomock.Any()).Return(nil).AnyTimes()
	txnClient := mock_frontend.NewMockTxnClient(ctrl)
	pu, err := getParameterUnit("test/system_vars_config.toml", eng, txnClient)
	require.NoError(t, err)
	pu.SV.SkipCheckUser = true

	noResultSet := make(map[string]bool)
	resultSet := make(map[string]*result)

	var wrapperStubFunc = func(db, sql, user string, eng engine.Engine, proc *process.Process, ses *Session) ([]ComputationWrapper, error) {
		var cw []ComputationWrapper = nil
		var stmts []tree.Statement = nil
		var cmdFieldStmt *InternalCmdFieldList
		var err error
		if isCmdFieldListSql(sql) {
			cmdFieldStmt, err = parseCmdFieldList(proc.Ctx, sql)
			if err != nil {
				return nil, err
			}
			stmts = append(stmts, cmdFieldStmt)
		} else {
			stmts, err = parsers.Parse(proc.Ctx, dialect.MYSQL, sql, 1)
			if err != nil {
				return nil, err
			}
		}

		for _, stmt := range stmts {
			cw = append(cw, newMockWrapper(ctrl, ses, resultSet, noResultSet, sql, stmt, proc))
		}
		return cw, nil
	}

	bhStub := gostub.Stub(&GetComputationWrapper, wrapperStubFunc)
	defer bhStub.Reset()

	ctx := context.WithValue(context.TODO(), config.ParameterUnitKey, pu)

	// A mock autoincrcache manager.
<<<<<<< HEAD
	aicm := &defines.AutoIncrCacheManager{}
	rm, _ := NewRoutineManager(ctx, pu, aicm)
=======
	rm, _ := NewRoutineManager(ctx, pu)
	rm.SetSkipCheckUser(true)
>>>>>>> 0036a9fd

	wg := sync.WaitGroup{}
	wg.Add(1)

	//running server
	go func() {
		defer wg.Done()
		echoServer(rm.Handler, rm, NewSqlCodec())
	}()

	cCounter := metric.ConnectionCounter(sysAccountName)
	cCounter.Set(0)

	time.Sleep(time.Second * 2)
	conn1, err = openDbConn(t, 6001)
	require.NoError(t, err)

	time.Sleep(time.Second * 2)
	conn2, err = openDbConn(t, 6001)
	require.NoError(t, err)

	time.Sleep(time.Second * 2)

	cc := rm.clientCount()
	assert.GreaterOrEqual(t, cc, 2)

	x := &pcg.Metric{}
	err = cCounter.Write(x)
	assert.NoError(t, err)
	assert.GreaterOrEqual(t, x.Gauge.GetValue(), float64(2))

	//close the connection
	closeDbConn(t, conn1)
	closeDbConn(t, conn2)

	time.Sleep(time.Second * 2)

	cc = rm.clientCount()
	assert.GreaterOrEqual(t, cc, 0)

	err = cCounter.Write(x)
	assert.NoError(t, err)
	assert.GreaterOrEqual(t, x.Gauge.GetValue(), float64(0))

	time.Sleep(time.Millisecond * 10)
	//close server
	setServer(1)
	wg.Wait()
}<|MERGE_RESOLUTION|>--- conflicted
+++ resolved
@@ -186,13 +186,7 @@
 	ctx := context.WithValue(context.TODO(), config.ParameterUnitKey, pu)
 
 	// A mock autoincrcache manager.
-<<<<<<< HEAD
-	aicm := &defines.AutoIncrCacheManager{}
-	rm, _ := NewRoutineManager(ctx, pu, aicm)
-=======
 	rm, _ := NewRoutineManager(ctx, pu)
-	rm.SetSkipCheckUser(true)
->>>>>>> 0036a9fd
 
 	wg := sync.WaitGroup{}
 	wg.Add(1)
