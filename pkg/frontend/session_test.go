--- conflicted
+++ resolved
@@ -308,11 +308,18 @@
 		if err != nil {
 			t.Error(err)
 		}
+
+		setGlobalPu(&config.ParameterUnit{SV: sv})
 		proto := NewMysqlClientProtocol(0, ioses, 1024, sv)
 		txnClient := mock_frontend.NewMockTxnClient(ctrl)
 		txnClient.EXPECT().New(gomock.Any(), gomock.Any()).AnyTimes()
-		session := NewSession(proto, nil, gSysVars, true, nil)
-		session.SetRequestContext(context.Background())
+		session := NewSession(context.Background(), proto, nil, gSysVars, true, nil)
+		session.txnCompileCtx = &TxnCompilerContext{
+			execCtx: &ExecCtx{
+				reqCtx: context.Background(),
+				ses:    session,
+			},
+		}
 		return session
 	}
 
@@ -322,7 +329,7 @@
 		saneSesGlobalWant4, existSesGlobalWant5, newSesAfterSesGlobalWant6 interface{}) {
 
 		//same session
-		v1_val, err := ses.GetSessionVar(v)
+		v1_val, err := ses.GetSessionVar(context.Background(), v)
 		convey.So(err, convey.ShouldBeNil)
 		convey.So(sameSesWant1, convey.ShouldEqual, v1_val)
 		v1_ctx_val, err := ses.GetTxnCompileCtx().ResolveVariable(v, true, false)
@@ -330,7 +337,7 @@
 		convey.So(v1_ctx_val, convey.ShouldEqual, v1_val)
 
 		//exist session
-		v2_val, err := existSes.GetSessionVar(v)
+		v2_val, err := existSes.GetSessionVar(context.Background(), v)
 		convey.So(err, convey.ShouldBeNil)
 		convey.So(existSesWant2, convey.ShouldEqual, v2_val)
 		v2_ctx_val, err := existSes.GetTxnCompileCtx().ResolveVariable(v, true, false)
@@ -338,7 +345,7 @@
 		convey.So(v2_ctx_val, convey.ShouldEqual, v2_val)
 
 		//new session after session
-		v3_val, err := newSesAfterSession.GetSessionVar(v)
+		v3_val, err := newSesAfterSession.GetSessionVar(context.Background(), v)
 		convey.So(err, convey.ShouldBeNil)
 		convey.So(newSesAfterSesWant3, convey.ShouldEqual, v3_val)
 		v3_ctx_val, err := newSesAfterSession.GetTxnCompileCtx().ResolveVariable(v, true, false)
@@ -346,7 +353,7 @@
 		convey.So(v3_ctx_val, convey.ShouldEqual, v3_val)
 
 		//new session after session global
-		v6_val, err := newSesAfterSession.GetGlobalVar(v)
+		v6_val, err := newSesAfterSession.GetGlobalVar(context.Background(), v)
 		convey.So(err, convey.ShouldBeNil)
 		convey.So(newSesAfterSesGlobalWant6, convey.ShouldEqual, v6_val)
 		v6_ctx_val, err := newSesAfterSession.GetTxnCompileCtx().ResolveVariable(v, true, false)
@@ -359,7 +366,7 @@
 		sameSesWant1, existSesWant2, newSesAfterSesWant3 interface{}) {
 
 		//same session
-		v1_val, err := ses.GetSessionVar(v)
+		v1_val, err := ses.GetSessionVar(context.Background(), v)
 		convey.So(err, convey.ShouldBeNil)
 		convey.So(sameSesWant1, convey.ShouldEqual, v1_val)
 		v1_ctx_val, err := ses.GetTxnCompileCtx().ResolveVariable(v, true, false)
@@ -367,7 +374,7 @@
 		convey.So(v1_ctx_val, convey.ShouldEqual, v1_val)
 
 		//exist session
-		v2_val, err := existSes.GetSessionVar(v)
+		v2_val, err := existSes.GetSessionVar(context.Background(), v)
 		convey.So(err, convey.ShouldBeNil)
 		convey.So(existSesWant2, convey.ShouldEqual, v2_val)
 		v2_ctx_val, err := existSes.GetTxnCompileCtx().ResolveVariable(v, true, false)
@@ -375,7 +382,7 @@
 		convey.So(v2_ctx_val, convey.ShouldEqual, v2_val)
 
 		//new session after session
-		v3_val, err := newSesAfterSession.GetSessionVar(v)
+		v3_val, err := newSesAfterSession.GetSessionVar(context.Background(), v)
 		convey.So(err, convey.ShouldBeNil)
 		convey.So(newSesAfterSesWant3, convey.ShouldEqual, v3_val)
 		v3_ctx_val, err := newSesAfterSession.GetTxnCompileCtx().ResolveVariable(v, true, false)
@@ -383,21 +390,21 @@
 		convey.So(v3_ctx_val, convey.ShouldEqual, v3_val)
 
 		//same session global
-		_, err = ses.GetGlobalVar(v)
+		_, err = ses.GetGlobalVar(context.Background(), v)
 		convey.So(err, convey.ShouldNotBeNil)
 		convey.So(err, convey.ShouldBeError, moerr.NewInternalError(context.TODO(), errorSystemVariableSessionEmpty()))
 		_, err = ses.GetTxnCompileCtx().ResolveVariable(v, true, false)
 		convey.So(err, convey.ShouldBeNil)
 
 		//exist session global
-		_, err = existSes.GetGlobalVar(v)
+		_, err = existSes.GetGlobalVar(context.Background(), v)
 		convey.So(err, convey.ShouldNotBeNil)
 		convey.So(err, convey.ShouldBeError, moerr.NewInternalError(context.TODO(), errorSystemVariableSessionEmpty()))
 		_, err = existSes.GetTxnCompileCtx().ResolveVariable(v, true, false)
 		convey.So(err, convey.ShouldBeNil)
 
 		//new session after session global
-		_, err = newSesAfterSession.GetGlobalVar(v)
+		_, err = newSesAfterSession.GetGlobalVar(context.Background(), v)
 		convey.So(err, convey.ShouldNotBeNil)
 		convey.So(err, convey.ShouldBeError, moerr.NewInternalError(context.TODO(), errorSystemVariableSessionEmpty()))
 		_, err = newSesAfterSession.GetTxnCompileCtx().ResolveVariable(v, true, false)
@@ -417,14 +424,14 @@
 		v1 := "testglobalvar_dyn"
 		_, v1_default, _ := gSysVars.GetGlobalSysVar(v1)
 		v1_want := 10
-		err := ses.SetSessionVar(v1, v1_want)
+		err := ses.SetSessionVar(context.Background(), v1, v1_want)
 		convey.So(err, convey.ShouldNotBeNil)
 
 		// no check after fail set
 		newSes2 := genSession(ctrl, gSysVars)
 		checkWant(ses, existSes, newSes2, v1, v1_default, v1_default, v1_default, v1_default, v1_default, v1_default)
 
-		err = ses.SetGlobalVar(v1, v1_want)
+		err = ses.SetGlobalVar(context.Background(), v1, v1_want)
 		convey.So(err, convey.ShouldBeNil)
 
 		newSes3 := genSession(ctrl, gSysVars)
@@ -433,13 +440,13 @@
 		v2 := "testglobalvar_nodyn"
 		_, v2_default, _ := gSysVars.GetGlobalSysVar(v2)
 		v2_want := 10
-		err = ses.SetSessionVar(v2, v2_want)
+		err = ses.SetSessionVar(context.Background(), v2, v2_want)
 		convey.So(err, convey.ShouldNotBeNil)
 
 		newSes4 := genSession(ctrl, gSysVars)
 		checkWant(ses, existSes, newSes4, v2, v2_default, v2_default, v2_default, v2_default, v2_default, v2_default)
 
-		err = ses.SetGlobalVar(v2, v2_want)
+		err = ses.SetGlobalVar(context.Background(), v2, v2_want)
 		convey.So(err, convey.ShouldNotBeNil)
 
 		newSes5 := genSession(ctrl, gSysVars)
@@ -459,13 +466,13 @@
 		v1 := "testsessionvar_dyn"
 		_, v1_default, _ := gSysVars.GetGlobalSysVar(v1)
 		v1_want := 10
-		err := ses.SetSessionVar(v1, v1_want)
+		err := ses.SetSessionVar(context.Background(), v1, v1_want)
 		convey.So(err, convey.ShouldBeNil)
 
 		newSes1 := genSession(ctrl, gSysVars)
 		checkWant2(ses, existSes, newSes1, v1, v1_want, v1_default, v1_default)
 
-		err = ses.SetGlobalVar(v1, v1_want)
+		err = ses.SetGlobalVar(context.Background(), v1, v1_want)
 		convey.So(err, convey.ShouldNotBeNil)
 
 		newSes2 := genSession(ctrl, gSysVars)
@@ -474,13 +481,13 @@
 		v2 := "testsessionvar_nodyn"
 		_, v2_default, _ := gSysVars.GetGlobalSysVar(v2)
 		v2_want := 10
-		err = ses.SetSessionVar(v2, v2_want)
+		err = ses.SetSessionVar(context.Background(), v2, v2_want)
 		convey.So(err, convey.ShouldNotBeNil)
 
 		newSes3 := genSession(ctrl, gSysVars)
 		checkWant2(ses, existSes, newSes3, v2, v2_default, v2_default, v2_default)
 
-		err = ses.SetGlobalVar(v2, v2_want)
+		err = ses.SetGlobalVar(context.Background(), v2, v2_want)
 		convey.So(err, convey.ShouldNotBeNil)
 		newSes4 := genSession(ctrl, gSysVars)
 		checkWant2(ses, existSes, newSes4, v2, v2_default, v2_default, v2_default)
@@ -500,17 +507,17 @@
 		v1 := "testbothvar_dyn"
 		_, v1_default, _ := gSysVars.GetGlobalSysVar(v1)
 		v1_want := 10
-		err := ses.SetSessionVar(v1, v1_want)
+		err := ses.SetSessionVar(context.Background(), v1, v1_want)
 		convey.So(err, convey.ShouldBeNil)
 
 		newSes2 := genSession(ctrl, gSysVars)
 		checkWant(ses, existSes, newSes2, v1, v1_want, v1_default, v1_default, v1_default, v1_default, v1_default)
 
 		v2 := "testbotchvar_nodyn"
-		err = ses.SetSessionVar(v2, 10)
-		convey.So(err, convey.ShouldNotBeNil)
-
-		err = ses.SetGlobalVar(v2, 10)
+		err = ses.SetSessionVar(context.Background(), v2, 10)
+		convey.So(err, convey.ShouldNotBeNil)
+
+		err = ses.SetGlobalVar(context.Background(), v2, 10)
 		convey.So(err, convey.ShouldNotBeNil)
 	})
 
@@ -528,7 +535,7 @@
 		_, v1_default, _ := gSysVars.GetGlobalSysVar(v1)
 		v1_want := 10
 
-		err := ses.SetGlobalVar(v1, v1_want)
+		err := ses.SetGlobalVar(context.Background(), v1, v1_want)
 		convey.So(err, convey.ShouldBeNil)
 
 		newSes2 := genSession(ctrl, gSysVars)
@@ -756,11 +763,7 @@
 		mrs := newMrsForSqlForCheckUserHasRole([][]interface{}{})
 		bh.sql2result[sql] = mrs
 
-<<<<<<< HEAD
 		_, err := ses.GetGlobalSystemVariableValue(context.TODO(), "autocommit")
-=======
-		_, err := ses.getGlobalSystemVariableValue("autocommit")
->>>>>>> 6561ea38
 		convey.So(err, convey.ShouldNotBeNil)
 	})
 
@@ -792,11 +795,7 @@
 		})
 		bh.sql2result[sql] = mrs
 
-<<<<<<< HEAD
 		_, err := ses.GetGlobalSystemVariableValue(context.TODO(), "autocommit")
-=======
-		_, err := ses.getGlobalSystemVariableValue("autocommit")
->>>>>>> 6561ea38
 		convey.So(err, convey.ShouldBeNil)
 	})
 }
@@ -889,7 +888,6 @@
 	ctrl := gomock.NewController(t)
 	defer ctrl.Finish()
 
-<<<<<<< HEAD
 	bh := &backgroundExecTest{}
 	bh.init()
 
@@ -899,38 +897,6 @@
 	gSysVars := &GlobalSystemVariables{}
 	InitGlobalSystemVariables(gSysVars)
 	s := genSession(ctrl, gSysVars)
-
-	pu := config.NewParameterUnit(&config.FrontendParameters{}, nil, nil, nil)
-	pu.SV.SetDefaultValues()
-	ctx := context.WithValue(context.TODO(), config.ParameterUnitKey, pu)
-
-	rm, _ := NewRoutineManager(ctx)
-	s.rm = rm
-
-	tenant := &TenantInfo{
-		Tenant:        sysAccountName,
-		User:          rootName,
-		DefaultRole:   moAdminRoleName,
-		TenantID:      sysAccountID,
-		UserID:        rootID,
-		DefaultRoleID: moAdminRoleID,
-	}
-	s.SetTenantInfo(tenant)
-
-	bh.sql2result["begin;"] = nil
-	bh.sql2result["commit;"] = nil
-	bh.sql2result["rollback;"] = nil
-
-	sql := getSqlForGetSystemVariableValueWithAccount(uint64(s.GetTenantInfo().GetTenantID()), "lower_case_table_names")
-	bh.sql2result[sql] = newMrsForSqlForGetVariableValue([][]interface{}{
-		{"1"},
-	})
-
-=======
-	gSysVars := &GlobalSystemVariables{}
-	InitGlobalSystemVariables(gSysVars)
-	s := genSession(ctrl, gSysVars)
->>>>>>> 6561ea38
 	err := Migrate(s, &query.MigrateConnToRequest{
 		DB: "d1",
 		PrepareStmts: []*query.PrepareStmt{
