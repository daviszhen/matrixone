// Copyright 2021 Matrix Origin
//
// Licensed under the Apache License, Version 2.0 (the "License");
// you may not use this file except in compliance with the License.
// You may obtain a copy of the License at
//
//      http://www.apache.org/licenses/LICENSE-2.0
//
// Unless required by applicable law or agreed to in writing, software
// distributed under the License is distributed on an "AS IS" BASIS,
// WITHOUT WARRANTIES OR CONDITIONS OF ANY KIND, either express or implied.
// See the License for the specific language governing permissions and
// limitations under the License.

package frontend

import (
	"bytes"
	"container/list"
	"context"
	"crypto/tls"
	"crypto/x509"
	"fmt"
	"math"
	"os"
	"sync"
	"sync/atomic"
	"time"

	"github.com/fagongzi/goetty/v2"
	"github.com/matrixorigin/matrixone/pkg/common/moerr"
	"github.com/matrixorigin/matrixone/pkg/config"
	"github.com/matrixorigin/matrixone/pkg/defines"
	"github.com/matrixorigin/matrixone/pkg/logutil"
	"github.com/matrixorigin/matrixone/pkg/pb/query"
	"github.com/matrixorigin/matrixone/pkg/queryservice"
	"github.com/matrixorigin/matrixone/pkg/util/metric"
	v2 "github.com/matrixorigin/matrixone/pkg/util/metric/v2"
	"github.com/matrixorigin/matrixone/pkg/util/trace"
	"go.uber.org/zap"
)

type RoutineManager struct {
	mu      sync.RWMutex
	ctx     context.Context
	clients map[goetty.IOSession]*Routine
	// routinesByID keeps the routines by connection ID.
	routinesByConnID map[uint32]*Routine
	pu               *config.ParameterUnit
	tlsConfig        *tls.Config
	aicm             *defines.AutoIncrCacheManager
	accountRoutine   *AccountRoutineManager
	baseService      BaseService
	sessionManager   *queryservice.SessionManager
	// reportSystemStatusTime is the time when report system status last time.
	reportSystemStatusTime atomic.Pointer[time.Time]
}

type AccountRoutineManager struct {
	ctx               context.Context
	killQueueMu       sync.RWMutex
	killIdQueue       map[int64]KillRecord
	accountRoutineMu  sync.RWMutex
	accountId2Routine map[int64]map[*Routine]uint64
}

type KillRecord struct {
	killTime time.Time
	version  uint64
}

func NewKillRecord(killtime time.Time, version uint64) KillRecord {
	return KillRecord{
		killTime: killtime,
		version:  version,
	}
}

func (ar *AccountRoutineManager) recordRountine(tenantID int64, rt *Routine, version uint64) {
	if tenantID == sysAccountID || rt == nil {
		return
	}

	ar.accountRoutineMu.Lock()
	defer ar.accountRoutineMu.Unlock()
	if _, ok := ar.accountId2Routine[tenantID]; !ok {
		ar.accountId2Routine[tenantID] = make(map[*Routine]uint64)
	}
	ar.accountId2Routine[tenantID][rt] = version
}

func (ar *AccountRoutineManager) deleteRoutine(tenantID int64, rt *Routine) {
	if tenantID == sysAccountID || rt == nil {
		return
	}

	ar.accountRoutineMu.Lock()
	defer ar.accountRoutineMu.Unlock()
	_, ok := ar.accountId2Routine[tenantID]
	if ok {
		delete(ar.accountId2Routine[tenantID], rt)
	}
	if len(ar.accountId2Routine[tenantID]) == 0 {
		delete(ar.accountId2Routine, tenantID)
	}
}

func (ar *AccountRoutineManager) EnKillQueue(tenantID int64, version uint64) {
	if tenantID == sysAccountID {
		return
	}

	KillRecord := NewKillRecord(time.Now(), version)
	ar.killQueueMu.Lock()
	defer ar.killQueueMu.Unlock()
	ar.killIdQueue[tenantID] = KillRecord

}

func (ar *AccountRoutineManager) AlterRoutineStatue(tenantID int64, status string) {
	if tenantID == sysAccountID {
		return
	}

	ar.accountRoutineMu.Lock()
	defer ar.accountRoutineMu.Unlock()
	if rts, ok := ar.accountId2Routine[tenantID]; ok {
		for rt := range rts {
			if status == "restricted" {
				rt.setResricted(true)
			} else {
				rt.setResricted(false)
			}
		}
	}
}

func (ar *AccountRoutineManager) deepCopyKillQueue() map[int64]KillRecord {
	ar.killQueueMu.RLock()
	defer ar.killQueueMu.RUnlock()

	tempKillQueue := make(map[int64]KillRecord, len(ar.killIdQueue))
	for account, record := range ar.killIdQueue {
		tempKillQueue[account] = record
	}
	return tempKillQueue
}

func (ar *AccountRoutineManager) deepCopyRoutineMap() map[int64]map[*Routine]uint64 {
	ar.accountRoutineMu.RLock()
	defer ar.accountRoutineMu.RUnlock()

	tempRoutineMap := make(map[int64]map[*Routine]uint64, len(ar.accountId2Routine))
	for account, rountine := range ar.accountId2Routine {
		tempRountines := make(map[*Routine]uint64, len(rountine))
		for rt, version := range rountine {
			tempRountines[rt] = version
		}
		tempRoutineMap[account] = tempRountines
	}
	return tempRoutineMap
}

func (rm *RoutineManager) GetAutoIncrCacheManager() *defines.AutoIncrCacheManager {
	return rm.aicm
}

func (rm *RoutineManager) getParameterUnit() *config.ParameterUnit {
	return rm.pu
}

func (rm *RoutineManager) getCtx() context.Context {
	return rm.ctx
}

func (rm *RoutineManager) setRoutine(rs goetty.IOSession, id uint32, r *Routine) {
	rm.mu.Lock()
	defer rm.mu.Unlock()
	rm.clients[rs] = r
	rm.routinesByConnID[id] = r
}

func (rm *RoutineManager) getRoutine(rs goetty.IOSession) *Routine {
	rm.mu.RLock()
	defer rm.mu.RUnlock()
	return rm.clients[rs]
}

func (rm *RoutineManager) getRoutineByConnID(id uint32) *Routine {
	rm.mu.RLock()
	defer rm.mu.RUnlock()
	r, ok := rm.routinesByConnID[id]
	if ok {
		return r
	}
	return nil
}

func (rm *RoutineManager) deleteRoutine(rs goetty.IOSession) *Routine {
	var rt *Routine
	var ok bool
	rm.mu.Lock()
	defer rm.mu.Unlock()
	if rt, ok = rm.clients[rs]; ok {
		delete(rm.clients, rs)
	}
<<<<<<< HEAD
	if rt != nil {
		connID := rt.getConnectionID()
		_, ok = rm.routinesByConnID[connID]
		if ok {
=======

	if rt != nil {
		connID := rt.getConnectionID()
		if _, ok = rm.routinesByConnID[connID]; ok {
>>>>>>> 2dce06dc
			delete(rm.routinesByConnID, connID)
		}
	}
	return rt
}

func (rm *RoutineManager) getTlsConfig() *tls.Config {
	return rm.tlsConfig
}

func (rm *RoutineManager) getConnID() (uint32, error) {
	// Only works in unit test.
	if rm.pu.HAKeeperClient == nil {
		return nextConnectionID(), nil
	}
	ctx, cancel := context.WithTimeout(rm.ctx, time.Second*2)
	defer cancel()
	connID, err := rm.pu.HAKeeperClient.AllocateIDByKey(ctx, ConnIDAllocKey)
	if err != nil {
		return 0, err
	}
	// Convert uint64 to uint32 to adapt MySQL protocol.
	return uint32(connID), nil
}

func (rm *RoutineManager) setBaseService(baseService BaseService) {
	rm.mu.Lock()
	defer rm.mu.Unlock()
	rm.baseService = baseService
}

func (rm *RoutineManager) setSessionMgr(sessionMgr *queryservice.SessionManager) {
	rm.mu.Lock()
	defer rm.mu.Unlock()
	rm.sessionManager = sessionMgr
}

func (rm *RoutineManager) GetAccountRoutineManager() *AccountRoutineManager {
	return rm.accountRoutine
}

func (rm *RoutineManager) Created(rs goetty.IOSession) {
	logutil.Debugf("get the connection from %s", rs.RemoteAddress())
	createdStart := time.Now()
	pu := rm.getParameterUnit()
	connID, err := rm.getConnID()
	if err != nil {
		logutil.Errorf("failed to get connection ID from HAKeeper: %v", err)
		return
	}
	pro := NewMysqlClientProtocol(connID, rs, int(pu.SV.MaxBytesInOutbufToFlush), pu.SV)
	exe := NewMysqlCmdExecutor()
	exe.SetRoutineManager(rm)
	exe.ChooseDoQueryFunc(pu.SV.EnableDoComQueryInProgress)

	routine := NewRoutine(rm.getCtx(), pro, exe, pu.SV, rs)

	// XXX MPOOL pass in a nil mpool.
	// XXX MPOOL can choose to use a Mid sized mpool, if, we know
	// this mpool will be deleted.  Maybe in the following Closed method.
	ses := NewSession(routine.getProtocol(), nil, pu, GSysVariables, true, rm.aicm, nil)
	cancelCtx := routine.getCancelRoutineCtx()
	if rm.baseService != nil {
		cancelCtx = context.WithValue(cancelCtx, defines.NodeIDKey{}, rm.baseService.ID())
	}
	ses.SetRequestContext(cancelCtx)
	ses.SetConnectContext(cancelCtx)
	ses.SetFromRealUser(true)
	ses.setRoutineManager(rm)
	ses.setRoutine(routine)
	ses.backSes = NewBackgroundSession(cancelCtx, ses, ses.mp, pu, GSysVariables, false)
	ses.shareTxnBackSess = NewBackgroundSession(cancelCtx, ses, ses.mp, pu, GSysVariables, true)

	ses.timestampMap[TSCreatedStart] = createdStart
	defer func() {
		ses.timestampMap[TSCreatedEnd] = time.Now()
		v2.CreatedDurationHistogram.Observe(ses.timestampMap[TSCreatedEnd].Sub(ses.timestampMap[TSCreatedStart]).Seconds())
	}()

	routine.setSession(ses)
	pro.SetSession(ses)

	logDebugf(pro.GetDebugString(), "have done some preparation for the connection %s", rs.RemoteAddress())

	// With proxy module enabled, we try to update salt value and label info from proxy.
	if rm.pu.SV.ProxyEnabled {
		pro.receiveExtraInfo(rs)
	}

	hsV10pkt := pro.makeHandshakeV10Payload()
	err = pro.writePackets(hsV10pkt, true)
	if err != nil {
		logError(pro.ses, pro.GetDebugString(),
			"Failed to handshake with server, quitting routine...",
			zap.Error(err))
		routine.killConnection(true)
		return
	}

	logDebugf(pro.GetDebugString(), "have sent handshake packet to connection %s", rs.RemoteAddress())
	rm.setRoutine(rs, pro.connectionID, routine)
}

/*
When the io is closed, the Closed will be called.
*/
func (rm *RoutineManager) Closed(rs goetty.IOSession) {
	logutil.Debugf("clean resource of the connection %d:%s", rs.ID(), rs.RemoteAddress())
	defer func() {
		logutil.Debugf("resource of the connection %d:%s has been cleaned", rs.ID(), rs.RemoteAddress())
	}()
	rt := rm.deleteRoutine(rs)

	if rt != nil {
		ses := rt.getSession()
		if ses != nil {
			rt.decreaseCount(func() {
				account := ses.GetTenantInfo()
				accountName := sysAccountName
				if account != nil {
					accountName = account.GetTenant()
				}
				metric.ConnectionCounter(accountName).Dec()
				rm.accountRoutine.deleteRoutine(int64(account.GetTenantID()), rt)
			})
			rm.sessionManager.RemoveSession(ses)
			logDebugf(ses.GetDebugString(), "the io session was closed.")
		}
		rt.cleanup()
	}
}

func (rm *RoutineManager) getRoutineById(id uint64) *Routine {
	var rt *Routine = nil
	rm.mu.RLock()
	defer rm.mu.RUnlock()
	for _, value := range rm.clients {
		if uint64(value.getConnectionID()) == id {
			rt = value
			break
		}
	}
	return rt
}

/*
kill a connection or query.
if killConnection is true, the query will be canceled first, then the network will be closed.
if killConnection is false, only the query will be canceled. the connection keeps intact.
*/
func (rm *RoutineManager) kill(ctx context.Context, killConnection bool, idThatKill, id uint64, statementId string) error {
	rt := rm.getRoutineById(id)

	killMyself := idThatKill == id
	if rt != nil {
		if killConnection {
			logutil.Infof("kill connection %d", id)
			rt.killConnection(killMyself)
			rm.accountRoutine.deleteRoutine(int64(rt.ses.GetTenantInfo().GetTenantID()), rt)
		} else {
			logutil.Infof("kill query %s on the connection %d", statementId, id)
			rt.killQuery(killMyself, statementId)
		}
	} else {
		return moerr.NewInternalError(ctx, "Unknown connection id %d", id)
	}
	return nil
}

func getConnectionInfo(rs goetty.IOSession) string {
	conn := rs.RawConn()
	if conn != nil {
		return fmt.Sprintf("connection from %s to %s", conn.RemoteAddr(), conn.LocalAddr())
	}
	return fmt.Sprintf("connection from %s", rs.RemoteAddress())
}

func (rm *RoutineManager) Handler(rs goetty.IOSession, msg interface{}, received uint64) error {
	logutil.Debugf("get request from %d:%s", rs.ID(), rs.RemoteAddress())
	defer func() {
		logutil.Debugf("request from %d:%s has been processed", rs.ID(), rs.RemoteAddress())
	}()
	var err error
	var isTlsHeader bool
	ctx, span := trace.Start(rm.getCtx(), "RoutineManager.Handler",
		trace.WithKind(trace.SpanKindStatement))
	defer span.End()
	connectionInfo := getConnectionInfo(rs)
	routine := rm.getRoutine(rs)
	if routine == nil {
		err = moerr.NewInternalError(ctx, "routine does not exist")
		logutil.Errorf("%s error:%v", connectionInfo, err)
		return err
	}
	routine.updateGoroutineId()
	routine.setInProcessRequest(true)
	defer routine.setInProcessRequest(false)
	protocol := routine.getProtocol()
	protoInfo := protocol.GetDebugString()
	packet, ok := msg.(*Packet)

	protocol.SetSequenceID(uint8(packet.SequenceID + 1))
	var seq = protocol.GetSequenceId()
	if !ok {
		err = moerr.NewInternalError(ctx, "message is not Packet")
		logError(routine.ses, routine.ses.GetDebugString(),
			"Error occurred",
			zap.Error(err))
		return err
	}

	ses := routine.getSession()
	ts := ses.timestampMap

	length := packet.Length
	payload := packet.Payload
	for uint32(length) == MaxPayloadSize {
		msg, err = protocol.GetTcpConnection().Read(goetty.ReadOptions{})
		if err != nil {
			logError(routine.ses, routine.ses.GetDebugString(),
				"Failed to read message",
				zap.Error(err))
			return err
		}

		packet, ok = msg.(*Packet)
		if !ok {
			err = moerr.NewInternalError(ctx, "message is not Packet")
			logError(routine.ses, routine.ses.GetDebugString(),
				"An error occurred",
				zap.Error(err))
			return err
		}

		protocol.SetSequenceID(uint8(packet.SequenceID + 1))
		seq = protocol.GetSequenceId()
		payload = append(payload, packet.Payload...)
		length = packet.Length
	}

	// finish handshake process
	if !protocol.IsEstablished() {
		ts[TSEstablishStart] = time.Now()
		logDebugf(protoInfo, "HANDLE HANDSHAKE")

		/*
			di := MakeDebugInfo(payload,80,8)
			logutil.Infof("RP[%v] Payload80[%v]",rs.RemoteAddr(),di)
		*/
		if protocol.GetCapability()&CLIENT_SSL != 0 && !protocol.IsTlsEstablished() {
			logDebugf(protoInfo, "setup ssl")
			isTlsHeader, err = protocol.HandleHandshake(ctx, payload)
			if err != nil {
				logError(routine.ses, routine.ses.GetDebugString(),
					"An error occurred",
					zap.Error(err))
				return err
			}
			if isTlsHeader {
				ts[TSUpgradeTLSStart] = time.Now()
				logDebugf(protoInfo, "upgrade to TLS")
				// do upgradeTls
				tlsConn := tls.Server(rs.RawConn(), rm.getTlsConfig())
				logDebugf(protoInfo, "get TLS conn ok")
				newCtx, cancelFun := context.WithTimeout(ctx, 20*time.Second)
				if err = tlsConn.HandshakeContext(newCtx); err != nil {
					logError(routine.ses, routine.ses.GetDebugString(),
						"Error occurred before cancel()",
						zap.Error(err))
					cancelFun()
					logError(routine.ses, routine.ses.GetDebugString(),
						"Error occurred after cancel()",
						zap.Error(err))
					return err
				}
				cancelFun()
				logDebug(routine.ses, protoInfo, "TLS handshake ok")
				rs.UseConn(tlsConn)
				logDebug(routine.ses, protoInfo, "TLS handshake finished")

				// tls upgradeOk
				protocol.SetTlsEstablished()
				ts[TSUpgradeTLSEnd] = time.Now()
				v2.UpgradeTLSDurationHistogram.Observe(ts[TSUpgradeTLSEnd].Sub(ts[TSUpgradeTLSStart]).Seconds())
			} else {
				// client don't ask server to upgrade TLS
				if err := protocol.Authenticate(ctx); err != nil {
					return err
				}
				protocol.SetTlsEstablished()
				protocol.SetEstablished()
			}
		} else {
			logDebugf(protoInfo, "handleHandshake")
			_, err = protocol.HandleHandshake(ctx, payload)
			if err != nil {
				logError(routine.ses, routine.ses.GetDebugString(),
					"Error occurred",
					zap.Error(err))
				return err
			}
			if err = protocol.Authenticate(ctx); err != nil {
				return err
			}
			protocol.SetEstablished()
		}
		ts[TSEstablishEnd] = time.Now()
		v2.EstablishDurationHistogram.Observe(ts[TSEstablishEnd].Sub(ts[TSEstablishStart]).Seconds())
		logInfof(ses.GetDebugString(), fmt.Sprintf("mo accept connection, time cost of Created: %s, Establish: %s, UpgradeTLS: %s, Authenticate: %s, SendErrPacket: %s, SendOKPacket: %s, CheckTenant: %s, CheckUser: %s, CheckRole: %s, CheckDbName: %s, InitGlobalSysVar: %s",
			ts[TSCreatedEnd].Sub(ts[TSCreatedStart]).String(),
			ts[TSEstablishEnd].Sub(ts[TSEstablishStart]).String(),
			ts[TSUpgradeTLSEnd].Sub(ts[TSUpgradeTLSStart]).String(),
			ts[TSAuthenticateEnd].Sub(ts[TSAuthenticateStart]).String(),
			ts[TSSendErrPacketEnd].Sub(ts[TSSendErrPacketStart]).String(),
			ts[TSSendOKPacketEnd].Sub(ts[TSSendOKPacketStart]).String(),
			ts[TSCheckTenantEnd].Sub(ts[TSCheckTenantStart]).String(),
			ts[TSCheckUserEnd].Sub(ts[TSCheckUserStart]).String(),
			ts[TSCheckRoleEnd].Sub(ts[TSCheckRoleStart]).String(),
			ts[TSCheckDbNameEnd].Sub(ts[TSCheckDbNameStart]).String(),
			ts[TSInitGlobalSysVarEnd].Sub(ts[TSInitGlobalSysVarStart]).String()))

		dbName := protocol.GetDatabaseName()
		if dbName != "" {
			ses.SetDatabaseName(dbName)
		}
		rm.sessionManager.AddSession(ses)
		return nil
	}

	req := protocol.GetRequest(payload)
	req.seq = seq

	//handle request
	err = routine.handleRequest(req)
	if err != nil {
		if !skipClientQuit(err.Error()) {
			logError(routine.ses, routine.ses.GetDebugString(),
				"Error occurred",
				zap.Error(err))
		}
		return err
	}

	return nil
}

// clientCount returns the count of the clients
func (rm *RoutineManager) clientCount() int {
	var count int
	rm.mu.RLock()
	defer rm.mu.RUnlock()
	count = len(rm.clients)
	return count
}

type info struct {
	id    uint32
	peer  string
	count []uint64
}

func (rm *RoutineManager) collectClientInfo(infos *list.List) {
	rm.mu.RLock()
	defer rm.mu.RUnlock()
	for _, routine := range rm.clients {
		proto := routine.getProtocol()
		infos.PushBack(&info{
			proto.ConnectionID(),
			proto.Peer(),
			proto.resetDebugCount(),
		})
	}
}

func (rm *RoutineManager) printDebug() {
	infos := list.New()
	rm.collectClientInfo(infos)

	bb := bytes.Buffer{}
	bb.WriteString("Clients:")
	bb.WriteString(fmt.Sprintf("(%d)\n", infos.Len()))
	for e := infos.Front(); e != nil; e = e.Next() {
		d := e.Value.(*info)
		if d == nil {
			continue
		}
		bb.WriteString(fmt.Sprintf("%d|%s|", d.id, d.peer))
		for i, u := range d.count {
			bb.WriteString(fmt.Sprintf("%d:0x%x ", i, u))
		}
		bb.WriteByte('\n')
	}
	logutil.Info(bb.String())
}

func (rm *RoutineManager) cleanKillQueue() {
	ar := rm.accountRoutine
	ar.killQueueMu.Lock()
	defer ar.killQueueMu.Unlock()
	for toKillAccount, killRecord := range ar.killIdQueue {
		if time.Since(killRecord.killTime) > time.Duration(rm.pu.SV.CleanKillQueueInterval)*time.Minute {
			delete(ar.killIdQueue, toKillAccount)
		}
	}
}

func (rm *RoutineManager) KillRoutineConnections() {
	ar := rm.accountRoutine
	tempKillQueue := ar.deepCopyKillQueue()
	accountId2RoutineMap := ar.deepCopyRoutineMap()

	for account, killRecord := range tempKillQueue {
		if rtMap, ok := accountId2RoutineMap[account]; ok {
			for rt, version := range rtMap {
				if rt != nil && ((version+1)%math.MaxUint64)-1 <= killRecord.version {
					//kill connect of this routine
					rt.killConnection(false)
					ar.deleteRoutine(account, rt)
				}
			}
		}
	}

	rm.cleanKillQueue()
}

func (rm *RoutineManager) MigrateConnectionTo(req *query.MigrateConnToRequest) error {
	routine := rm.getRoutineByConnID(req.ConnID)
	if routine == nil {
		return moerr.NewInternalError(rm.ctx, "cannot get routine to migrate connection %d", req.ConnID)
	}
	return routine.migrateConnectionTo(req)
}

func (rm *RoutineManager) MigrateConnectionFrom(req *query.MigrateConnFromRequest, resp *query.MigrateConnFromResponse) error {
	routine, ok := rm.routinesByConnID[req.ConnID]
	if !ok {
		return moerr.NewInternalError(rm.ctx, "cannot get routine to migrate connection %d", req.ConnID)
	}
	return routine.migrateConnectionFrom(resp)
}

func NewRoutineManager(ctx context.Context, pu *config.ParameterUnit, aicm *defines.AutoIncrCacheManager) (*RoutineManager, error) {
	accountRoutine := &AccountRoutineManager{
		killQueueMu:       sync.RWMutex{},
		accountId2Routine: make(map[int64]map[*Routine]uint64),
		accountRoutineMu:  sync.RWMutex{},
		killIdQueue:       make(map[int64]KillRecord),
		ctx:               ctx,
	}
	rm := &RoutineManager{
		ctx:              ctx,
		clients:          make(map[goetty.IOSession]*Routine),
		routinesByConnID: make(map[uint32]*Routine),
		pu:               pu,
		accountRoutine:   accountRoutine,
	}

	rm.aicm = aicm
	if pu.SV.EnableTls {
		err := initTlsConfig(rm, pu.SV)
		if err != nil {
			return nil, err
		}
	}

	//add debug routine
	if pu.SV.PrintDebug {
		go func() {
			for {
				select {
				case <-rm.ctx.Done():
					return
				default:
				}
				rm.printDebug()
				time.Sleep(time.Duration(pu.SV.PrintDebugInterval) * time.Minute)
			}
		}()
	}

	// add kill connect routine
	go func() {
		for {
			select {
			case <-rm.ctx.Done():
				return
			default:
			}
			rm.KillRoutineConnections()
			time.Sleep(time.Duration(time.Duration(pu.SV.KillRountinesInterval) * time.Second))
		}
	}()

	return rm, nil
}

func initTlsConfig(rm *RoutineManager, SV *config.FrontendParameters) error {
	if len(SV.TlsCertFile) == 0 || len(SV.TlsKeyFile) == 0 {
		return moerr.NewInternalError(rm.ctx, "init TLS config error : cert file or key file is empty")
	}

	cfg, err := ConstructTLSConfig(rm.ctx, SV.TlsCaFile, SV.TlsCertFile, SV.TlsKeyFile)
	if err != nil {
		return moerr.NewInternalError(rm.ctx, "init TLS config error: %v", err)
	}

	rm.tlsConfig = cfg
	logutil.Info("init TLS config finished")
	return nil
}

// ConstructTLSConfig creates the TLS config.
func ConstructTLSConfig(ctx context.Context, caFile, certFile, keyFile string) (*tls.Config, error) {
	var err error
	var tlsCert tls.Certificate

	tlsCert, err = tls.LoadX509KeyPair(certFile, keyFile)
	if err != nil {
		return nil, moerr.NewInternalError(ctx, "construct TLS config error: load x509 failed")
	}

	clientAuthPolicy := tls.NoClientCert
	var certPool *x509.CertPool
	if len(caFile) > 0 {
		var caCert []byte
		caCert, err = os.ReadFile(caFile)
		if err != nil {
			return nil, moerr.NewInternalError(ctx, "construct TLS config error: read TLS ca failed")
		}
		certPool = x509.NewCertPool()
		if certPool.AppendCertsFromPEM(caCert) {
			clientAuthPolicy = tls.VerifyClientCertIfGiven
		}
	}

	return &tls.Config{
		Certificates: []tls.Certificate{tlsCert},
		ClientCAs:    certPool,
		ClientAuth:   clientAuthPolicy,
	}, nil
}<|MERGE_RESOLUTION|>--- conflicted
+++ resolved
@@ -204,17 +204,9 @@
 	if rt, ok = rm.clients[rs]; ok {
 		delete(rm.clients, rs)
 	}
-<<<<<<< HEAD
-	if rt != nil {
-		connID := rt.getConnectionID()
-		_, ok = rm.routinesByConnID[connID]
-		if ok {
-=======
-
 	if rt != nil {
 		connID := rt.getConnectionID()
 		if _, ok = rm.routinesByConnID[connID]; ok {
->>>>>>> 2dce06dc
 			delete(rm.routinesByConnID, connID)
 		}
 	}
