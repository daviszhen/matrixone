// Copyright 2021 Matrix Origin
//
// Licensed under the Apache License, Version 2.0 (the "License");
// you may not use this file except in compliance with the License.
// You may obtain a copy of the License at
//
//      http://www.apache.org/licenses/LICENSE-2.0
//
// Unless required by applicable law or agreed to in writing, software
// distributed under the License is distributed on an "AS IS" BASIS,
// WITHOUT WARRANTIES OR CONDITIONS OF ANY KIND, either express or implied.
// See the License for the specific language governing permissions and
// limitations under the License.

package frontend

import (
	"context"
	"crypto/tls"
	"crypto/x509"
	"fmt"
	"math"
	"os"
	"sync"
	"sync/atomic"
	"time"

	"github.com/fagongzi/goetty/v2"
	"go.uber.org/zap"

	"github.com/matrixorigin/matrixone/pkg/common/moerr"
	"github.com/matrixorigin/matrixone/pkg/config"
	"github.com/matrixorigin/matrixone/pkg/defines"
	"github.com/matrixorigin/matrixone/pkg/logutil"
	"github.com/matrixorigin/matrixone/pkg/pb/query"
	"github.com/matrixorigin/matrixone/pkg/queryservice"
	"github.com/matrixorigin/matrixone/pkg/util/metric"
	v2 "github.com/matrixorigin/matrixone/pkg/util/metric/v2"
	"github.com/matrixorigin/matrixone/pkg/util/trace"
)

type RoutineManager struct {
	mu      sync.RWMutex
	ctx     context.Context
	clients map[goetty.IOSession]*Routine
	// routinesByID keeps the routines by connection ID.
	routinesByConnID map[uint32]*Routine
	tlsConfig        *tls.Config
	accountRoutine   *AccountRoutineManager
	baseService      BaseService
	sessionManager   *queryservice.SessionManager
	// reportSystemStatusTime is the time when report system status last time.
	reportSystemStatusTime atomic.Pointer[time.Time]
}

type AccountRoutineManager struct {
	ctx               context.Context
	killQueueMu       sync.RWMutex
	killIdQueue       map[int64]KillRecord
	accountRoutineMu  sync.RWMutex
	accountId2Routine map[int64]map[*Routine]uint64
}

type KillRecord struct {
	killTime time.Time
	version  uint64
}

func NewKillRecord(killtime time.Time, version uint64) KillRecord {
	return KillRecord{
		killTime: killtime,
		version:  version,
	}
}

func (ar *AccountRoutineManager) recordRountine(tenantID int64, rt *Routine, version uint64) {
	if tenantID == sysAccountID || rt == nil {
		return
	}

	ar.accountRoutineMu.Lock()
	defer ar.accountRoutineMu.Unlock()
	if _, ok := ar.accountId2Routine[tenantID]; !ok {
		ar.accountId2Routine[tenantID] = make(map[*Routine]uint64)
	}
	ar.accountId2Routine[tenantID][rt] = version
}

func (ar *AccountRoutineManager) deleteRoutine(tenantID int64, rt *Routine) {
	if tenantID == sysAccountID || rt == nil {
		return
	}

	ar.accountRoutineMu.Lock()
	defer ar.accountRoutineMu.Unlock()
	_, ok := ar.accountId2Routine[tenantID]
	if ok {
		delete(ar.accountId2Routine[tenantID], rt)
	}
	if len(ar.accountId2Routine[tenantID]) == 0 {
		delete(ar.accountId2Routine, tenantID)
	}
}

func (ar *AccountRoutineManager) EnKillQueue(tenantID int64, version uint64) {
	if tenantID == sysAccountID {
		return
	}

	KillRecord := NewKillRecord(time.Now(), version)
	ar.killQueueMu.Lock()
	defer ar.killQueueMu.Unlock()
	ar.killIdQueue[tenantID] = KillRecord

}

func (ar *AccountRoutineManager) AlterRoutineStatue(tenantID int64, status string) {
	if tenantID == sysAccountID {
		return
	}

	ar.accountRoutineMu.Lock()
	defer ar.accountRoutineMu.Unlock()
	if rts, ok := ar.accountId2Routine[tenantID]; ok {
		for rt := range rts {
			if status == "restricted" {
				rt.setResricted(true)
			} else {
				rt.setResricted(false)
			}
		}
	}
}

func (ar *AccountRoutineManager) deepCopyKillQueue() map[int64]KillRecord {
	ar.killQueueMu.RLock()
	defer ar.killQueueMu.RUnlock()

	tempKillQueue := make(map[int64]KillRecord, len(ar.killIdQueue))
	for account, record := range ar.killIdQueue {
		tempKillQueue[account] = record
	}
	return tempKillQueue
}

func (ar *AccountRoutineManager) deepCopyRoutineMap() map[int64]map[*Routine]uint64 {
	ar.accountRoutineMu.RLock()
	defer ar.accountRoutineMu.RUnlock()

	tempRoutineMap := make(map[int64]map[*Routine]uint64, len(ar.accountId2Routine))
	for account, rountine := range ar.accountId2Routine {
		tempRountines := make(map[*Routine]uint64, len(rountine))
		for rt, version := range rountine {
			tempRountines[rt] = version
		}
		tempRoutineMap[account] = tempRountines
	}
	return tempRoutineMap
}

func (rm *RoutineManager) getCtx() context.Context {
	return rm.ctx
}

func (rm *RoutineManager) setRoutine(rs goetty.IOSession, id uint32, r *Routine) {
	rm.mu.Lock()
	defer rm.mu.Unlock()
	rm.clients[rs] = r
	rm.routinesByConnID[id] = r
}

func (rm *RoutineManager) getRoutine(rs goetty.IOSession) *Routine {
	rm.mu.RLock()
	defer rm.mu.RUnlock()
	return rm.clients[rs]
}

func (rm *RoutineManager) getRoutineByConnID(id uint32) *Routine {
	rm.mu.RLock()
	defer rm.mu.RUnlock()
	r, ok := rm.routinesByConnID[id]
	if ok {
		return r
	}
	return nil
}

func (rm *RoutineManager) deleteRoutine(rs goetty.IOSession) *Routine {
	var rt *Routine
	var ok bool
	rm.mu.Lock()
	defer rm.mu.Unlock()
	if rt, ok = rm.clients[rs]; ok {
		delete(rm.clients, rs)
	}
	if rt != nil {
		connID := rt.getConnectionID()
		if _, ok = rm.routinesByConnID[connID]; ok {
			delete(rm.routinesByConnID, connID)
		}
	}
	return rt
}

func (rm *RoutineManager) getTlsConfig() *tls.Config {
	return rm.tlsConfig
}

func (rm *RoutineManager) getConnID() (uint32, error) {
	// Only works in unit test.
	if getGlobalPu().HAKeeperClient == nil {
		return nextConnectionID(), nil
	}
	ctx, cancel := context.WithTimeout(rm.ctx, time.Second*2)
	defer cancel()
	connID, err := getGlobalPu().HAKeeperClient.AllocateIDByKey(ctx, ConnIDAllocKey)
	if err != nil {
		return 0, err
	}
	// Convert uint64 to uint32 to adapt MySQL protocol.
	return uint32(connID), nil
}

func (rm *RoutineManager) setBaseService(baseService BaseService) {
	rm.mu.Lock()
	defer rm.mu.Unlock()
	rm.baseService = baseService
}

func (rm *RoutineManager) setSessionMgr(sessionMgr *queryservice.SessionManager) {
	rm.mu.Lock()
	defer rm.mu.Unlock()
	rm.sessionManager = sessionMgr
}

func (rm *RoutineManager) GetAccountRoutineManager() *AccountRoutineManager {
	return rm.accountRoutine
}

func (rm *RoutineManager) Created(rs goetty.IOSession) {
	logutil.Debugf("get the connection from %s", rs.RemoteAddress())
	createdStart := time.Now()
	connID, err := rm.getConnID()
	if err != nil {
		logutil.Errorf("failed to get connection ID from HAKeeper: %v", err)
		return
	}
	pro := NewMysqlClientProtocol(connID, rs, int(getGlobalPu().SV.MaxBytesInOutbufToFlush), getGlobalPu().SV)
	routine := NewRoutine(rm.getCtx(), pro, getGlobalPu().SV, rs)
	v2.CreatedRoutineCounter.Inc()

<<<<<<< HEAD
=======
	// XXX MPOOL pass in a nil mpool.
	// XXX MPOOL can choose to use a Mid sized mpool, if, we know
	// this mpool will be deleted.  Maybe in the following Closed method.
	ses := NewSession(routine.getProtocol(), nil, GSysVariables, true, nil)
>>>>>>> 283a189a
	cancelCtx := routine.getCancelRoutineCtx()
	if rm.baseService != nil {
		cancelCtx = context.WithValue(cancelCtx, defines.NodeIDKey{}, rm.baseService.ID())
	}

	// XXX MPOOL pass in a nil mpool.
	// XXX MPOOL can choose to use a Mid sized mpool, if, we know
	// this mpool will be deleted.  Maybe in the following Closed method.
	ses := NewSession(cancelCtx, routine.getProtocol(), nil, GSysVariables, true, nil)
	ses.SetFromRealUser(true)
	ses.setRoutineManager(rm)
	ses.setRoutine(routine)
	ses.clientAddr = pro.Peer()

	ses.timestampMap[TSCreatedStart] = createdStart
	defer func() {
		ses.timestampMap[TSCreatedEnd] = time.Now()
		v2.CreatedDurationHistogram.Observe(ses.timestampMap[TSCreatedEnd].Sub(ses.timestampMap[TSCreatedStart]).Seconds())
	}()

	routine.setSession(ses)
	pro.SetSession(ses)

	logDebugf(pro.GetDebugString(), "have done some preparation for the connection %s", rs.RemoteAddress())

	// With proxy module enabled, we try to update salt value and label info from proxy.
	if getGlobalPu().SV.ProxyEnabled {
		pro.receiveExtraInfo(rs)
	}

	hsV10pkt := pro.makeHandshakeV10Payload()
	err = pro.writePackets(hsV10pkt, true)
	if err != nil {
		logError(pro.ses, pro.GetDebugString(),
			"Failed to handshake with server, quitting routine...",
			zap.Error(err))
		routine.killConnection(true)
		return
	}

	logDebugf(pro.GetDebugString(), "have sent handshake packet to connection %s", rs.RemoteAddress())
	rm.setRoutine(rs, pro.connectionID, routine)
}

/*
When the io is closed, the Closed will be called.
*/
func (rm *RoutineManager) Closed(rs goetty.IOSession) {
	logutil.Debugf("clean resource of the connection %d:%s", rs.ID(), rs.RemoteAddress())
	defer func() {
		v2.CloseRoutineCounter.Inc()
		logutil.Debugf("resource of the connection %d:%s has been cleaned", rs.ID(), rs.RemoteAddress())
	}()
	rt := rm.deleteRoutine(rs)

	if rt != nil {
		ses := rt.getSession()
		if ses != nil {
			rt.decreaseCount(func() {
				account := ses.GetTenantInfo()
				accountName := sysAccountName
				if account != nil {
					accountName = account.GetTenant()
				}
				metric.ConnectionCounter(accountName).Dec()
				rm.accountRoutine.deleteRoutine(int64(account.GetTenantID()), rt)
			})
			rm.sessionManager.RemoveSession(ses)
			logDebugf(ses.GetDebugString(), "the io session was closed.")
		}
		rt.cleanup()
	}
}

/*
kill a connection or query.
if killConnection is true, the query will be canceled first, then the network will be closed.
if killConnection is false, only the query will be canceled. the connection keeps intact.
*/
func (rm *RoutineManager) kill(ctx context.Context, killConnection bool, idThatKill, id uint64, statementId string) error {
	rt := rm.getRoutineByConnID(uint32(id))

	killMyself := idThatKill == id
	if rt != nil {
		if killConnection {
			logutil.Infof("kill connection %d", id)
			rt.killConnection(killMyself)
			rm.accountRoutine.deleteRoutine(int64(rt.ses.GetTenantInfo().GetTenantID()), rt)
		} else {
			logutil.Infof("kill query %s on the connection %d", statementId, id)
			rt.killQuery(killMyself, statementId)
		}
	} else {
		return moerr.NewInternalError(ctx, "Unknown connection id %d", id)
	}
	return nil
}

func getConnectionInfo(rs goetty.IOSession) string {
	conn := rs.RawConn()
	if conn != nil {
		return fmt.Sprintf("connection from %s to %s", conn.RemoteAddr(), conn.LocalAddr())
	}
	return fmt.Sprintf("connection from %s", rs.RemoteAddress())
}

func (rm *RoutineManager) Handler(rs goetty.IOSession, msg interface{}, received uint64) error {
	logutil.Debugf("get request from %d:%s", rs.ID(), rs.RemoteAddress())
	defer func() {
		logutil.Debugf("request from %d:%s has been processed", rs.ID(), rs.RemoteAddress())
	}()
	var err error
	var isTlsHeader bool
	ctx, span := trace.Start(rm.getCtx(), "RoutineManager.Handler",
		trace.WithKind(trace.SpanKindStatement))
	defer span.End()
	connectionInfo := getConnectionInfo(rs)
	routine := rm.getRoutine(rs)
	if routine == nil {
		err = moerr.NewInternalError(ctx, "routine does not exist")
		logutil.Errorf("%s error:%v", connectionInfo, err)
		return err
	}
	routine.updateGoroutineId()
	routine.setInProcessRequest(true)
	defer routine.setInProcessRequest(false)
	protocol := routine.getProtocol()
	protoInfo := protocol.GetDebugString()
	packet, ok := msg.(*Packet)

	protocol.SetSequenceID(uint8(packet.SequenceID + 1))
	var seq = protocol.GetSequenceId()
	if !ok {
		err = moerr.NewInternalError(ctx, "message is not Packet")
		logError(routine.ses, routine.ses.GetDebugString(),
			"Error occurred",
			zap.Error(err))
		return err
	}

	ses := routine.getSession()
	ts := ses.timestampMap

	length := packet.Length
	payload := packet.Payload
	for uint32(length) == MaxPayloadSize {
		msg, err = protocol.GetTcpConnection().Read(goetty.ReadOptions{})
		if err != nil {
			logError(routine.ses, routine.ses.GetDebugString(),
				"Failed to read message",
				zap.Error(err))
			return err
		}

		packet, ok = msg.(*Packet)
		if !ok {
			err = moerr.NewInternalError(ctx, "message is not Packet")
			logError(routine.ses, routine.ses.GetDebugString(),
				"An error occurred",
				zap.Error(err))
			return err
		}

		protocol.SetSequenceID(uint8(packet.SequenceID + 1))
		seq = protocol.GetSequenceId()
		payload = append(payload, packet.Payload...)
		length = packet.Length
	}

	// finish handshake process
	if !protocol.IsEstablished() {
		tempCtx, tempCancel := context.WithTimeout(ctx, getGlobalPu().SV.SessionTimeout.Duration)
		defer tempCancel()
		ts[TSEstablishStart] = time.Now()
		logDebugf(protoInfo, "HANDLE HANDSHAKE")

		/*
			di := MakeDebugInfo(payload,80,8)
			logutil.Infof("RP[%v] Payload80[%v]",rs.RemoteAddr(),di)
		*/
		if protocol.GetCapability()&CLIENT_SSL != 0 && !protocol.IsTlsEstablished() {
			logDebugf(protoInfo, "setup ssl")
			isTlsHeader, err = protocol.HandleHandshake(tempCtx, payload)
			if err != nil {
				logError(routine.ses, routine.ses.GetDebugString(),
					"An error occurred",
					zap.Error(err))
				return err
			}
			if isTlsHeader {
				ts[TSUpgradeTLSStart] = time.Now()
				logDebugf(protoInfo, "upgrade to TLS")
				// do upgradeTls
				tlsConn := tls.Server(rs.RawConn(), rm.getTlsConfig())
				logDebugf(protoInfo, "get TLS conn ok")
				tlsCtx, cancelFun := context.WithTimeout(tempCtx, 20*time.Second)
				if err = tlsConn.HandshakeContext(tlsCtx); err != nil {
					logError(routine.ses, routine.ses.GetDebugString(),
						"Error occurred before cancel()",
						zap.Error(err))
					cancelFun()
					logError(routine.ses, routine.ses.GetDebugString(),
						"Error occurred after cancel()",
						zap.Error(err))
					return err
				}
				cancelFun()
				logDebug(routine.ses, protoInfo, "TLS handshake ok")
				rs.UseConn(tlsConn)
				logDebug(routine.ses, protoInfo, "TLS handshake finished")

				// tls upgradeOk
				protocol.SetTlsEstablished()
				ts[TSUpgradeTLSEnd] = time.Now()
				v2.UpgradeTLSDurationHistogram.Observe(ts[TSUpgradeTLSEnd].Sub(ts[TSUpgradeTLSStart]).Seconds())
			} else {
				// client don't ask server to upgrade TLS
				if err := protocol.Authenticate(tempCtx); err != nil {
					return err
				}
				protocol.SetTlsEstablished()
				protocol.SetEstablished()
			}
		} else {
			logDebugf(protoInfo, "handleHandshake")
			_, err = protocol.HandleHandshake(tempCtx, payload)
			if err != nil {
				logError(routine.ses, routine.ses.GetDebugString(),
					"Error occurred",
					zap.Error(err))
				return err
			}
			if err = protocol.Authenticate(tempCtx); err != nil {
				return err
			}
			protocol.SetEstablished()
		}
		ts[TSEstablishEnd] = time.Now()
		v2.EstablishDurationHistogram.Observe(ts[TSEstablishEnd].Sub(ts[TSEstablishStart]).Seconds())
		logInfof(ses.GetDebugString(), fmt.Sprintf("mo accept connection, time cost of Created: %s, Establish: %s, UpgradeTLS: %s, Authenticate: %s, SendErrPacket: %s, SendOKPacket: %s, CheckTenant: %s, CheckUser: %s, CheckRole: %s, CheckDbName: %s, InitGlobalSysVar: %s",
			ts[TSCreatedEnd].Sub(ts[TSCreatedStart]).String(),
			ts[TSEstablishEnd].Sub(ts[TSEstablishStart]).String(),
			ts[TSUpgradeTLSEnd].Sub(ts[TSUpgradeTLSStart]).String(),
			ts[TSAuthenticateEnd].Sub(ts[TSAuthenticateStart]).String(),
			ts[TSSendErrPacketEnd].Sub(ts[TSSendErrPacketStart]).String(),
			ts[TSSendOKPacketEnd].Sub(ts[TSSendOKPacketStart]).String(),
			ts[TSCheckTenantEnd].Sub(ts[TSCheckTenantStart]).String(),
			ts[TSCheckUserEnd].Sub(ts[TSCheckUserStart]).String(),
			ts[TSCheckRoleEnd].Sub(ts[TSCheckRoleStart]).String(),
			ts[TSCheckDbNameEnd].Sub(ts[TSCheckDbNameStart]).String(),
			ts[TSInitGlobalSysVarEnd].Sub(ts[TSInitGlobalSysVarStart]).String()))

		dbName := protocol.GetDatabaseName()
		if dbName != "" {
			ses.SetDatabaseName(dbName)
		}
		rm.sessionManager.AddSession(ses)
		return nil
	}

	req := protocol.GetRequest(payload)
	req.seq = seq

	//handle request
	err = routine.handleRequest(req)
	if err != nil {
		if !skipClientQuit(err.Error()) {
			logError(routine.ses, routine.ses.GetDebugString(),
				"Error occurred",
				zap.Error(err))
		}
		return err
	}

	return nil
}

// clientCount returns the count of the clients
func (rm *RoutineManager) clientCount() int {
	var count int
	rm.mu.RLock()
	defer rm.mu.RUnlock()
	count = len(rm.clients)
	return count
}

func (rm *RoutineManager) cleanKillQueue() {
	ar := rm.accountRoutine
	ar.killQueueMu.Lock()
	defer ar.killQueueMu.Unlock()
	for toKillAccount, killRecord := range ar.killIdQueue {
		if time.Since(killRecord.killTime) > time.Duration(getGlobalPu().SV.CleanKillQueueInterval)*time.Minute {
			delete(ar.killIdQueue, toKillAccount)
		}
	}
}

func (rm *RoutineManager) KillRoutineConnections() {
	ar := rm.accountRoutine
	tempKillQueue := ar.deepCopyKillQueue()
	accountId2RoutineMap := ar.deepCopyRoutineMap()

	for account, killRecord := range tempKillQueue {
		if rtMap, ok := accountId2RoutineMap[account]; ok {
			for rt, version := range rtMap {
				if rt != nil && ((version+1)%math.MaxUint64)-1 <= killRecord.version {
					//kill connect of this routine
					rt.killConnection(false)
					ar.deleteRoutine(account, rt)
				}
			}
		}
	}

	rm.cleanKillQueue()
}

func (rm *RoutineManager) MigrateConnectionTo(ctx context.Context, req *query.MigrateConnToRequest) error {
	routine := rm.getRoutineByConnID(req.ConnID)
	if routine == nil {
		return moerr.NewInternalError(ctx, "cannot get routine to migrate connection %d", req.ConnID)
	}
	return routine.migrateConnectionTo(ctx, req)
}

func (rm *RoutineManager) MigrateConnectionFrom(req *query.MigrateConnFromRequest, resp *query.MigrateConnFromResponse) error {
	routine := rm.getRoutineByConnID(req.ConnID)
	if routine == nil {
		return moerr.NewInternalError(rm.ctx, "cannot get routine to migrate connection %d", req.ConnID)
	}
	return routine.migrateConnectionFrom(resp)
}

func NewRoutineManager(ctx context.Context) (*RoutineManager, error) {
	accountRoutine := &AccountRoutineManager{
		killQueueMu:       sync.RWMutex{},
		accountId2Routine: make(map[int64]map[*Routine]uint64),
		accountRoutineMu:  sync.RWMutex{},
		killIdQueue:       make(map[int64]KillRecord),
		ctx:               ctx,
	}
	rm := &RoutineManager{
		ctx:              ctx,
		clients:          make(map[goetty.IOSession]*Routine),
		routinesByConnID: make(map[uint32]*Routine),
		accountRoutine:   accountRoutine,
	}
	if getGlobalPu().SV.EnableTls {
		err := initTlsConfig(rm, getGlobalPu().SV)
		if err != nil {
			return nil, err
		}
	}

	// add kill connect routine
	go func() {
		for {
			select {
			case <-rm.ctx.Done():
				return
			default:
			}
			rm.KillRoutineConnections()
			time.Sleep(time.Duration(time.Duration(getGlobalPu().SV.KillRountinesInterval) * time.Second))
		}
	}()

	return rm, nil
}

func initTlsConfig(rm *RoutineManager, SV *config.FrontendParameters) error {
	if len(SV.TlsCertFile) == 0 || len(SV.TlsKeyFile) == 0 {
		return moerr.NewInternalError(rm.ctx, "init TLS config error : cert file or key file is empty")
	}

	cfg, err := ConstructTLSConfig(rm.ctx, SV.TlsCaFile, SV.TlsCertFile, SV.TlsKeyFile)
	if err != nil {
		return moerr.NewInternalError(rm.ctx, "init TLS config error: %v", err)
	}

	rm.tlsConfig = cfg
	logutil.Info("init TLS config finished")
	return nil
}

// ConstructTLSConfig creates the TLS config.
func ConstructTLSConfig(ctx context.Context, caFile, certFile, keyFile string) (*tls.Config, error) {
	var err error
	var tlsCert tls.Certificate

	tlsCert, err = tls.LoadX509KeyPair(certFile, keyFile)
	if err != nil {
		return nil, moerr.NewInternalError(ctx, "construct TLS config error: load x509 failed")
	}

	clientAuthPolicy := tls.NoClientCert
	var certPool *x509.CertPool
	if len(caFile) > 0 {
		var caCert []byte
		caCert, err = os.ReadFile(caFile)
		if err != nil {
			return nil, moerr.NewInternalError(ctx, "construct TLS config error: read TLS ca failed")
		}
		certPool = x509.NewCertPool()
		if certPool.AppendCertsFromPEM(caCert) {
			clientAuthPolicy = tls.VerifyClientCertIfGiven
		}
	}

	return &tls.Config{
		Certificates: []tls.Certificate{tlsCert},
		ClientCAs:    certPool,
		ClientAuth:   clientAuthPolicy,
	}, nil
}<|MERGE_RESOLUTION|>--- conflicted
+++ resolved
@@ -249,13 +249,6 @@
 	routine := NewRoutine(rm.getCtx(), pro, getGlobalPu().SV, rs)
 	v2.CreatedRoutineCounter.Inc()
 
-<<<<<<< HEAD
-=======
-	// XXX MPOOL pass in a nil mpool.
-	// XXX MPOOL can choose to use a Mid sized mpool, if, we know
-	// this mpool will be deleted.  Maybe in the following Closed method.
-	ses := NewSession(routine.getProtocol(), nil, GSysVariables, true, nil)
->>>>>>> 283a189a
 	cancelCtx := routine.getCancelRoutineCtx()
 	if rm.baseService != nil {
 		cancelCtx = context.WithValue(cancelCtx, defines.NodeIDKey{}, rm.baseService.ID())
