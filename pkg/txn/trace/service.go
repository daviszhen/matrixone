--- conflicted
+++ resolved
@@ -171,23 +171,6 @@
 	s.statementC = make(chan csvEvent, s.options.bufferSize)
 	s.statementBufC = make(chan *buffer, s.options.bufferSize)
 
-<<<<<<< HEAD
-	//if err := s.stopper.RunTask(s.handleTxnEvents); err != nil {
-	//	panic(err)
-	//}
-	//if err := s.stopper.RunTask(s.handleTxnActionEvents); err != nil {
-	//	panic(err)
-	//}
-	//if err := s.stopper.RunTask(s.handleDataEvents); err != nil {
-	//	panic(err)
-	//}
-	//if err := s.stopper.RunTask(s.handleLoad); err != nil {
-	//	panic(err)
-	//}
-	//if err := s.stopper.RunTask(s.watch); err != nil {
-	//	panic(err)
-	//}
-=======
 	if err := s.stopper.RunTask(s.handleTxnEvents); err != nil {
 		panic(err)
 	}
@@ -206,7 +189,6 @@
 	if err := s.stopper.RunTask(s.watch); err != nil {
 		panic(err)
 	}
->>>>>>> 2dce06dc
 	return s, nil
 }
 
