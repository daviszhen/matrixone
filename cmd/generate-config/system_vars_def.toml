# do not change this part {
parameter-struct-name = "SystemVariables"
config-struct-name = "varsConfig"

operation-file-name = "system_vars"

config-file-name = "system_vars_config"
# }

[[parameter]]
name = "rootname"
scope = ["global"]
access = ["file"]
type = "string"
domain-type = "set"
values = ["root"]
comment = "root name"
update-mode = "fix"

[[parameter]]
name = "rootpassword"
scope = ["global"]
access = ["file"]
type = "string"
domain-type = "set"
values = [""]
comment = "root password"
update-mode = "dynamic"

[[parameter]]
name = "dumpuser"
scope = ["global"]
access = ["file"]
type = "string"
domain-type = "set"
values = ["dump"]
comment = "dump user name"
update-mode = "fix"

[[parameter]]
name = "dumppassword"
scope = ["global"]
access = ["file"]
type = "string"
domain-type = "set"
values = ["111"]
comment = "dump user password"
update-mode = "fix"

[[parameter]]
name = "dumpdatabase"
scope = ["global"]
access = ["file"]
type = "string"
domain-type = "set"
values = ["default"]
comment = "dump database name"
update-mode = "dynamic"

[[parameter]]
name = "port"
scope = ["global"]
access = ["file"]
type = "int64"
domain-type = "range"
values = ["6001", "6001", "6010"]
comment = "port defines which port the mo-server listens on and clients connect to"
update-mode = "dynamic"

[[parameter]]
name = "host"
scope = ["global"]
access = ["file"]
type = "string"
domain-type = "set"
values = ["0.0.0.0","localhost","127.0.0.1"]
comment = "listening ip"
update-mode = "dynamic"

[[parameter]]
name = "sendRow"
scope = ["global"]
access = ["file"]
type = "bool"
domain-type = "set"
values = []
comment = "send data row while producing"
update-mode = "dynamic"

[[parameter]]
name = "dumpEnv"
scope = ["global"]
access = ["file"]
type = "bool"
domain-type = "set"
values = []
comment = "dump Environment with memEngine Null nodes for testing"
update-mode = "dynamic"

[[parameter]]
name = "hostMmuLimitation"
scope = ["global"]
access = ["file"]
type = "int64"
domain-type = "set"
values = ["1099511627776"]
comment = "host mmu limitation. default: 1 << 40 = 1099511627776"
update-mode = "dynamic"

[[parameter]]
name = "guestMmuLimitation"
scope = ["global"]
access = ["file"]
type = "int64"
domain-type = "set"
values = ["1099511627776"]
comment = "guest mmu limitation. default: 1 << 40 = 1099511627776"
update-mode = "dynamic"

[[parameter]]
name = "mempoolMaxSize"
scope = ["global"]
access = ["file"]
type = "int64"
domain-type = "set"
values = ["1099511627776"]
comment = "mempool maxsize. default: 1 << 40 = 1099511627776"
update-mode = "dynamic"

[[parameter]]
name = "mempoolFactor"
scope = ["global"]
access = ["file"]
type = "int64"
domain-type = "set"
values = ["8"]
comment = "mempool factor. default: 8"
update-mode = "dynamic"

[[parameter]]
name = "processLimitationSize"
scope = ["global"]
access = ["file"]
type = "int64"
domain-type = "set"
values = ["42949672960"]
comment = "process.Limitation.Size. default: 10 << 32 = 42949672960"
update-mode = "dynamic"

[[parameter]]
name = "processLimitationBatchRows"
scope = ["global"]
access = ["file"]
type = "int64"
domain-type = "set"
values = ["42949672960"]
comment = "process.Limitation.BatchRows. default: 10 << 32 = 42949672960"
update-mode = "dynamic"

[[parameter]]
name = "processLimitationBatchSize"
scope = ["global"]
access = ["file"]
type = "int64"
domain-type = "set"
values = ["0"]
comment = "process.Limitation.BatchSize. default: 0"
update-mode = "dynamic"

[[parameter]]
name = "processLimitationPartitionRows"
scope = ["global"]
access = ["file"]
type = "int64"
domain-type = "set"
values = ["42949672960"]
comment = "process.Limitation.PartitionRows. default: 10 << 32 = 42949672960"
update-mode = "dynamic"

[[parameter]]
name = "countOfRowsPerSendingToClient"
scope = ["global"]
access = ["file"]
type = "int64"
domain-type = "range"
values = ["1000","1","10000"]
comment = "send the count of rows to the client"
update-mode = "dynamic"

[[parameter]]
name = "periodOfEpochTimer"
scope = ["global"]
access = ["file"]
type = "int64"
domain-type = "set"
values = ["5"]
comment = "the period of epoch timer in second"
update-mode = "dynamic"

[[parameter]]
name = "periodOfPersistence"
scope = ["global"]
access = ["file"]
type = "int64"
domain-type = "set"
values = ["20"]
comment = "the period of persistence in second"
update-mode = "dynamic"

[[parameter]]
name = "periodOfDDLDeleteTimer"
scope = ["global"]
access = ["file"]
type = "int64"
domain-type = "set"
values = ["20"]
comment = "the period of the ddl delete in second"
update-mode = "dynamic"

[[parameter]]
name = "timeoutOfHeartbeat"
scope = ["global"]
access = ["file"]
type = "int64"
domain-type = "set"
values = ["20"]
comment = "the timeout of heartbeat in second. In a distributed setting, adjust this setting according to you network status. For poor network connections, set this value larger."
update-mode = "dynamic"

[[parameter]]
name = "rejectWhenHeartbeatFromPDLeaderIsTimeout"
scope = ["global"]
access = ["file"]
type = "bool"
domain-type = "set"
values = ["false"]
comment = "default value is false. the server will reject the connection and sql request when the heartbeat from pdleader is timeout."
update-mode = "dynamic"

[[parameter]]
name = "enableEpochLogging"
scope = ["global"]
access = ["file"]
type = "bool"
domain-type = "set"
values = ["false"]
comment = "default is false. Print logs when the server calls catalog service to run the ddl."
update-mode = "dynamic"

[[parameter]]
name = "recordTimeElapsedOfSqlRequest"
scope = ["global"]
access = ["file"]
type = "bool"
domain-type = "set"
values = ["true"]
comment = "record the time elapsed of executing sql request"
update-mode = "dynamic"

[[parameter]]
name = "nodeID"
scope = ["global"]
access = ["file"]
type = "int64"
domain-type = "range"
values = ["0", "0", "10"]
comment = "the Node ID of the cube. In a distributed setting, each node in a cluster should have a different nodeID."
update-mode = "dynamic"

[[parameter]]
name = "storePath"
scope = ["global"]
access = ["file"]
type = "string"
domain-type = "set"
values = ["./store"]
comment = "the root directory of the storage and matrixcube's data. The actual dir is cubeDirPrefix + nodeID"
update-mode = "dynamic"


[[parameter]]
name = "lengthOfQueryPrinted"
scope = ["global"]
access = ["file"]
type = "int64"
domain-type = "range"
values = ["50", "-1", "10000"]
comment = "the length of query printed into console. -1, complete string. 0, empty string. >0 , length of characters at the header of the string."
update-mode = "dynamic"

[[parameter]]
name = "batchSizeInLoadData"
scope = ["global"]
access = ["file"]
type = "int64"
domain-type = "range"
values = ["40000","10","100000"]
comment = "the count of rows in vector of batch in load data"
update-mode = "dynamic"

[[parameter]]
name = "loadDataConcurrencyCount"
scope = ["global"]
access = ["file"]
type = "int64"
domain-type = "range"
values = ["4","1","16"]
comment = "default is 4. The count of go routine writing batch into the storage."
update-mode = "dynamic"

[[parameter]]
name = "loadDataSkipWritingBatch"
scope = ["global"]
access = ["file"]
type = "bool"
domain-type = "set"
values = []
comment = "default is fase. Skip writing batch into the storage"
update-mode = "dynamic"

[[parameter]]
name = "cubeLogLevel"
scope = ["global"]
access = ["file"]
type = "string"
domain-type = "set"
values = ["debug","info","error","warning","warn","fatal"]
comment = "default is debug. The log level for cube."
update-mode = "dynamic"

[[parameter]]
name = "enableProfileGetDataFromPipeline"
scope = ["global"]
access = ["file"]
type = "bool"
domain-type = "set"
values = []
comment = "defult is false. true for profiling the getDataFromPipeline"
update-mode = "dynamic"

[[parameter]]
name = "maxBytesInOutbufToFlush"
scope = ["global"]
access = ["file"]
type = "int64"
domain-type = "range"
values = ["1024","32","3096"]
comment = "KB. When the number of bytes in the outbuffer exceeds the it,the outbuffer will be flushed."
update-mode = "dynamic"

[[parameter]]
name = "cubeMaxEntriesBytes"
scope = ["global"]
access = ["file"]
type = "int64"
domain-type = "set"
values = ["314572800"]
comment = "default is 300MB. The max entries bytes for the write batch in the cube."
update-mode = "dynamic"

[[parameter]]
name = "printLogInterVal"
scope = ["global"]
access = ["file"]
type = "int64"
domain-type = "range"
values = ["10", "1", "1000"]
comment = "default printLog Interval is 10s."
update-mode = "dynamic"

[[parameter]]
name = "exportDataDefaultFlushSize"
scope = ["global"]
access = ["file"]
type = "int64"
domain-type = "set"
values = ["1", "2", "4", "8"]
comment = "export data to csv file default flush size"
update-mode = "dynamic"

[[parameter]]
name = "disablePCI"
scope = ["global"]
access = ["file"]
type = "bool"
domain-type = "set"
values = []
comment = "default is false. Disable epochgc pci."
update-mode = "dynamic"

[[parameter]]
name = "storageEngine"
scope = ["global"]
access = ["file"]
type = "string"
domain-type = "set"
values = ["tae", "aoe"]
comment = "default engine is 'tae'."
update-mode = "dynamic"

[[parameter]]
name = "portOfRpcServerInComputationEngine"
scope = ["global"]
access = ["file"]
type = "int64"
domain-type = "range"
values = ["20000", "20000", "65535"]
comment = "port defines which port the rpc server listens on"
update-mode = "dynamic"

[[parameter]]
name = "usePlan2"
scope = ["global"]
access = ["file"]
type = "bool"
domain-type = "set"
values = ["true", "false"]
comment = "default is true. true : use plan2/compile2 false : use stuff in v0.4.0"
update-mode = "dynamic"

[[parameter]]
name = "oneTxnPerBatchDuringLoad"
scope = ["global"]
access = ["file"]
type = "bool"
domain-type = "set"
values = ["true"]
comment = "default is false. true : one txn for an independent batch false : only one txn during loading data"
update-mode = "dynamic"

[[parameter]]
name = "statusPort"
scope = ["global"]
access = ["file"]
type = "int64"
domain-type = "range"
values = ["7001", "7001", "7010"]
comment = "statusPort defines which port the mo status server (for metric etc.) listens on and clients connect to"
update-mode = "dynamic"

[[parameter]]
name = "metricToProm"
scope = ["global"]
access = ["file"]
type = "bool"
domain-type = "set"
values = ["true", "false"]
comment = "default is true. if true, metrics can be scraped through host:status/metrics endpoint"
update-mode = "dynamic"

<<<<<<< HEAD
[[parameter]]
name = "needInitdb"
scope = ["global"]
access = ["file"]
type = "bool"
domain-type = "set"
values = ["true", "false"]
comment = "default is true. if true, initdb for tae in every booting"
update-mode = "dynamic"

[[parameter]]
name = "enableMetric"
scope = ["global"]
access = ["file"]
type = "bool"
domain-type = "set"
values = ["true", "false"]
comment = "default is true. if true, enable metric at booting"
update-mode = "dynamic"
=======
>>>>>>> 892696e1

# Cluster Configs
pre-allocated-group-num = 20
max-group-num           = 0

# Logger Configs
level = "debug" # debug, info, warn, error, fatal.
format = "json" # json, console.

# log file config
filename = "" # log file.
max-size = 512 # maximum log file size.
max-days = 0 # maximum log file days kept.
max-backups = 0 # maximum numbers of old log files to retain.

# Cube Configs
# In a distributed setting, the ip of addr-raft and addr-client should set to the ip address of the machine that mo-server runs on.
# Docker or NAT network environment configuration
# If a client cannot access Cube through the default client URLs listened to by Cube, you must manually set the advertise client URLs
# For example, addr-raft = "0.0.0.0:10000", addr-advertise-raft = "${HOST}:10000". The same to addr-client.
addr-raft = "localhost:10000"                       # the address for raft-group rpc communication
addr-advertise-raft = ""                            # for docker deployment
addr-client = "localhost:20000"                     # the address for cube service
addr-advertise-client = ""                          # for docker deployment
version = ""                                        # cube version number
githash = ""                                        # cube git hash
capacity = 0                                        # the maximum storage capacity of this node
dir-data = ""                                       # directory for cube data
labels = [
    ["zone", "default-zone"],
    ["rack", "rack-0"],
    ["host", "node-0"],
]                                                   # label information of this node
# Replication Configs
[replication]
# If pb scheduler doesn't hear from a node for longer than max-peer-down-time, it will ask this node to destroy itself if it comes back.
max-peer-down-time = "30m"                          # the maximum time a node is allowed to leave
shard-heartbeat-duration = "10s"                    # the period for this raft group to report information to scheduler
store-heartbeat-duration = "10s"                     # the period for this node to report information to scheduler
shard-state-check-duration = "1m"                   # the period of shard state checking
compact-log-check-duration = "60s"                  # the period of log compaction checking
allow-remove-leader = false                         # to allow leader removal, set this value to true

[raft]
tick-interval = "1s"                                # In a distributed setting, adjust this setting according to you network status. For poor network connections, set this value larger.
heartbeat-ticks = 2                                 # how many ticks one raft heartbeat has
election-timeout-ticks = 10                         # how many ticks a election timeout has
max-size-per-msg = 0                                # maximum number of raft log entry one raft message has
max-inflight-msgs = 512                             # maximum number of raft message on the way of sending(inflight)
max-entry-bytes = 314572800                         # maximum bytes for one cube write proposal

# Prophet Configs
[prophet]
# In a distributed setting, there are three nodes act as prophet, each of which should have different names.
name = "node0"
# RPC port for other client to access prophet.
# Docker or NAT network environment configuration
# For exmaple, rpc-addr = "0.0.0.0:30000", rpc-advertise-addr = "${HOST}:30000"
rpc-addr = "localhost:30000"
rpc-advertise-addr = ""
# In a distributed setting, adjust this setting according to you network status. For poor network connections, set this value larger.
rpc-timeout = "10s"
# In a distributed setting, if a node is not a prophet node(i.e., a pure prophet node), set the value prophet-node = false.
prophet-node = true
# In a distributed setting, if a node is a prophet node, the value external-etcd should be empty.
# If a node is not a prophet node(i.e., the above setting prophet-node = false), the value of external-etcd should be the three prophet node's prophet.embed-etcd's client-urls.
external-etcd = ["", "", ""]

# In a distributed setting, only the three prophet nodes need to adjust this setting
[prophet.embed-etcd]
# For the genesis node in the three prophet, the join value should remain a empty string.
# For the other two nodes in the prophet group, the join value should set to the genesis node's peer-urls.
# see more: https://etcd.io/docs/v3.5/op-guide/clustering/
join = ""
# In a distributed setting, change the localhost to the machine ip to expose the client-urls to other nodes in the cluster.
# When you deploy a cluster, you must specify the IP address of the current host as client-urls (for example, "http://192.168.100.214:40000").
# If the cluster runs on Docker, specify the IP address of Docker as "http://0.0.0.0:40000"
client-urls = "http://localhost:40000"
# In a distributed setting, change the localhost to the machine ip to expose the client-urls to other nodes in the cluster.
# The list of peer URLs to be listened to by a prophet node
peer-urls = "http://localhost:50000"
# In some situations such as in the Docker or NAT network environment,
# if a client cannot access prophet through the default client URLs listened to by prophet, you must manually set the advertise client URLs
# For example, client-url = "http://0.0.0.0:40000", advertise-client-urls = "http://${HOST}:40000", The same to peer-urls.
advertise-client-urls = ""
advertise-peer-urls = ""

[prophet.schedule]
max-snapshot-count = 3                              # maximum snapshot a node that can be scheduled by prophet is handling
max-pending-peer-count = 16                         # maximum pending peers a node that can be scheduled can have
patrol-resource-interval = "100ms"                  # the period of cube leader patrol
max-container-down-time = "30m"                     # the maximum time a node is allowed to leave
leader-schedule-limit = 4                           # the maximum number of transfer leader
resource-schedule-limit = 2048                      # the maximum resource schedule operation can happen simultaneously
replica-schedule-limit = 64                         # the maximum resource replication operation can happen simultaneously
low-space-ratio = 0.8                               # space ratio to decide whether this node's storage is low
high-space-ratio = 0.7                              # space ratio to decide whether this node's storage is high

[prophet.replication]
max-replicas = 1                                    # max number of replica in a prophet group
[location-labels]
zone = "rack"                                       # label information of this prophet node
enable-placement-rules = true                       # enable scheduling based on rule
isolation-level = "rack"                            # replicas isolation level

[metric]
addr = ""                                           # cube uses prometheus push to send metrics, this address is the prometheus-gateway address
interval = 0                                        # the period to send cube metrics
job = ""                                            # prometheus job
instance = ""                                       # prometheus instance

# Storage Configs
[meta.conf]
block-max-rows = 160000                             # the maximum rows of a block
segment-max-blocks = 40                             # the maximum blocks of a segment

[scheduler-cfg]
block-writers = 8                                   # the maximum parallelism of block flushing
segment-writers = 4                                 # the maximum parallelism of segment flushing

[cache-cfg]
index-cache-size = 134217728        # 128M          # index shared cache size
insert-cache-size = 4294967296      # 4G            # mutable data shared cache size
data-cache-size = 4294967296        # 4G            # immutable data shared cache size

[kv-feature]
# duration to check if the Shard needs to be split
shard-split-check-duration = "30s"
# the size of the data managed by each Shard, beyond which the Shard needs to be split
shard-capacity-bytes = "96MB"
# disable shard split
disable-shard-split = false

[aoe-feature]
# duration to check if the Shard needs to be split
shard-split-check-duration = "1m"
# the size of the data managed by each Shard, beyond which the Shard needs to be split
shard-capacity-bytes = "4GB"
# disable shard split
disable-shard-split = true <|MERGE_RESOLUTION|>--- conflicted
+++ resolved
@@ -448,17 +448,6 @@
 comment = "default is true. if true, metrics can be scraped through host:status/metrics endpoint"
 update-mode = "dynamic"
 
-<<<<<<< HEAD
-[[parameter]]
-name = "needInitdb"
-scope = ["global"]
-access = ["file"]
-type = "bool"
-domain-type = "set"
-values = ["true", "false"]
-comment = "default is true. if true, initdb for tae in every booting"
-update-mode = "dynamic"
-
 [[parameter]]
 name = "enableMetric"
 scope = ["global"]
@@ -468,8 +457,6 @@
 values = ["true", "false"]
 comment = "default is true. if true, enable metric at booting"
 update-mode = "dynamic"
-=======
->>>>>>> 892696e1
 
 # Cluster Configs
 pre-allocated-group-num = 20
